--- conflicted
+++ resolved
@@ -1,4 +1,7 @@
-<<<<<<< HEAD
+2014-10-20  Glenn Morris  <rgm@gnu.org>
+
+	* Merge in all changes up to 24.4 release.
+
 2014-09-23  Paul Eggert  <eggert@cs.ucla.edu>
 
 	movemail: don't dump core if the current time is outlandish
@@ -55,11 +58,6 @@
 	reopened file.
 	(write_c_args): Omit first arg, since it's always stdout now.
 	All uses changed.
-=======
-2014-10-20  Glenn Morris  <rgm@gnu.org>
-
-	* Version 24.4 released.
->>>>>>> d20b72d9
 
 2014-07-12  Paul Eggert  <eggert@cs.ucla.edu>
 
