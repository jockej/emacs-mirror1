<<<<<<< HEAD
2014-04-04  João Távora  <joaotavora@gmail.com>
=======
2014-04-07  João Távora  <joaotavora@gmail.com>
>>>>>>> e3b83880

	* automated/electric-tests.el (define-electric-pair-test): Don't
	overtest..
	(inhibit-in-mismatched-string-inside-ruby-comments): New test.
	(inhibit-in-mismatched-string-inside-c-comments): New test.

<<<<<<< HEAD
2014-04-02  João Távora  <joaotavora@gmail.com>
=======
2014-04-07  João Távora  <joaotavora@gmail.com>
>>>>>>> e3b83880

	* automated/electric-tests.el (inhibit-if-strings-mismatched):
	New test, change from `inhibit-only-of-next-is-mismatched'.

<<<<<<< HEAD
2014-03-26  Barry O'Reilly  <gundaetiapo@gmail.com>
=======
2014-04-06  João Távora  <joaotavora@gmail.com>

	* automated/python-tests.el (python-triple-quote-pairing): New test.
	(python-syntax-after-python-backspace): New test.

2014-04-06  João Távora  <joaotavora@gmail.com>

	* automated/electric-tests.el (electric-pair-define-test-form):
	More readable test docstrings.
	(whitespace-skipping-for-quotes-not-ouside)
	(whitespace-skipping-for-quotes-only-inside)
	(whitespace-skipping-for-quotes-in-text-mode): New tests.

2014-03-24  Barry O'Reilly  <gundaetiapo@gmail.com>
>>>>>>> e3b83880

	* automated/undo-tests.el (undo-test-marker-adjustment-nominal):
	(undo-test-region-t-marker): New tests of marker adjustments.
	(undo-test-marker-adjustment-moved):
	(undo-test-region-mark-adjustment): New tests to demonstrate
	bug#16818, which fail without the fix.

2014-03-23  Dmitry Gutov  <dgutov@yandex.ru>

	* automated/package-test.el (package-test-describe-package):
	Fix test failure in non-graphical mode.

2014-03-23  Daniel Colascione  <dancol@dancol.org>

	* automated/subword-tests.el (subword-tests2): More subword tests.

	* automated/cl-lib.el (cl-lib-keyword-names-versus-values): New
	test: correct parsing of keyword arguments.

2014-03-22  Dmitry Gutov  <dgutov@yandex.ru>

	* automated/package-test.el (package-test-describe-package):
	Check for the "Keywords: " line.

	* automated/data/package/archive-contents: Include the :keywords
	field in `simple-single' data form.

2014-03-21  Dmitry Gutov  <dgutov@yandex.ru>

	* automated/package-test.el
	(package-test-install-two-dependencies): New test (bug#16826).

	* automated/data/package/simple-two-depend-1.1.el: New file.

	* automated/data/package/archive-contents:
	Add info about the new package.

2014-03-07  Michael Albinus  <michael.albinus@gmx.de>

	* automated/tramp-tests.el (tramp-copy-size-limit): Declare.
	(tramp-test10-write-region): Extend for out-of-band copy.
	(tramp-test31-asynchronous-requests): New test.

2014-03-02  Barry O'Reilly  <gundaetiapo@gmail.com>

	* automated/undo-tests.el (undo-test-in-region-not-most-recent):
	Add new test of undo in region.
	(undo-test-in-region-eob): Add test case described at
	http://debbugs.gnu.org/cgi/bugreport.cgi?bug=16411

2014-02-28  Michael Albinus  <michael.albinus@gmx.de>

	* automated/tramp-tests.el (tramp--test-enabled)
	(tramp-test15-copy-directory): No special handling of tramp-adb.el
	anymore.  It's fixed in that package.

2014-02-27  Michael Albinus  <michael.albinus@gmx.de>

	* automated/tramp-tests.el (tramp--test-enabled): Move connection
	cleanup into this function.  Remove respective code from all test
	cases.
	(tramp--instrument-test-case): Declare `indent' and `debug'.
	Handle other errors as well.
	(tramp-test14-delete-directory): Check for `file-error' error.
	(tramp-test15-copy-directory): Ignore return value of
	`copy-directory'.  It's too much hassle to handle it for tramp-adb.el.
	(tramp-test19-directory-files-and-attributes): Take care of
	timestamp of "../".
	(tramp-test20-file-modes, tramp-test27-start-file-process)
	(tramp-test28-shell-command): Skip for tramp-adb.el.
	(tramp-test21-file-links): `file-truename' shall preserve trailing
	link of directories.
	(tramp-test22-file-times): Skip if `set-file-times' returns nil.
	(tramp-test26-process-file, tramp-test28-shell-command): Let-bind
	`kill-buffer-query-functions' to nil.
	(tramp-test28-shell-command): Run `async-shell-command' with timeouts.

2014-02-21  Michael Albinus  <michael.albinus@gmx.de>

	* automated/tramp-tests.el
	(tramp-test19-directory-files-and-attributes): Do not include
	directories in comparison; they might have changed their
	timestamps already.

2014-02-20  Michael Albinus  <michael.albinus@gmx.de>

	* automated/tramp-tests.el (tramp--instrument-test-case): New macro.
	(tramp-test17-insert-directory): First line could contain more
	text, when produced by `ls-lisp'.
	(tramp-test19-directory-files-and-attributes): Instrument failed
	test case.

2014-02-19  Michael Albinus  <michael.albinus@gmx.de>

	* automated/tramp-tests.el (tramp-test17-insert-directory):
	Make first line "total 123" optional.
	(tramp-test20-file-modes, tramp-test22-file-times)
	(tramp-test26-process-file, tramp-test27-start-file-process)
	(tramp-test28-shell-command): Skip for tramp-gvfs.el and
	tramp-smb.el.
	(tramp-test20-file-modes): Check for "root" only when there is an
	explicit user name.
	(tramp-test21-file-links): Handle "... not supported" error.
	(tramp-test22-file-times): Skip for "don't know" return values.
	(tramp-test26-process-file, tramp-test28-shell-command):
	Remove color escape sequences.
	(tramp-test28-shell-command): Use `accept-process-output' rather
	than `sit-for'.
	(tramp-test30-utf8): Set coding system `utf-8'.

2014-02-17  Michael Albinus  <michael.albinus@gmx.de>

	* automated/tramp-tests.el (tramp-test28-shell-command): Perform
	an initial `sit-for' prior the while loop.

2014-02-16  Michael Albinus  <michael.albinus@gmx.de>

	Sync with Tramp 2.2.9.

	* automated/tramp-tests.el (password-cache-expiry): Set to nil.
	(tramp-test28-shell-command): Make a while loop when waiting for
	process exit.

2014-02-11  Michael Albinus  <michael.albinus@gmx.de>

	* automated/tramp-tests.el (top): Require `vc', `vc-bzr', `vc-git'
	and `vc-hg'.  Declare `tramp-find-executable' and
	`tramp-get-remote-path'.
	(tramp-test29-vc-registered): New test.
	(tramp-test30-utf8): Rename from `tramp-test29-utf8'.

2014-02-07  Michael Albinus  <michael.albinus@gmx.de>

	* automated/tramp-tests.el (tramp-test26-process-file): Improve test.
	(tramp-test27-start-file-process): Use "_p" as argument of lambda.
	(tramp-test28-shell-command): Improve `shell-command' test.  Add
	`async-shell-command' tests.

2014-02-04  Michael Albinus  <michael.albinus@gmx.de>

	* automated/file-notify-tests.el (file-notify--wait-for-events):
	Use `read-event' instead of `sit-for'.
	(file-notify-test02-events): Remove expected result, the bug is
	fixed meanwhile.
	(file-notify-test02-events, file-notify-test03-autorevert):
	Use `sleep-for' instead of `sit-for'.

2014-01-31  Dmitry Gutov  <dgutov@yandex.ru>

	* automated/ruby-mode-tests.el (ruby-align-chained-calls):
	New test.

2014-01-27  Michael Albinus  <michael.albinus@gmx.de>

	* automated/file-notify-tests.el (file-notify--deftest-remote):
	Do not skip when the local test has failed.  They are unrelated.
	(file-notify--wait-for-events): Use `sit-for'.  Let-bind
	`noninteractive' to nil, otherwise `sit-for' could be degraded to
	`sleep-for'.
	(file-notify-test02-events): Check for `file-remote-p' instead of
	`file-notify--test-remote-enabled'.

2014-01-26  Michael Albinus  <michael.albinus@gmx.de>

	* automated/file-notify-tests.el (file-notify-test02-events):
	Let test case fail for Bug#16519.

2014-01-22  Michael Albinus  <michael.albinus@gmx.de>

	* automated/file-notify-tests.el (file-notify-test02-events):
	Hide Bug#16519, until it is solved.

2014-01-21  Michael Albinus  <michael.albinus@gmx.de>

	* automated/file-notify-tests.el
	(file-notify--test-local-enabled): Fix error in logic.
	(file-notify--wait-for-events): New defmacro.
	(file-notify-test02-events): Make short breaks between file operations.
	Use `file-notify--wait-for-events'.  Check, that events have arrived.
	(file-notify-test03-autorevert): Use `file-notify--wait-for-events'.

	* automated/comint-testsuite.el
	(comint-testsuite-password-strings): Add localized examples.

2014-01-17  Michael Albinus  <michael.albinus@gmx.de>

	* automated/inotify-test.el (inotify-file-watch-simple): Skip test
	case if inotify is not linked with Emacs.  Use `read-event' rather
	than `sit-for' in order to process events.  (Bug#13662)

2014-01-13  Michael Albinus  <michael.albinus@gmx.de>

	* automated/ert-tests.el (ert-test-record-backtrace): Reenable
	test case with adapted test string.  (Bug#13064)

2013-12-28  Glenn Morris  <rgm@gnu.org>

	* automated/electric-tests.el: Require 'elec-pair.

2013-12-26  João Távora  <joaotavora@gmail.com>

	* automated/electric-tests.el (electric-pair-test-for):
	Fix autowrapping tests in batch-mode by running with
	`transient-mark-mode' set to `lambda'.

	* automated/electric-tests.el: New file.

2013-12-25  Fabián Ezequiel Gallina  <fgallina@gnu.org>

	* automated/python-tests.el
	(python-nav-lisp-forward-sexp-safe-1): Remove test.
	(python-nav-forward-sexp-safe-1): New test.

2013-12-20  Dmitry Gutov  <dgutov@yandex.ru>

	* automated/ruby-mode-tests.el: Add tests for
	`ruby-align-to-stmt-keywords'.

	* indent/ruby.rb: Update examples to reflect the lack of change in
	default indentation of `begin' blocks.

2013-12-17  Dmitry Gutov  <dgutov@yandex.ru>

	* indent/ruby.rb: Update examples according to the change
	in `smie-indent-close'.

2013-12-14  Dmitry Gutov  <dgutov@yandex.ru>

	* indent/ruby.rb: New examples.

2013-12-12  Fabián Ezequiel Gallina  <fgallina@gnu.org>

	* automated/python-tests.el (python-indent-dedenters-2): New test.

2013-12-12  Fabián Ezequiel Gallina  <fgallina@gnu.org>

	* automated/python-tests.el (python-indent-after-comment-1)
	(python-indent-after-comment-2): New tests.

2013-12-12  Nathan Trapuzzano  <nbtrap@nbtrap.com>

	* automated/python-tests.el (python-indent-block-enders-1):
	Rename from python-indent-block-enders.
	(python-indent-block-enders-2): New test.

2013-12-08  Dmitry Gutov  <dgutov@yandex.ru>

	* indent/js.js: New file.

2013-12-05  Michael Albinus  <michael.albinus@gmx.de>

	* automated/dbus-tests.el: New file.

2013-12-05  Stefan Monnier  <monnier@iro.umontreal.ca>

	* automated/regexp-tests.el: New file.

2013-11-29  Eli Zaretskii  <eliz@gnu.org>

	* automated/reftex-tests.el (reftex-parse-from-file-test):
	Run temp-dir through file-truename, to make sure the temporary file
	names are comparable as strings.

	* automated/decoder-tests.el (ert-test-decoder-prefer-utf-8):
	Force Unix EOLs by using 'utf-8-unix', since the default of
	'utf-8' is system-dependent, while the test expects to see Unix EOLs.

2013-11-28  Glenn Morris  <rgm@gnu.org>

	* automated/Makefile.in (SEPCHAR): Use in place of PATH_SEP.

2013-11-28  Eli Zaretskii  <eliz@gnu.org>

	* automated/Makefile.in (PATH_SEP): Set this instead of PATH_SEPARATOR.
	(EMACSOPT): Use $(PATH_SEP).

2013-11-28  Michael Albinus  <michael.albinus@gmx.de>

	* automated/file-notify-tests.el (auto-revert-stop-on-user-input):
	Set to nil.

2013-11-27  Michael Albinus  <michael.albinus@gmx.de>

	* automated/file-notify-tests.el
	(file-notify-test-remote-temporary-file-directory):
	Check $REMOTE_TEMPORARY_FILE_DIRECTORY.
	(tramp-read-passwd): Check $REMOTE_ALLOW_PASSWORD.
	(file-notify--deftest-remote): Cleanup connection initially.
	(file-notify-test03-autorevert): Run also in batch mode.  Use a
	larger timeout for remote files.  `sit-for' 1 second; 0.1 second
	does not work on MS Windows.  Call `accept-process-output' for
	remote files.  Apply `string-match' instead of `string-equal', the
	messages are different on MS Windows.

	* automated/tramp-tests.el (tramp-test-temporary-file-directory):
	Use $REMOTE_TEMPORARY_FILE_DIRECTORY.
	(tramp-read-passwd): Check $REMOTE_ALLOW_PASSWORD.

2013-11-23  Glenn Morris  <rgm@gnu.org>

	* automated/python-tests.el (python-shell-make-comint-1)
	(python-shell-make-comint-2, python-shell-get-process-1):
	Suppress creation of some temp-files.

	* automated/python-tests.el (python-shell-parse-command-1)
	(python-shell-make-comint-1, python-shell-make-comint-2)
	(python-shell-get-process-1)
	(python-shell-internal-get-or-create-process-1):
	Skip rather than fail if prereqs not found.

	* automated/Makefile.in (emacs):
	Empty EMACSLOADPATH rather than unsetting.

2013-11-22  Glenn Morris  <rgm@gnu.org>

	* automated/ruby-mode-tests.el (ruby-exit!-font-lock):
	Set expected-result.

2013-11-21  Glenn Morris  <rgm@gnu.org>

	* automated/Makefile.in (XARGS_LIMIT): New, set by configure.
	(compile-main): Pass XARGS_LIMIT to xargs.

	* automated/Makefile.in (PATH_SEPARATOR): New, set by configure.
	(EMACSOPT): Use PATH_SEPARATOR.

2013-11-20  Bozhidar Batsov  <bozhidar@batsov.com>

	* automated/ruby-mode-tests.el (ruby-exit!-font-lock):
	Add a failing test for Bug#15874.
	(ruby--insert-coding-comment-ruby-style)
	(ruby--insert-coding-comment-emacs-style)
	(ruby--insert-coding-comment-custom-style):
	Add a few tests for `ruby--insert-coding-comment'.

2013-11-18  Paul Eggert  <eggert@cs.ucla.edu>

	Improve API of recently-added bool vector functions (Bug#15912).
	* automated/data-tests.el: Adjust to API changes.

2013-11-16  Michael Albinus  <michael.albinus@gmx.de>

	* automated/tramp-tests.el (tramp-test07-file-exists-p)
	(tramp-test08-file-local-copy)
	(tramp-test09-insert-file-contents, tramp-test10-write-region)
	(tramp-test11-copy-file, tramp-test12-rename-file)
	(tramp-test13-make-directory, tramp-test14-delete-directory)
	(tramp-test15-copy-directory, tramp-test16-directory-files)
	(tramp-test17-insert-directory, tramp-test18-file-attributes)
	(tramp-test19-directory-files-and-attributes)
	(tramp-test20-file-modes, tramp-test21-file-links)
	(tramp-test22-file-times, tramp-test23-visited-file-modtime)
	(tramp-test24-file-name-completion, tramp-test25-load)
	(tramp-test26-process-file, tramp-test27-start-file-process)
	(tramp-test28-shell-command): Cleanup connection initially.

2013-11-15  Michael Albinus  <michael.albinus@gmx.de>

	* automated/tramp-tests.el (tramp-test29-utf8): Cleanup the
	connection before running the test.

2013-11-15  Michael Albinus  <michael.albinus@gmx.de>

	* automated/tramp-tests.el (tramp-test15-copy-directory)
	(tramp-test16-directory-files, tramp-test17-insert-directory)
	(tramp-test18-file-attributes)
	(tramp-test19-directory-files-and-attributes)
	(tramp-test20-file-modes, tramp-test21-file-links)
	(tramp-test22-file-times, tramp-test23-visited-file-modtime)
	(tramp-test24-file-name-completion, tramp-test25-load)
	(tramp-test26-process-file, tramp-test27-start-file-process)
	(tramp-test28-shell-command): Protect unwindforms with `ignore-errors'.
	(tramp-test29-utf8): New test.

2013-11-13  Michael Albinus  <michael.albinus@gmx.de>

	* automated/file-notify-tests.el (file-notify-test02-events)
	(file-notify-test03-autorevert): Suppress messages in `write-region'.

	* automated/tramp-tests.el (tramp-test02-file-name-dissect)
	(tramp-test03-file-name-defaults, tramp-test21-file-links): Add tests.
	(tramp-test26-process-file, tramp-test28-shell-command):
	Ensure, that the directory is not empty when calling "ls".

2013-11-11  Michael Albinus  <michael.albinus@gmx.de>

	* automated/tramp-tests.el (tramp-test-temporary-file-directory):
	Check $TRAMP_TEST_TEMPORARY_FILE_DIRECTORY.
	(tramp-read-passwd): Check $TRAMP_TEST_ALLOW_PASSWORD.
	(tramp-test09-insert-file-contents, tramp-test10-write-region)
	(tramp-test26-process-file): Add tests.
	(tramp-test11-copy-file): Remove debug message.
	(tramp-test20-file-modes): Special case, if user is "root".

2013-11-08  Michael Albinus  <michael.albinus@gmx.de>

	* automated/file-notify-tests.el:
	* automated/tramp-tests.el: Add `tramp-own-remote-path' to
	`tramp-remote-path' when running on hydra.
	(tramp-test07-file-exists-p): Remove instrumentation code.
	(tramp-test26-process-file): Don't use "/bin/true" and
	"/bin/false", these paths do not exist on hydra.

2013-11-08  Helmut Eller  <eller.helmut@gmail.com>

	* automated/process-tests.el: New file.

2013-11-08  Dmitry Gutov  <dgutov@yandex.ru>

	* indent/ruby.rb: New examples.

2013-11-06  Glenn Morris  <rgm@gnu.org>

	* automated/Makefile.in (setwins): Avoid accidental matches.

2013-11-06  Michael Albinus  <michael.albinus@gmx.de>

	* automated/tramp-tests.el (tramp-test07-file-exists-p):
	Fix docstring.  Instrument, in order to hunt failure on hydra.

2013-11-06  Glenn Morris  <rgm@gnu.org>

	* automated/flymake-tests.el (warning-predicate-rx-gcc)
	(warning-predicate-function-gcc, warning-predicate-rx-perl)
	(warning-predicate-function-perl):
	* automated/info-xref.el (info-xref-test-makeinfo):
	* automated/vc-bzr.el (vc-bzr-test-bug9726, vc-bzr-test-bug9781)
	(vc-bzr-test-faulty-bzr-autoloads): Skip rather than expect failure.

2013-11-05  Michael Albinus  <michael.albinus@gmx.de>

	* automated/tramp-tests.el: New file.

2013-11-05  Glenn Morris  <rgm@gnu.org>

	Get rid of --chdir usage.
	* automated/Makefile.in (EMACSOPT): Move -L here.
	(emacs): Set EMACS_TEST_DIRECTORY in the environment.
	(setwins): Don't assume called from srcdir.  Remove legacy stuff.
	(.el.elc): No more need to pass -L here.
	(compile-main): Get rid of sub-shell and cd.
	(compile-clean, check): Get rid of cd.

	Make it possible to run tests with a different working directory.
	* automated/flymake-tests.el (flymake-tests-data-directory): New.
	(flymake-tests--current-face): Use flymake-tests-data-directory.
	(warning-predicate-function-gcc, warning-predicate-rx-perl)
	(warning-predicate-function-perl): Adapt for above change.
	* automated/zlib-tests.el (zlib-tests-data-directory): New.
	(zlib--decompress): Use zlib-tests-data-directory.

	* automated/eieio-tests.el (eieio-test-37-persistent-classes):
	Remove test that makes no sense.

	* automated/files.el (files-test-local-variable-data):
	Fix result typo presumably caused by interference from dir-locals.
	(file-test--do-local-variables-test): Prevent dir-locals interfering.

2013-11-04  Dmitry Gutov  <dgutov@yandex.ru>

	* indent/ruby.rb: Add a statement on the line after heredoc.
	Move a now-successful example.

	* automated/ruby-mode-tests.el: Remove outdated comment.

2013-11-04  Glenn Morris  <rgm@gnu.org>

	* automated/Makefile.in (abs_srcdir): Remove.
	(emacs): Unset EMACSLOADPATH.
	(.el.elc, check): Use -L to append srcdir to load-path.

2013-11-02  Glenn Morris  <rgm@gnu.org>

	* automated/Makefile.in (top_builddir, abs_test, abs_lispsrc, lisp)
	(test, abs_top_srcdir, abs_top_builddir): Remove variables.
	(abs_srcdir): New, set by configure.
	(EMACS): Use a relative file name.
	(emacs): Use abs_srcdir rather than abs_lispsrc, abs_test.
	(lisp-compile): Remove (assume it's up-to-date).
	(compile-main): Do not run lisp-compile.
	(compile-main, compile-clean, compile-always, bootstrap-clean)
	(check): Use srcdir rather than $test.  Check cd return value.
	Use --chdir.
	(doit, compile, compile-always): Remove stuff copied from lisp/.
	(all, check, bootstrap-clean, distclean, maintainer-clean): PHONY.

2013-10-31  Michael Albinus  <michael.albinus@gmx.de>

	* automated/ert-tests.el (ert-test-stats-set-test-and-result):
	Add a skipping test.

2013-10-29  Stefan Monnier  <monnier@iro.umontreal.ca>

	* indent/prolog.prolog: Test alignment of ->; with operator at bol.

	* indent/css-mode.css (.x2): Test alignement inside braces.

2013-10-26  Dmitry Gutov  <dgutov@yandex.ru>

	* indent/ruby.rb: New failing example.

	* automated/ruby-mode-tests.el (ruby-toggle-block-to-brace):
	Fix the test, in respect to adding the space after the curly.

2013-10-24  Michael Albinus  <michael.albinus@gmx.de>

	* automated/ert-tests.el (ert-test-skip-unless): New test case.
	(ert-test-deftest): Adapt test for changed macro expansion.
	(ert-test-run-tests-interactively):
	* automated/ert-x-tests.el (ert-test-run-tests-interactively-2):
	Add a skipping test.

	* automated/file-notify-tests.el (top): Do not require tramp-sh.el.
	(file-notify--test-local-enabled): Make it a function.  Check also
	for `file-remote-p' of `temporary-file-directory'.
	(file-notify--test-remote-enabled-checked): New defvar.
	(file-notify--test-remote-enabled): Rewrite.  Do not use Tramp
	internal functions.  Cache result.
	(file-notify--deftest-remote, file-notify-test00-availability)
	(file-notify-test01-add-watch, file-notify-test02-events)
	(file-notify-test03-autorevert): Add checks with `skip_unless'.
	(file-notify-test-all): Do not check `file-notify--test-local-enabled'.

2013-10-24  Dmitry Gutov  <dgutov@yandex.ru>

	* indent/ruby.rb: Fix syntax error in the latest example.

2013-10-23  Glenn Morris  <rgm@gnu.org>

	* automated/Makefile.in (abs_top_srcdir, top_builddir):
	New, set by configure.
	(top_srcdir): Remove.
	(abs_test, abs_lispsrc): New.
	(lisp): No longer absolute.
	(emacs, lisp-compile, compile, compile-always):
	Quote entities that might contain whitespace.

2013-10-22  Dmitry Gutov  <dgutov@yandex.ru>

	* indent/ruby.rb: Move two examples to "working" section, add one
	more.

2013-10-21  Dmitry Gutov  <dgutov@yandex.ru>

	* indent/ruby.rb: New examples for indentation of blocks.
	Example of hash inside parens that inflooped before the present commit.

2013-10-17  Barry O'Reilly  <gundaetiapo@gmail.com>

	* automated/timer-tests.el: New file.  Tests that (sit-for 0)
	allows another timer to run.

2013-10-14  Dmitry Gutov  <dgutov@yandex.ru>

	* indent/ruby.rb: More examples for bug#15594, both failing and
	now passing.

2013-10-11  Dmitry Gutov  <dgutov@yandex.ru>

	* indent/ruby.rb: Add two more cases.

2013-10-10  Stefan Monnier  <monnier@iro.umontreal.ca>

	* automated/ruby-mode-tests.el (ruby-with-temp-buffer): Move before
	first use.
	(ruby-should-indent): Use indent-according-to-mode.
	(ruby-deftest-move-to-block): Use `declare'.

2013-10-07  Dmitry Gutov  <dgutov@yandex.ru>

	* indent/ruby.rb: Fix a spurious change, add more failing examples.

2013-10-07  Stefan Monnier  <monnier@iro.umontreal.ca>

	* indent/ruby.rb: Add a few more tests; adjust some indentation.

2013-10-06  Dmitry Gutov  <dgutov@yandex.ru>

	* automated/ruby-mode-tests.el: Add tests for `ruby-forward-sexp'
	and `ruby-backward-sexp' that fail when `ruby-use-smie' is t.

	* indent/ruby.rb: Fix a syntax error, add a few failing examples.

2013-10-05  Stefan Monnier  <monnier@iro.umontreal.ca>

	* indent/ruby.rb: Port a few cases from automated/ruby-mode-tests.el.
	Adjust indentation of continued line to the new SMIE behavior.

2013-10-04  Stefan Monnier  <monnier@iro.umontreal.ca>

	* automated/completion-tests.el:
	* indent/css-mode.css: New files.

2013-10-03  Daiki Ueno  <ueno@gnu.org>

	* automated/data/package/signed/archive-contents:
	* automated/data/package/signed/archive-contents.sig:
	* automated/data/package/signed/signed-good-1.0.el:
	* automated/data/package/signed/signed-good-1.0.el.sig:
	* automated/data/package/signed/signed-bad-1.0.el:
	* automated/data/package/signed/signed-bad-1.0.el.sig:
	* automated/data/package/key.pub:
	* automated/data/package/key.sec: New files.

	* automated/package-test.el (package-test-update-listing)
	(package-test-update-archives, package-test-describe-package):
	Adjust to package.el change.
	(package-test-signed): New test.

2013-10-01  Dmitry Gutov  <dgutov@yandex.ru>

	* automated/package-test.el: Update all cases to use :url instead
	of :homepage.

	* automated/package-x-test.el
	(package-x-test--single-archive-entry-1-3): Same.

2013-09-29  Dmitry Gutov  <dgutov@yandex.ru>

	* automated/package-test.el (simple-single-desc-1-4): Remove, it
	was unused.
	(simple-single-desc): Expect :homepage property.
	(multi-file-desc): Same.
	(with-package-test): Do not save previous `default-directory'
	value, let-bind the var instead.
	(package-test-install-single): Expect :homepage property in the
	generated pkg file.
	(package-test-describe-package): Expect Homepage button.
	(package-test-describe-non-installed-package)
	(package-test-describe-non-installed-multi-file-package): Same.
	(package-test-describe-not-installed-package): Remove, it was a
	duplicate.

	* automated/package-x-test.el
	(package-x-test--single-archive-entry-1-3): Expect :homepage
	property.
	(package-x-test--single-archive-entry-1-4): Expect nil extras slot.

	* automated/data/package/simple-single-1.3.el: Add URL header.

	* automated/data/package/archive-contents: Add :homepage
	properties to `simple-single' and `multi-file'.

2013-09-22  Daniel Colascione  <dancol@dancol.org>

	* automated/data-tests.el:
	(bool-vector-count-matches-all-0-nil)
	(bool-vector-count-matches-all-0-t)
	(bool-vector-count-matches-1-il, bool-vector-count-matches-1-t)
	(bool-vector-count-matches-at, bool-vector-intersection-op)
	(bool-vector-union-op, bool-vector-xor-op)
	(bool-vector-set-difference-op)
	(bool-vector-change-detection, bool-vector-not): New tests.
	(mock-bool-vector-count-matches-at)
	(test-bool-vector-bv-from-hex-string)
	(test-bool-vector-to-hex-string)
	(test-bool-vector-count-matches-at-tc)
	(test-bool-vector-apply-mock-op)
	(test-bool-vector-binop): New helper functions.
	(bool-vector-test-vectors): New testcase data.

2013-09-20  Ryan  <rct@thompsonclan.org>  (tiny change)

	* automated/advice-tests.el (advice-test-called-interactively-p-around)
	(advice-test-called-interactively-p-filter-args)
	(advice-test-called-interactively-p-around): New tests.

2013-09-16  Glenn Morris  <rgm@gnu.org>

	* automated/eshell.el (eshell-match-result):
	Return a more informative failure than simply "false".  Update callers.

	* automated/eshell.el (eshell-test/for-name-shadow-loop):
	Test value before and after loop as well as during.

2013-09-15  Glenn Morris  <rgm@gnu.org>

	* automated/eshell.el (eshell-test/for-name-shadow-loop):
	New test.  (Bug#15372)
	(eshell-test/for-loop, eshell-test/for-name-loop): Doc fix.

2013-09-13  Glenn Morris  <rgm@gnu.org>

	* automated/eshell.el (with-temp-eshell):
	Use a temp directory for eshell-directory-name.
	(eshell-test-command-result): New, again using a temp directory.
	Replace eshell-command-result with this throughout.
	(eshell-test/for-loop, eshell-test/for-name-loop):
	Ensure environment variables don't confuse us.

2013-09-12  Glenn Morris  <rgm@gnu.org>

	* automated/eshell.el (with-temp-eshell): Avoid hangs in batch mode
	due to "has a running process; kill it?" prompts.

2013-09-12  Stefan Monnier  <monnier@iro.umontreal.ca>

	* automated/eshell.el: Rename from eshell.el.
	(eshell-test/for-loop, eshell-test/for-name-loop): New tests (bug#15231).

2013-09-01  Glenn Morris  <rgm@gnu.org>

	* automated/Makefile.in (setwins): Avoid leading space in $wins.
	Otherwise the sed command used by eg compile-main ends up
	containing "/*.el".  (Bug#15170)

2013-08-28  Paul Eggert  <eggert@cs.ucla.edu>

	* automated/Makefile.in (SHELL): Now @SHELL@, not /bin/sh,
	for portability to hosts where /bin/sh has problems.

2013-08-21  David Engster  <deng@randomsample.de>

	* automated/eieio-tests.el, automated/eieio-test-persist.el:
	* automated/eieio-test-methodinvoke.el: EIEIO tests from CEDET
	upstream.  Changed to use ERT.

2013-08-14  Daniel Hackney  <dan@haxney.org>

	* automated/package-test.el: Remove tar-package-building functions.
	Tar file used for testing is included in the repository.
	(package-test-install-texinfo, package-test-cleanup-built-files):
	Remove.

2013-08-13  Fabián Ezequiel Gallina  <fgallina@gnu.org>

	* automated/python-tests.el (python-imenu-create-index-4)
	(python-imenu-create-flat-index-2): New tests.

2013-08-05  Glenn Morris  <rgm@gnu.org>

	* automated/mule-util.el: New file, with tests extracted from
	lisp/international/mule-util.el.

2013-08-04  Stefan Monnier  <monnier@iro.umontreal.ca>

	* automated/advice-tests.el (advice-tests-nadvice): Test removal
	before definition.
	(advice-tests-macroaliases): New test.

2013-08-04  Glenn Morris  <rgm@gnu.org>

	* automated/ert-tests.el: Disable failing test that no-one seems
	to know how to fix.  (Bug#13064)

	* automated/icalendar-tests.el (icalendar-tests--test-export)
	(icalendar-tests--test-import): Try more precise TZ specification.
	Remove debug messages.

2013-08-03  Glenn Morris  <rgm@gnu.org>

	* automated/core-elisp-tests.el (core-elisp-tests): Fix defcustom.

	* automated/icalendar-tests.el (icalendar-tests--test-export)
	(icalendar-tests--test-import):
	Use getenv/setenv rather than set-time-zone-rule.  Add debug messages.
	(icalendar-tests--test-import): Reset zone even if error occurred.

2013-08-02  Stefan Monnier  <monnier@iro.umontreal.ca>

	* automated/core-elisp-tests.el: New file.

2013-08-01  Glenn Morris  <rgm@gnu.org>

	* automated/file-notify-tests.el (file-notify--test-remote-enabled):
	Try to check that the remote system has a notification program.

2013-07-31  Glenn Morris  <rgm@gnu.org>

	* automated/undo-tests.el (undo-test2, undo-test5): Be quieter.

2013-07-24  Michael Albinus  <michael.albinus@gmx.de>

	* automated/file-notify-tests.el
	(file-notify--test-local-enabled): New defconst.  Replaces all
	`file-notify-support' occurrences.
	(file-notify--test-remote-enabled): New defun.
	(file-notify--deftest-remote): Use it.
	(file-notify-test00-availability): Rewrite.
	(file-notify-test00-availability-remote): New defun.
	(file-notify-test01-add-watch): Rewrite first erroneous check.

2013-07-23  Glenn Morris  <rgm@gnu.org>

	* automated/inotify-test.el (inotify-file-watch-simple):
	Delete temp-file when done.

	* automated/subword-tests.el: Require subword.

2013-07-22  Stefan Monnier  <monnier@iro.umontreal.ca>

	* automated/subword-tests.el: New file.

2013-07-13  Fabián Ezequiel Gallina  <fgallina@gnu.org>

	* automated/python-tests.el (python-imenu-create-index-2)
	(python-imenu-create-index-3): New tests.

2013-07-11  Glenn Morris  <rgm@gnu.org>

	* automated/ert-tests.el: Require cl-lib at runtime too.
	(ert-test-special-operator-p): Use cl-gensym rather than ert-- version.
	(ert-test-remprop, ert-test-remove-if-not, ert-test-remove*)
	(ert-test-set-functions, ert-test-gensym)
	(ert-test-coerce-to-vector, ert-test-string-position)
	(ert-test-mismatch): Remove tests.
	* automated/cl-lib.el: New, split from ert-tests.el.

	* automated/ruby-mode-tests.el (ruby-deftest-move-to-block):
	Goto point-min.
	(works-on-do, zero-is-noop, ok-with-three, ok-with-minus-two)
	(ruby-move-to-block-skips-percent-literal)
	(ruby-move-to-block-skips-heredoc)
	(ruby-move-to-block-moves-from-else-to-if)
	(ruby-beginning-of-defun-does-not-fold-case)
	(ruby-end-of-defun-skips-to-next-line-after-the-method):
	Replace goto-line with forward-line/goto-char.
	(ruby-move-to-block-does-not-fold-case): Remove unneeded end-of-buffer.

	* automated/package-test.el (makeinfo-buffer): Autoload.
	(compilation-in-progress, tar-parse-info, tar-header-name): Declare.
	(package-test-install-texinfo): Don't require makeinfo.

	* automated/files.el: Stop "local variables" confusion.

	* automated/flymake-tests.el (flymake-tests): Remove unused group.

	* automated/icalendar-tests.el (icalendar-tests--do-test-cycle):
	Use with-current-buffer.

	* automated/undo-tests.el (undo-test-buffer-modified)
	(undo-test-file-modified): New tests.

2013-07-09  Michael Albinus  <michael.albinus@gmx.de>

	* automated/file-notify-tests.el (file-notify-test00-availability):
	Set :expected-result.
	(file-notify-test01-add-watch, file-notify-test01-add-watch-remote)
	(file-notify-test02-events, file-notify-test02-events-remote)
	(file-notify-test03-autorevert, file-notify-test03-autorevert-remote):
	Skip when `file-notify-support' is nil.  (Bug#14823)

2013-07-09  Glenn Morris  <rgm@gnu.org>

	* automated/inotify-test.el (inotify-add-watch, inotify-rm-watch):
	Declare.
	(inotify-file-watch-simple): Silence compiler.

	* automated/python-tests.el (python-indent-block-enders):
	Make it actually test something.

	* automated/package-x-test.el: Require package-test when compiling.

	* automated/add-log-tests.el, automated/advice-tests.el:
	* automated/imenu-test.el, automated/package-x-test.el:
	* automated/python-tests.el, automated/ruby-mode-tests.el:
	* automated/xml-parse-tests.el: Explicitly require ert.

2013-07-08  Kenichi Handa  <handa@gnu.org>

	* automated/decoder-tests.el (decoder-tests-prefer-utf-8-read):
	Use with-ccoding-priority to avoid side-effect (Bug#14781).

2013-07-05  Michael Albinus  <michael.albinus@gmx.de>

	* automated/file-notify-tests.el
	(file-notify-test-remote-temporary-file-directory):
	Use `null-device' on w32.
	(file-notify--test-tmpfile, file-notify--test-tmpfile1)
	(file-notify--test-results, file-notify--test-event)
	(file-notify--deftest-remote, file-notify--event-test)
	(file-notify--test-event-handler)
	(file-notify--test-make-temp-name): Rename, in order to mark them
	internal.
	(tramp-message-show-message, tramp-read-passwd): Tweak them for
	better fitting in noninteractive tests.
	(file-notify-test00-availability): Rename from `file-notify-test0'.
	(file-notify-test01-add-watch): Rename from `file-notify-test1'.
	Use `temporary-file-directory '.
	(file-notify-test01-add-watch-remote): New test.
	(file-notify-test02-events): Rename from `file-notify-test2'.
	(file-notify-test02-events-remote): Rename from `file-notify-test3'.
	(file-notify-test03-autorevert): Rename from
	`file-notify-test4'.  Use timeouts.
	(file-notify-test03-autorevert-remote): Rename from
	`file-notify-test5'.

2013-07-04  Michael Albinus  <michael.albinus@gmx.de>

	* automated/file-notify-tests.el: New package.

2013-06-28  Kenichi Handa  <handa@gnu.org>

	* automated/decoder-tests.el (decoder-tests-gen-file): New arg FILE.
	(decoder-tests-ao-gen-file): Rename from decoder-tests-filename.
	Callers changed.
	(decoder-tests-filename): New function.
	(decoder-tests-prefer-utf-8-read)
	(decoder-tests-prefer-utf-8-write): New function.
	(ert-test-decoder-prefer-utf-8): New test.

2013-06-27  Dmitry Gutov  <dgutov@yandex.ru>

	* automated/package-x-test.el: Change the commentary.
	(package-x-test--single-archive-entry-1-3)
	(package-x-test--single-archive-entry-1-4): Fix the tests, by
	using the appropriate data structure.

2013-06-27  Daniel Hackney  <dan@haxney.org>

	* automated/Makefile.in (setwins): Include the 'data' subdirectory.

	* automated/package-x-test.el: New file.

	* automated/package-test.el: New file.

	* automated/data/package: New directory, with test examples.

2013-06-27  Glenn Morris  <rgm@gnu.org>

	* automated/python-tests.el (python-tests-with-temp-file):
	Clean up after ourself.

	* automated/undo-tests.el (undo-test3): Remove test that seems to
	do nothing that the previous one doesn't, except leave a tempfile.

2013-06-26  Glenn Morris  <rgm@gnu.org>

	* automated/info-xref.el: New file.

2013-06-25  Glenn Morris  <rgm@gnu.org>

	* automated/occur-tests.el (occur-test-create): New function.
	Use it to create separate tests for each element, so we run them
	all rather than stopping at the first error.

2013-06-24  Glenn Morris  <rgm@gnu.org>

	* automated/occur-tests.el (occur-tests):
	Update for 2013-05-29 change to occur header line.

2013-06-21  Eduard Wiebe  <usenet@pusto.de>

	Test suite for flymake.
	* automated/flymake-tests.el:
	* automated/flymake/warnpred/Makefile
	* automated/flymake/warnpred/test.c
	* automated/flymake/warnpred/test.pl: New files.

2013-06-12  Rüdiger Sonderfeld  <ruediger@c-plusplus.de>

	* automated/reftex-tests.el (reftex-parse-from-file-test): Fix test.

2013-06-12  Rüdiger Sonderfeld  <ruediger@c-plusplus.de>

	* automated/reftex-tests.el: New test suite for reftex.

2013-05-31  Dmitry Gutov  <dgutov@yandex.ru>

	* automated/ruby-mode-tests.el: New tests, for percent literals
	and expression expansion.

2013-05-29  Leo Liu  <sdl.web@gmail.com>

	* indent/octave.m: Tweak.

2013-05-26  Aidan Gauland  <aidalgol@amuri.net>

	* eshell.el: Rewrite tests using ERT.

2013-05-25  Leo Liu  <sdl.web@gmail.com>

	* indent/octave.m: Add tests for %!, # and ### comments.

2013-05-23  Kenichi Handa  <handa@gnu.org>

	* automated/decoder-tests.el: New file.

2013-05-19  Dmitry Gutov  <dgutov@yandex.ru>

	* indent/ruby.rb: Add multiline regexp example.

	* automated/ruby-mode-tests.el (ruby-heredoc-highlights-interpolations)
	(ruby-regexp-skips-over-interpolation)
	(ruby-regexp-continues-till-end-when-unclosed)
	(ruby-regexp-can-be-multiline)
	(ruby-interpolation-inside-percent-literal): New tests.

2013-05-08  Stefan Monnier  <monnier@iro.umontreal.ca>

	* indent/ruby.rb: Fix indentation after =; add more cases.

2013-05-05  Stefan Monnier  <monnier@iro.umontreal.ca>

	* indent/pascal.pas: Add test for mis-identified comments.

2013-04-01  Masatake YAMATO  <yamato@redhat.com>

	* automated/imenu-test.el: New file.  (Bug#14112)

2013-04-19  Fabián Ezequiel Gallina  <fgallina@gnu.org>

	* automated/python-tests.el (python-imenu-prev-index-position-1):
	Remove test.
	(python-imenu-create-index-1, python-imenu-create-flat-index-1):
	New tests.

2013-04-17  Fabián Ezequiel Gallina  <fgallina@gnu.org>

	* automated/python-tests.el (python-nav-backward-defun-2)
	(python-nav-backward-defun-3, python-nav-forward-defun-2)
	(python-nav-forward-defun-3): New tests.

2013-04-17  Fabián Ezequiel Gallina  <fgallina@gnu.org>

	* automated/python-tests.el (python-nav-backward-defun-1)
	(python-nav-forward-defun-1): New tests.

2013-04-09  Masatake YAMATO  <yamato@redhat.com>

	* automated/add-log-tests.el: New file.  (Bug#14112)

2013-03-30  Fabián Ezequiel Gallina  <fabian@anue.biz>

	* automated/python-tests.el (python-indent-block-enders): New test.
	(python-info-current-defun-2): Fix test.

2013-03-05  Paul Eggert  <eggert@cs.ucla.edu>

	* indent/octave.m: Fix encoding error in comment.  Add coding tag.

2013-02-28  Fabián Ezequiel Gallina  <fgallina@cuca>

	* automated/python-tests.el (python-tests-with-temp-buffer): Doc fix.
	(python-tests-with-temp-file): New macro.
	(python-tests-shell-interpreter): New var.
	(python-shell-get-process-name-1)
	(python-shell-internal-get-process-name-1)
	(python-shell-parse-command-1)
	(python-shell-calculate-process-environment-1)
	(python-shell-calculate-process-environment-2)
	(python-shell-calculate-process-environment-3)
	(python-shell-calculate-exec-path-1)
	(python-shell-calculate-exec-path-2)
	(python-shell-make-comint-1)
	(python-shell-make-comint-2)
	(python-shell-get-process-1)
	(python-shell-get-or-create-process-1)
	(python-shell-internal-get-or-create-process-1): New tests.

2013-02-21  Fabián Ezequiel Gallina  <fgallina@cuca>

	* automated/python-tests.el: New file.

2013-02-14  Dmitry Gutov  <dgutov@yandex.ru>

	* automated/ruby-mode-tests.el
	(ruby-move-to-block-skips-percent-literal): Add depth-affecting
	bits inside the examples.
	(ruby-move-to-block-skips-heredoc): New test.
	(ruby-add-log-current-method-after-inner-class):
	Lower expectations: move point inside a method, initially.

2013-02-13  Dmitry Gutov  <dgutov@yandex.ru>

	* automated/ruby-mode-tests.el
	(ruby-move-to-block-skips-percent-literal): New test.

2013-02-04  Chong Yidong  <cyd@gnu.org>

	* automated/thingatpt.el: New file.

2013-02-03  Chong Yidong  <cyd@gnu.org>

	* automated/files.el (file-test--do-local-variables-test):
	Avoid compilation warning message.

2013-01-27  Dmitry Gutov  <dgutov@yandex.ru>

	* automated/ruby-mode-tests.el
	(ruby-indent-spread-args-in-parens): New test.
	* automated/ruby-mode-tests.el (ruby-block-test-example):
	Break indentation of the do block opener and add a line inside it.
	* automated/ruby-mode-tests.el (works-on-do, ok-with-three):
	Adjust line numbers.

2013-01-15  Stefan Monnier  <monnier@iro.umontreal.ca>

	* automated/advice-tests.el: Split up.  Add advice-test-preactivate.

2013-01-14  Glenn Morris  <rgm@gnu.org>

	* automated/compile-tests.el (compile-tests--test-regexps-data):
	Fix interpretation of gnu line.col1-col2 format.  (Bug#13335)

2013-01-10  Wolfgang Jenkner  <wjenkner@inode.at>

	* automated/man-tests.el: New file.

2013-01-09  Aaron S. Hawley  <aaron.s.hawley@gmail.com>

	* automated/undo-tests.el (undo-test0): Adjust error to code change.

2013-01-08  Aaron S. Hawley  <aaron.s.hawley@gmail.com>

	* automated/undo-tests.el: New file.

2012-12-27  Dmitry Gutov  <dgutov@yandex.ru>

	* automated/ruby-mode-tests.el
	(ruby-indent-after-block-in-continued-expression): New test.

2012-12-14  Dmitry Gutov  <dgutov@yandex.ru>

	* automated/ruby-mode-tests.el:
	Rename one interpolation test; add three more.
	(ruby-with-temp-buffer): New macro, use it where appropriate.
	(ruby-add-log-current-method-examples): Use "_" for target point.
	Add four new tests for ruby-add-log-current-method.

2012-12-11  Glenn Morris  <rgm@gnu.org>

	* automated/f90.el (f90-test-bug13138): New test.

2012-12-10  Rüdiger Sonderfeld  <ruediger@c-plusplus.de>

	* automated/inotify-test.el: New test.

2012-12-02  Chong Yidong  <cyd@gnu.org>

	* automated/ruby-mode-tests.el
	(ruby-add-log-current-method-examples): Don't use loop macro, to
	allow automated testing to work.

2012-11-20  Stefan Monnier  <monnier@iro.umontreal.ca>

	* automated/advice-tests.el (advice-tests--data): Remove.
	(advice-tests): Move the tests directly here instead.
	Add called-interactively-p tests.

2012-11-19  Stefan Monnier  <monnier@iro.umontreal.ca>

	* automated/ert-x-tests.el: Use cl-lib.
	* automated/ert-tests.el: Use lexical-binding and cl-lib.

2012-11-14  Dmitry Gutov  <dgutov@yandex.ru>

	* automated/ruby-mode-tests.el (ruby-indent-singleton-class): Pass.
	(ruby-indent-inside-heredoc-after-operator)
	(ruby-indent-inside-heredoc-after-space): New tests.
	Change direct font-lock face references to var references.
	(ruby-interpolation-suppresses-syntax-inside): New test.
	(ruby-interpolation-inside-percent-literal-with-paren):
	New failing test.

2012-11-13  Dmitry Gutov  <dgutov@yandex.ru>

	* automated/ruby-mode-tests.el (ruby-heredoc-font-lock)
	(ruby-singleton-class-no-heredoc-font-lock)
	(ruby-add-log-current-method-examples): New tests.
	(ruby-test-string): Extract from ruby-should-indent-buffer.
	(ruby-deftest-move-to-block): New macro.
	Add several move-to-block tests.

2012-11-12  Stefan Monnier  <monnier@iro.umontreal.ca>

	* automated/advice-tests.el: New tests.

2012-10-14  Eli Zaretskii  <eliz@gnu.org>

	* automated/compile-tests.el (compile-tests--test-regexps-data):
	Add new data for msft's new format.

2012-09-08  Dmitry Gutov  <dgutov@yandex.ru>

	* automated/ruby-mode-tests.el:
	(ruby-toggle-block-to-multiline): New test.
	(ruby-should-indent-buffer, ruby-toggle-block-to-do-end)
	(ruby-toggle-block-to-brace): Use buffer-string.

2012-09-07  Dmitry Gutov  <dgutov@yandex.ru>

	* automated/ruby-mode-tests.el: New tests (Bug#11613).

2012-08-28  Chong Yidong  <cyd@gnu.org>

	* automated/files.el: Test every combination of values for
	enable-local-variables and enable-local-eval.

2012-08-19  Chong Yidong  <cyd@gnu.org>

	* redisplay-testsuite.el (test-redisplay): Use switch-to-buffer.

2012-08-18  Chong Yidong  <cyd@gnu.org>

	* redisplay-testsuite.el (test-redisplay-4): New test (Bug#3874).

2012-08-14  Dmitry Gutov  <dgutov@yandex.ru>

	* indent/ruby.rb: Rearrange examples, add new ones.

2012-08-12  Dmitry Gutov  <dgutov@yandex.ru>

	* automated/ruby-mode-tests.el (ruby-move-to-block-stops-at-opening)
	(ruby-toggle-block-to-do-end, ruby-toggle-block-to-brace): New test.

2012-08-11  Glenn Morris  <rgm@gnu.org>

	* automated/files.el: New file.

	* automated/Makefile.in (all): Fix typo.

2012-08-10  Dmitry Gutov  <dgutov@yandex.ru>

	* automated/ruby-mode-tests.el (ruby-should-indent):
	Add docstring, check (current-indentation) instead of (current-column).
	(ruby-should-indent-buffer): New function.
	Add tests for `ruby-deep-indent-paren' behavior.
	Port all tests from test/misc/test_ruby_mode.rb in Ruby repo.

2012-08-10  Nobuyoshi Nakada  <nobu@ruby-lang.org>

	Original tests in test_ruby_mode.rb in upstream (author).

2012-08-09  Dmitry Gutov  <dgutov@yandex.ru>

	* automated/ruby-mode-tests.el (ruby-should-indent)
	(ruby-assert-state): New functions.
	Add new tests.

2012-07-29  David Engster  <deng@randomsample.de>

	* automated/xml-parse-tests.el (xml-parse-tests--qnames):
	New variable to hold test data for name expansion.
	(xml-parse-tests): Test the two different types of name expansion.

2012-07-29  Juri Linkov  <juri@jurta.org>

	* automated/occur-tests.el (occur-test-case): Use predefined
	buffer name " *test-occur*" instead of a random buffer name.

2012-07-20  Dmitry Gutov  <dgutov@yandex.ru>

	* automated/ruby-mode-tests.el: New file with one test.

2012-07-17  Stefan Monnier  <monnier@iro.umontreal.ca>

	* indent/shell.sh: Add test case for ${#VAR}.

	* indent/latex-mode.tex: New file.

2012-07-11  Stefan Monnier  <monnier@iro.umontreal.ca>

	* eshell.el: Use cl-lib.

2012-07-03  Chong Yidong  <cyd@gnu.org>

	* automated/xml-parse-tests.el (xml-parse-tests--bad-data): New.

2012-07-02  Chong Yidong  <cyd@gnu.org>

	* automated/xml-parse-tests.el (xml-parse-tests--data):
	More testcases.

2012-07-01  Chong Yidong  <cyd@gnu.org>

	* automated/xml-parse-tests.el: New file.

2012-06-27  Stefan Monnier  <monnier@iro.umontreal.ca>

	* automated/ert-x-tests.el (ert-test-run-tests-interactively-2):
	Use cl-flet.

2012-06-08  Ulf Jasper  <ulf.jasper@web.de>

	* automated/icalendar-tests.el (icalendar--parse-vtimezone):
	Test escaped commas in TZID (Bug#11473).
	(icalendar-import-with-timezone): New.
	(icalendar-real-world): Add new testcase as given in the bugreport
	of Bug#11473.

2012-05-29  Ulf Jasper  <ulf.jasper@web.de>

	* automated/icalendar-tests.el (icalendar-tests--test-import):
	Include UID in import tests (Bug#11525).
	(icalendar-import-non-recurring, icalendar-import-rrule)
	(icalendar-import-duration, icalendar-import-bug-6766): Adjust to
	UID-import change.
	(icalendar-import-with-uid): New.
	(icalendar-tests--test-cycle, icalendar-tests--do-test-cycle):
	Include UID in cycle tests.
	(icalendar-cycle, icalendar-real-world): UID-import change.

2012-05-21  Glenn Morris  <rgm@gnu.org>

	* automated/Makefile.in (setwins): Scrap superfluous subshell.

2012-05-15  Teodor Zlatanov  <tzz@lifelogs.com>

	* automated/url-util-tests.el: New file to test
	lisp/url/url-util.el.  Only `url-build-query-string' and
	`url-parse-query-string' are tested right now (Bug#8706).

2012-04-28  Stefan Monnier  <monnier@iro.umontreal.ca>

	* indent/shell.sh:
	* indent/shell.rc: Ad some test cases.

2012-04-24  Stefan Monnier  <monnier@iro.umontreal.ca>

	* indent/ruby.rb: New file, to test new syntax-propertize code.

2012-04-11  Glenn Morris  <rgm@gnu.org>

	* automated/vc-bzr.el (vc-bzr-test-faulty-bzr-autoloads): New test.

2012-02-13  Teodor Zlatanov  <tzz@lifelogs.com>

	* automated/url-future-tests.el (url-future-tests): Move from
	lisp/url/url-future.el and rename.

2012-01-29  Ulf Jasper  <ulf.jasper@web.de>

	* automated/icalendar-tests.el (icalendar-import-non-recurring):
	Fix broken test, caused by missing trailing blank.

2011-12-03  Chong Yidong  <cyd@gnu.org>

	* automated/compile-tests.el (compile-tests--test-regexps-data):
	Increase column numbers by one to reflect change in how
	compilation-message is recorded (Bug#10172).

2011-11-22  Glenn Morris  <rgm@gnu.org>

	* rmailmm.el: New file, split from lisp/mail/rmailmm.el.

2011-11-20  Juanma Barranquero  <lekktu@gmail.com>

	* cedet/semantic-utest-c.el (semantic-utest-c-comparisons): Fix typo.

2011-11-16  Juanma Barranquero  <lekktu@gmail.com>

	* automated/icalendar-tests.el (icalendar-tests--get-ical-event)
	(icalendar-tests--test-export, icalendar-tests--do-test-export):
	* cedet/srecode-tests.el (srecode-field-utest-impl): Fix typo.

2011-10-30  Ulf Jasper  <ulf.jasper@web.de>

	* automated/newsticker-tests.el
	(newsticker--group-manage-orphan-feeds): Remove fsetting of
	newsticker--treeview-tree-update.

2011-10-29  Ulf Jasper  <ulf.jasper@web.de>

	* automated/newsticker-tests.el
	(newsticker--group-manage-orphan-feeds): Use fset instead of flet.

	* automated/newsticker-tests.el
	(newsticker--group-manage-orphan-feeds): Prevent updating
	newsticker treeview.  Fixed bug#9763.

2011-10-20  Glenn Morris  <rgm@gnu.org>

	* automated/vc-bzr.el (vc-bzr-test-bug9781): New test.

	* automated/vc-bzr.el: New file.

2011-10-15  Glenn Morris  <rgm@gnu.org>

	* automated/f90.el: New file.

2011-09-27  Ulf Jasper  <ulf.jasper@web.de>

	* automated/newsticker-tests.el: Move newsticker-testsuite.el
	to automated/newsticker-tests.el.  Convert to ERT.

2011-07-26  Ulf Jasper  <ulf.jasper@web.de>

	* automated/icalendar-tests.el (icalendar-tests--compare-strings):
	Remove, simply use string=.
	(icalendar--diarytime-to-isotime)
	(icalendar--datetime-to-diary-date)
	(icalendar--datestring-to-isodate)
	(icalendar--format-ical-event)
	(icalendar--parse-summary-and-rest)
	(icalendar-tests--do-test-import)
	(icalendar-tests--do-test-cycle): Change argument order of
	string= to EXPECTED ACTUAL.
	(icalendar--import-format-sample)
	(icalendar--format-ical-event)
	(icalendar-import-non-recurring)
	(icalendar-import-rrule)
	(icalendar-import-duration)
	(icalendar-import-bug-6766)
	(icalendar-real-world): Adjust to string= instead of
	icalendar-tests--compare-strings.
	(icalendar-import-multiple-vcalendars): New.

2011-05-11  Teodor Zlatanov  <tzz@lifelogs.com>

	* automated/gnus-tests.el: Add wrapper for Gnus tests.
	Require CL.

2011-05-09  Juri Linkov  <juri@jurta.org>

	* automated/occur-tests.el: Move from test/occur-testsuite.el.
	Convert to ERT.

2011-05-09  Chong Yidong  <cyd@stupidchicken.com>

	* automated/compile-tests.el: New file.

2011-05-08  Chong Yidong  <cyd@stupidchicken.com>

	* automated/font-parse-tests.el: Don't byte-compile.

	* automated/comint-testsuite.el: Move from test/.  Convert to ERT.

2011-03-10  Stefan Monnier  <monnier@iro.umontreal.ca>

	* automated/lexbind-tests.el: New file.

2011-03-07  Chong Yidong  <cyd@stupidchicken.com>

	* Version 23.3 released.

2011-03-05  Glenn Morris  <rgm@gnu.org>

	* eshell.el: Move here from lisp/eshell/esh-test.el.

2011-03-03  Christian Ohler  <ohler@gnu.org>

	* automated/ert-tests.el (ert-test-explain-not-equal-keymaps):
	New test.

2011-02-20  Ulf Jasper  <ulf.jasper@web.de>

	* automated/icalendar-tests.el: Move from icalendar-testsuite.el;
	convert to ERT format.

2011-02-14  Chong Yidong  <cyd@stupidchicken.com>

	* automated/bytecomp-tests.el: Move from bytecomp-testsuite.el;
	convert to ERT format.

2011-02-09  Stefan Monnier  <monnier@iro.umontreal.ca>

	* indent/shell.sh:
	* indent/shell.rc: New files.

2011-01-27  Chong Yidong  <cyd@stupidchicken.com>

	* automated/font-parse-tests.el: Move from
	font-parse-testsuite.el.

2011-01-26  Chong Yidong  <cyd@stupidchicken.com>

	* font-parse-testsuite.el (test-font-parse-data): New file.

2011-01-13  Stefan Monnier  <monnier@iro.umontreal.ca>

	* indent/prolog.prolog: Add tokenizing tests.

2011-01-13  Christian Ohler  <ohler@gnu.org>

	* automated: New directory for automated tests.

	* automated/ert-tests.el, automated/ert-x-tests.el: New files.

	* automated/Makefile.in: New file.

2010-11-11  Stefan Monnier  <monnier@iro.umontreal.ca>

	* indent/modula2.mod: New file.

2010-10-27  Stefan Monnier  <monnier@iro.umontreal.ca>

	* indent/octave.m: Add a test to ensure indentation is local.

2010-10-23  Glenn Morris  <rgm@gnu.org>

	* comint-testsuite.el
	(comint-testsuite--test-comint-password-prompt-regexp):
	Add "Please enter the password".  (Bug#7224)

2010-09-20  Stefan Monnier  <monnier@iro.umontreal.ca>

	* indent/prolog.prolog: Use normal spacing around !.

2010-09-18  Stefan Monnier  <monnier@iro.umontreal.ca>

	* indent/octave.m: Remove one more `fixindent'.  Use `end'.

2010-09-10  Stefan Monnier  <monnier@iro.umontreal.ca>

	* indent/octave.m: Remove some `fixindent' not needed any more.

2010-08-30  Stefan Monnier  <monnier@iro.umontreal.ca>

	* indent/octave.m: New file.

2010-08-08  Ulf Jasper  <ulf.jasper@web.de>

	* icalendar-testsuite.el (icalendar-testsuite-run): Add internal tests.
	(icalendar-testsuite--trim, icalendar-testsuite--compare-strings)
	(icalendar-testsuite--run-internal-tests): New.
	(icalendar-testsuite--test-convert-ordinary-to-ical)
	(icalendar-testsuite--test-convert-block-to-ical)
	(icalendar-testsuite--test-convert-anniversary-to-ical)
	(icalendar-testsuite--test-parse-vtimezone)
	(icalendar-testsuite--do-test-export): Code formatting.
	(icalendar-testsuite--test-parse-vtimezone): Doc fix.
	(icalendar-testsuite--do-test-import)
	(icalendar-testsuite--do-test-cycle):
	Use icalendar-testsuite--compare-strings
	(icalendar-testsuite--run-import-tests): Comment added.
	(icalendar-testsuite--run-import-tests)
	(icalendar-testsuite--run-real-world-tests): Fix expected results.

2010-06-25  Chong Yidong  <cyd@stupidchicken.com>

	* redisplay-testsuite.el (test-redisplay-3): New test.

2010-06-11  Chong Yidong  <cyd@stupidchicken.com>

	* comint-testsuite.el: New file.

2010-06-02  Stefan Monnier  <monnier@iro.umontreal.ca>

	* indent: New dir.

2010-05-07  Chong Yidong  <cyd@stupidchicken.com>

	* Version 23.2 released.

2010-03-29  Chong Yidong  <cyd@stupidchicken.com>

	* cedet/semantic-ia-utest.el
	(semantic-symref-test-count-hits-in-tag): Add function, from
	semantic-test.el.

	* cedet/tests/test.cpp:
	* cedet/tests/test.py:
	* cedet/tests/teststruct.cpp:
	* cedet/tests/testtemplates.cpp:
	* cedet/tests/testusing.cpp:
	* cedet/tests/scopetest.cpp:
	* cedet/tests/scopetest.java: Files deleted.

	* cedet/tests/test.make:
	* cedet/tests/test.c:
	* cedet/tests/testjavacomp.java:
	* cedet/tests/testspp.c:
	* cedet/tests/testsppreplace.c:
	* cedet/tests/testsppreplaced.c:
	* cedet/tests/testsubclass.cpp:
	* cedet/tests/testsubclass.hh:
	* cedet/tests/testtypedefs.cpp:
	* cedet/tests/testvarnames.c:
	* cedet/tests/test.el:
	* cedet/tests/testdoublens.cpp:
	* cedet/tests/testdoublens.hpp: Add copyright header.

	* cedet/semantic-tests.el (semanticdb-test-gnu-global):
	Remove reference to deleted files.

2010-03-30  Juri Linkov  <juri@jurta.org>

	* occur-testsuite.el (occur-tests): Add tests for context lines.

2010-03-23  Juri Linkov  <juri@jurta.org>

	* occur-testsuite.el: New file.

2010-03-10  Chong Yidong  <cyd@stupidchicken.com>

	* Branch for 23.2.

2010-02-19  Ulf Jasper  <ulf.jasper@web.de>

	* icalendar-testsuite.el
	(icalendar-testsuite--run-function-tests): Add new tests.
	(icalendar-testsuite--test-diarytime-to-isotime): Add another
	testcase.
	(icalendar-testsuite--test-convert-ordinary-to-ical): New.
	(icalendar-testsuite--test-convert-weekly-to-ical): New.
	(icalendar-testsuite--test-convert-yearly-to-ical): New.
	(icalendar-testsuite--test-convert-block-to-ical): New.
	(icalendar-testsuite--test-convert-cyclic-to-ical): New.
	(icalendar-testsuite--test-convert-anniversary-to-ical): New.

2010-01-18  Juanma Barranquero  <lekktu@gmail.com>

	* cedet/semantic-tests.el (semanticdb-test-gnu-global)
	(semantic-lex-test-full-depth, semantic-symref-test-count-hits-in-tag):
	Fix typos in docstrings and error messages.
	(semanticdb-ebrowse-run-tests): Fix typos in error messages.

2010-01-14  Juanma Barranquero  <lekktu@gmail.com>

	* cedet/cedet-utests.el (cedet-utest-log-shutdown, pulse-test):
	* cedet/semantic-ia-utest.el (semantic-ia-utest-error-log-list)
	(semantic-ia-utest-buffer-refs): Fix typos in docstrings.

2009-12-18  Ulf Jasper  <ulf.jasper@web.de>

	* icalendar-testsuite.el
	(icalendar-testsuite--run-function-tests):
	Add icalendar-testsuite--test-parse-vtimezone.
	(icalendar-testsuite--test-parse-vtimezone): New.
	(icalendar-testsuite--do-test-cycle): Doc changes.
	(icalendar-testsuite--run-real-world-tests): Remove trailing
	whitespace -- see change of icalendar--add-diary-entry in
	icalendar.el.
	(icalendar-testsuite--run-cycle-tests): Re-enable all tests.

2009-09-30  Glenn Morris  <rgm@gnu.org>

	* cedet/semantic-utest-c.el: Relicense under GPLv3+.

2009-06-26  Eric Ludlam  <zappo@gnu.org>

	* cedet/*: New unit tests, from CEDET repository.

2009-06-26  Chong Yidong  <cyd@stupidchicken.com>

	* redisplay-testsuite.el: New file.

2009-06-21  Chong Yidong  <cyd@stupidchicken.com>

	* Branch for 23.1.

2009-01-25  Ulf Jasper  <ulf.jasper@web.de>

	* icalendar-testsuite.el
	(icalendar-testsuite--run-function-tests):
	Add icalendar-testsuite--test-diarytime-to-isotime.
	(icalendar-testsuite--test-parse-summary-and-rest): Adjust to
	recent icalendar fixes.
	(icalendar-testsuite--test-diarytime-to-isotime): New.
	(icalendar-testsuite--test-create-uid): Adjust to recent
	icalendar changes.

2008-11-30  Shigeru Fukaya  <shigeru.fukaya@gmail.com>

	* bytecomp-testsuite.el: New file.

2008-10-31  Ulf Jasper  <ulf.jasper@web.de>

	* icalendar-testsuite.el (icalendar-testsuite--run-function-tests):
	Add `icalendar-testsuite--test-create-uid'.
	(icalendar-testsuite--test-create-uid): New.

2008-06-14  Ulf Jasper  <ulf.jasper@web.de>

	* newsticker-testsuite.el: New file.

2008-05-24  Ulf Jasper  <ulf.jasper@web.de>

	* icalendar-testsuite.el (icalendar-testsuite--run-function-tests):
	Add icalendar-testsuite--test-datestring-to-isodate,
	icalendar-testsuite--test-datetime-to-diary-date, and
	icalendar-testsuite--test-calendar-style.
	(icalendar-testsuite--test-format-ical-event)
	(icalendar-testsuite--test-parse-summary-and-rest):
	Doc fix.  Remove european-calendar-style.
	(icalendar-testsuite--get-ical-event): Doc fix.
	(icalendar-testsuite--test-first-weekday-of-year)
	(icalendar-testsuite--run-cycle-tests): Add doc string.
	(icalendar-testsuite--test-datestring-to-isodate)
	(icalendar-testsuite--test-datetime-to-diary-date)
	(icalendar-testsuite--test-calendar-style): New functions.
	(icalendar-testsuite--test-export): Handle iso date style.
	New arg INPUT-ISO.  Use calendar-date-style.
	(icalendar-testsuite--test-import): Handle iso date style.
	New arg EXPECTED-ISO.  Use calendar-date-style.
	(icalendar-testsuite--test-cycle): Handle iso date style.
	(icalendar-testsuite--run-import-tests)
	(icalendar-testsuite--run-export-tests)
	(icalendar-testsuite--run-real-world-tests): Add iso style tests.

2008-02-29  Glenn Morris  <rgm@gnu.org>

	* README: New file.

2008-02-29  Ulf Jasper  <ulf.jasper@web.de>

	* icalendar-testsuite.el: New file.

;; Local Variables:
;; coding: utf-8
;; End:

  Copyright (C) 2008-2014 Free Software Foundation, Inc.

  This file is part of GNU Emacs.

  GNU Emacs is free software: you can redistribute it and/or modify
  it under the terms of the GNU General Public License as published by
  the Free Software Foundation, either version 3 of the License, or
  (at your option) any later version.

  GNU Emacs is distributed in the hope that it will be useful,
  but WITHOUT ANY WARRANTY; without even the implied warranty of
  MERCHANTABILITY or FITNESS FOR A PARTICULAR PURPOSE.  See the
  GNU General Public License for more details.

  You should have received a copy of the GNU General Public License
  along with GNU Emacs.  If not, see <http://www.gnu.org/licenses/>.<|MERGE_RESOLUTION|>--- conflicted
+++ resolved
@@ -1,26 +1,15 @@
-<<<<<<< HEAD
-2014-04-04  João Távora  <joaotavora@gmail.com>
-=======
 2014-04-07  João Távora  <joaotavora@gmail.com>
->>>>>>> e3b83880
 
 	* automated/electric-tests.el (define-electric-pair-test): Don't
 	overtest..
 	(inhibit-in-mismatched-string-inside-ruby-comments): New test.
 	(inhibit-in-mismatched-string-inside-c-comments): New test.
 
-<<<<<<< HEAD
-2014-04-02  João Távora  <joaotavora@gmail.com>
-=======
 2014-04-07  João Távora  <joaotavora@gmail.com>
->>>>>>> e3b83880
 
 	* automated/electric-tests.el (inhibit-if-strings-mismatched):
 	New test, change from `inhibit-only-of-next-is-mismatched'.
 
-<<<<<<< HEAD
-2014-03-26  Barry O'Reilly  <gundaetiapo@gmail.com>
-=======
 2014-04-06  João Távora  <joaotavora@gmail.com>
 
 	* automated/python-tests.el (python-triple-quote-pairing): New test.
@@ -34,8 +23,19 @@
 	(whitespace-skipping-for-quotes-only-inside)
 	(whitespace-skipping-for-quotes-in-text-mode): New tests.
 
-2014-03-24  Barry O'Reilly  <gundaetiapo@gmail.com>
->>>>>>> e3b83880
+2014-04-04  João Távora  <joaotavora@gmail.com>
+
+	* automated/electric-tests.el (define-electric-pair-test): Don't
+	overtest..
+	(inhibit-in-mismatched-string-inside-ruby-comments): New test.
+	(inhibit-in-mismatched-string-inside-c-comments): New test.
+
+2014-04-02  João Távora  <joaotavora@gmail.com>
+
+	* automated/electric-tests.el (inhibit-if-strings-mismatched):
+	New test, change from `inhibit-only-of-next-is-mismatched'.
+
+2014-03-26  Barry O'Reilly  <gundaetiapo@gmail.com>
 
 	* automated/undo-tests.el (undo-test-marker-adjustment-nominal):
 	(undo-test-region-t-marker): New tests of marker adjustments.
