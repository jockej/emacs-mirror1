<<<<<<< HEAD
2013-01-19  Glenn Morris  <rgm@gnu.org>
=======
2013-02-08  Glenn Morris  <rgm@gnu.org>

	* keymaps.texi (Active Keymaps, Searching Keymaps):
	Remove confusing mention of "symbolic prefix".  (Bug#13643)

2013-01-16  Glenn Morris  <rgm@gnu.org>
>>>>>>> 90790560

	* macros.texi (Indenting Macros): Fix order of an indent
	symbol's arguments.  (Bug#13450)

2013-01-19  Paul Eggert  <eggert@cs.ucla.edu>

	Allow floating-point file offsets.
	* files.texi (Reading from Files, Writing to Files):
	Say that file offsets can be numbers, not just integers.

2013-01-09  Glenn Morris  <rgm@gnu.org>

	* commands.texi (Interactive Codes):
	Whitespace does not terminate interactive "S".  (Bug#13393)

2013-01-06  Chong Yidong  <cyd@gnu.org>

	* windows.texi (Vertical Scrolling): Fix typos (Bug#13267).

2013-01-05  Glenn Morris  <rgm@gnu.org>

	* display.texi (Overlay Properties): Mention field.  (Bug#13364)

2013-01-05  Eli Zaretskii  <eliz@gnu.org>

	* hooks.texi (Standard Hooks): Use @item, not @itemx, as the first
	directive in a group of items.

2013-01-05  Chong Yidong  <cyd@gnu.org>

	* keymaps.texi (Key Sequences): Remove obsolete sentence
	(Bug#13356).

2013-01-04  Ari Roponen  <ari.roponen@gmail.com>  (tiny change)

	* hash.texi (Defining Hash): Fix typo.  (Bug#13345)

2013-01-04  Stefan Monnier  <monnier@iro.umontreal.ca>

	* files.texi (File Attributes): Undocument return format of file-acl.

2013-01-03  Glenn Morris  <rgm@gnu.org>

	* processes.texi (System Processes):
	* syntax.texi (Syntax Table Functions): Tweak some line breaks.

	* searching.texi (Replacing Match): Fix xref.

	* elisp.texi (DATE): Bump to Jan 2013.

2013-01-02  Glenn Morris  <rgm@gnu.org>

	* customize.texi (Common Keywords, Type Keywords):
	Replace "active field" with "button".  (Bug#13310)

	* customize.texi (Common Keywords): Add xref.  (Bug#13311)
	* tips.texi (Library Headers): Add cindex.

2012-12-30  Wolfgang Jenkner  <wjenkner@inode.at>

	* functions.texi (Declare Form):
	* intro.texi (A Sample Function Description):
	* syntax.texi (Syntax Table Internals, Syntax Table Functions):
	* variables.texi (Using Lexical Binding): Don't use @var or CAPS
	in @def.. commands.  (Bug#13292)

2012-12-29  Eli Zaretskii  <eliz@gnu.org>

	* files.texi (Changing Files): Document the return values of
	set-file-selinux-context and set-file-acl.

2012-12-27  Glenn Morris  <rgm@gnu.org>

	* files.texi (File Names): Mention Cygwin conversion functions.

2012-12-22  Martin Rudalics  <rudalics@gmx.at>

	* windows.texi (Selecting Windows): Reword description of
	select-window (Bug#13248).

2012-12-22  Eli Zaretskii  <eliz@gnu.org>

	* files.texi (File Attributes, Changing Files): Remove the details
	about the text returned by file-acl.  Instead, just document that
	it is an opaque string meant to be used by set-file-acl.

2012-12-21  Chong Yidong  <cyd@gnu.org>

	* modes.texi (Auto Major Mode): Fix typo (Bug#13230).

	* customize.texi (Simple Types): Document key-sequence type
	(Bug#13048).

	* strings.texi (Text Comparison): Doc fix for compare-strings.

2012-12-19  Michael Albinus  <michael.albinus@gmx.de>

	* files.texi (Magic File Names): Add `file-acl',
	`file-selinux-context', `set-file-acl' and
	`set-file-selinux-context'.  Make the list consistent.

2012-12-19  Jonas Bernoulli  <jonas@bernoul.li>

	* tips.texi (Library Headers): New header keyword `Homepage'.
	Make continuation lines syntax more precise.

2012-12-17  Eli Zaretskii  <eliz@gnu.org>

	* files.texi (File Attributes, Changing Files): Update to include
	MS-Windows support for ACLs.

2012-12-16  Romain Francoise  <romain@orebokech.com>

	* files.texi (File Attributes): Document ACL support and new
	`file-acl' function.
	(Changing Files): Mention argument name change of `copy-file' and
	document new function `set-file-acl'.

2012-12-14  Paul Eggert  <eggert@cs.ucla.edu>

	Fix permissions bugs with setgid directories etc. (Bug#13125)
	* files.texi (Testing Accessibility): Document GROUP arg
	of file-ownership-preserved-p.
	(File Attributes): Document that 9th element is now
	just a placeholder.
	* os.texi (User Identification): Document new functions group-gid,
	group-real-gid.

2012-12-11  Paul Eggert  <eggert@cs.ucla.edu>

	* internals.texi (C Integer Types): New section.
	This follows up and records an email in
	<http://lists.gnu.org/archive/html/emacs-devel/2012-07/msg00496.html>.

2012-12-10  Stefan Monnier  <monnier@iro.umontreal.ca>

	* control.texi (Pattern matching case statement): New node.

	* customize.texi (Variable Definitions): Mention the default :group
	for defcustoms (bug#13093).

2012-12-09  Glenn Morris  <rgm@gnu.org>

	* customize.texi (Variable Definitions): Mention eval-defun
	on a defcustom calls the :set function when appropriate.

2012-12-06  Paul Eggert  <eggert@cs.ucla.edu>

	* doclicense.texi, gpl.texi: Update to latest version from FSF.
	These are just minor editorial changes.

2012-12-06  Chong Yidong  <cyd@gnu.org>

	* lists.texi (Plist Access): Move put example to Symbol Plists.

	* symbols.texi (Standard Properties): Fix typo.

2012-12-03  Chong Yidong  <cyd@gnu.org>

	* symbols.texi (Symbol Properties): New node.
	(Symbol Plists): Make it a subsection under Symbol Properties.
	(Standard Properties): New node.

	* lists.texi (Property Lists): Move here from symbols.texi.
	(Plist Access): Rename from Other Plists.

	* customize.texi (Variable Definitions):
	* display.texi (Defining Faces):
	* sequences.texi (Char-Tables): Fix xref.

	* keymaps.texi (Key Sequences): `kbd' is now a function.

	* commands.texi (Using Interactive): Fix index entry.

2012-11-24  Paul Eggert  <eggert@cs.ucla.edu>

	* doclicense.texi: Update to latest version from FSF.
	These are just minor editorial changes.
	* elisp.texi (GNU Free Documentation License)
	(GNU General Public Licens):
	Provide sectioning, since doclicense.texi no longer does that.

	* loading.texi (Named Features): @ -> @@ to fix typo.

2012-11-24  Martin Rudalics  <rudalics@gmx.at>

	* windows.texi (Basic Windows): Fix typo.
	(Windows and Frames): Fix example.  Move description of
	window-in-direction here.
	(Recombining Windows): Fix example.
	(Buffers and Windows): Fix description of replace-buffer-in-windows.
	(Switching Buffers): Reword.
	(Display Action Functions): Minor adjustments.
	(Choosing Window Options): Minor fixes.
	(Window History): Minor rewording.
	(Dedicated Windows): Correct and reword part describing how
	dedicatedness affects functions removing buffers or windows.
	* buffers.texi (The Buffer List): Fix description of bury-buffer.

2012-11-24  Chong Yidong  <cyd@gnu.org>

	* modes.texi (%-Constructs): Fix statement about mode construct
	padding (Bug#12866).

2012-11-24  Stefan Monnier  <monnier@iro.umontreal.ca>

	* debugging.texi (Profiling): Make it more clear
	that --enable-profiling is about profiling the C code.

2012-11-21  Glenn Morris  <rgm@gnu.org>

	* display.texi (Attribute Functions):
	Update for set-face-* name changes.
	Add new "inherit" argument for face-bold-p etc.
	Move description of this argument to a common section, like "frame".

	* debugging.texi (Profiling): New section.
	(Debugging): Mention profiling in the introduction.
	* tips.texi (Compilation Tips): Move profiling to separate section.
	* elisp.texi: Add Profiling to detailed menu.

2012-11-21  Martin Rudalics  <rudalics@gmx.at>

	* windows.texi (Display Action Functions): Fix recently added
	example.  Suggested by Michael Heerdegen.

2012-11-21  Paul Eggert  <eggert@cs.ucla.edu>

	Minor cleanup for times as lists of four integers.
	* os.texi (Time Parsing): Time values can now be four integers.

2012-11-18  Glenn Morris  <rgm@gnu.org>

	* loading.texi (How Programs Do Loading): Add eager macro expansion.
	* macros.texi (Expansion): Mention eager macro expansion.

	* minibuf.texi (Basic Completion): Mention misc completion-table funcs.

2012-11-18  Leo Liu  <sdl.web@gmail.com>

	* minibuf.texi (Programmed Completion): Doc fix for metadata
	request (Bug#12850).

2012-11-18  Glenn Morris  <rgm@gnu.org>

	* display.texi (Temporary Displays): Document with-temp-buffer-window.

	* frames.texi (Size and Position): Add fit-frame-to-buffer command.
	* windows.texi (Resizing Windows): Add fit-frame-to-buffer option.
	(Window Sizes): Add vindex for window-min-height, window-min-width.
	(Display Action Functions): Mention pop-up-frame-parameters.

2012-11-16  Martin Rudalics  <rudalics@gmx.at>

	* windows.texi (Choosing Window): Rewrite description of
	display-buffer-alist (Bug#12167).
	(Display Action Functions): Mention inhibit-switch-frame.
	Fix description of display-buffer-below-selected.  Reorder actions.
	Add example (Bug#12848).

2012-11-16  Glenn Morris  <rgm@gnu.org>

	* display.texi (Face Attributes): Fix :underline COLOR description.
	(Attribute Functions): Update for set-face-underline rename.
	Tweak descriptions of face-underline-p, face-inverse-video-p.

	* keymaps.texi (Searching Keymaps, Tool Bar): Untabify examples,
	so they align better in info.
	(Active Keymaps, Searching Keymaps, Controlling Active Maps):
	Document set-temporary-overlay-map.

2012-11-15  Stefan Monnier  <monnier@iro.umontreal.ca>

	* keymaps.texi (Translation Keymaps): Add a subsection "Interaction
	with normal keymaps".

2012-11-15  Dmitry Antipov  <dmantipov@yandex.ru>

	* internals.texi (Garbage Collection): Update descriptions
	of vectorlike_header, garbage-collect and gc-cons-threshold.
	(Object Internals): Explain Lisp_Object layout and the basics
	of an internal type system.
	(Buffer Internals): Update description of struct buffer.

2012-11-13  Glenn Morris  <rgm@gnu.org>

	* variables.texi (Adding Generalized Variables):
	At least mention gv-define-expander and gv-letplace.

	* debugging.texi (Error Debugging): Mention debug-on-message.
	(Using Debugger): Mention debugger-bury-or-kill.

	* control.texi (Signaling Errors):
	* debugging.texi (Error Debugging):
	* errors.texi (Standard Errors): Add user-error.

	* variables.texi (Adding Generalized Variables):
	Use standard formatting for common lisp note about setf functions.

2012-11-10  Martin Rudalics  <rudalics@gmx.at>

	* elisp.texi (Top): Add Recombining Windows to menu.
	* windows.texi (Recombining Windows): New subsection.
	(Splitting Windows): Rewrite text on handling of window
	combinations and move it to new subsection.

2012-11-10  Chong Yidong  <cyd@gnu.org>

	* searching.texi (Replacing Match): Document \? in replace-match.

	* variables.texi (Creating Buffer-Local): Document setq-local and
	defvar-local.
	(Setting Generalized Variables): Arrange table alphabetically.

	* lists.texi (List Elements, List Variables): Clarify descriptions
	of push and pop for generalized variables.

	* edebug.texi (Specification List): setf is no longer CL-only.

2012-11-10  Glenn Morris  <rgm@gnu.org>

	* variables.texi (Adding Generalized Variables):
	Update description of FIX-RETURN expansion.

	* variables.texi (Setting Generalized Variables):
	Split most of previous contents into this subsection.
	(Adding Generalized Variables): New subsection.
	Move note on lack of setf functions here from misc/cl.texi.

	* elisp.texi: Add Generalized Variables subsections to detailed menu.

2012-11-10  Chong Yidong  <cyd@gnu.org>

	* frames.texi (Initial Parameters): Doc fix (Bug#12144).

2012-11-08  Michael Albinus  <michael.albinus@gmx.de>

	* os.texi (Notifications): Update descriptions of
	notifications-notify, notifications-close-notification and
	notifications-get-capabilities according to latest code changes.
	Add notifications-get-server-information.

2012-11-03  Chong Yidong  <cyd@gnu.org>

	* objects.texi (General Escape Syntax): Clarify the explanation of
	escape sequences.
	(Non-ASCII in Strings): Clarify when a string is unibyte vs
	multibyte.  Hex escapes do not automatically make a string
	multibyte.

2012-11-03  Martin Rudalics  <rudalics@gmx.at>

	* windows.texi (Switching Buffers): Document option
	switch-to-buffer-preserve-window-point.
	(Display Action Functions): Document window-height and
	window-width alist entries.
	(Display Action Functions):
	Document display-buffer-below-selected and
	display-buffer-in-previous-window.
	(Quitting Windows): Document quit-restore-window.
	Rewrite section.
	(Window Configurations): In window-state-get mention that
	argument window must be valid.
	(Window Parameters): Document quit-restore window parameter
	(Bug#12158).

2012-10-31  Glenn Morris  <rgm@gnu.org>

	* control.texi (Catch and Throw): Add xref to cl.texi.

	* lists.texi (Sets And Lists): Point xref to better location.

	* errors.texi (Standard Errors):
	* loading.texi (Autoload): Update for cl-lib namespace changes.

	* modes.texi (Defining Minor Modes): "Generalized Variables"
	section is now in this manual rather than cl.texi.

	* eval.texi (Special Forms): No longer special forms: defmacro,
	defun, save-window-excursion, with-output-to-temp-buffer.
	* functions.texi (Defining Functions): Defun is now a macro.
	Defalias is a function.

2012-10-30  Glenn Morris  <rgm@gnu.org>

	* variables.texi (Generalized Variables): Fix typo.

2012-10-30  Chong Yidong  <cyd@gnu.org>

	* symbols.texi (Symbol Plists): Document function-get.

	* loading.texi (Autoload): Document autoloadp, autoload-do-load.

	* frames.texi (Visibility of Frames): Document tty-top-frame.

2012-10-28  Stefan Monnier  <monnier@iro.umontreal.ca>

	* keymaps.texi (Format of Keymaps): Document the multiple
	inheritance format.

2012-10-28  Martin Rudalics  <rudalics@gmx.at>

	* windows.texi (Basic Windows): Reformulate description of live,
	internal and valid windows.
	(Cyclic Window Ordering): Describe new argument of
	get-lru-window and get-largest-window.  Add description of
	window-in-direction.

2012-10-27  Glenn Morris  <rgm@gnu.org>

	* variables.texi (Generalized Variables): New section,
	adapted from misc/cl.texi.
	* elisp.texi (Top): Add Generalized Variables to menu.
	* lists.texi (List Elements, List Variables):
	Mention generalized variables.

	* lists.texi (List Elements): Typo fix.

2012-10-27  Chong Yidong  <cyd@gnu.org>

	* minibuf.texi (High-Level Completion): Don't mention removed
	function iswitchb-read-buffer.

	* commands.texi (Event Input Misc): Remove last-input-char.
	(Command Loop Info): Remove last-command-char.

	* frames.texi (Initial Parameters): Don't mention the obsolete
	special-display feature.

	* windows.texi (Choosing Window): Don't mention the obsolete
	special display feature.
	(Choosing Window Options): Remove obsolete special-display
	variables, and the functions special-display-p and
	special-display-popup-frame.

	* display.texi (Fringe Bitmaps): Add exclamation-mark bitmap.

	* hooks.texi (Standard Hooks): Remove obsolete hooks.

	* markers.texi (Information from Markers): Remove obsolete
	function buffer-has-markers-at.

	* text.texi (Yanking): Document yank-handled-properties.

2012-10-24  Paul Eggert  <eggert@penguin.cs.ucla.edu>

	Update manual for new time stamp format (Bug#12706).
	* buffers.texi (Modification Time):
	* files.texi (Testing Accessibility, File Attributes):
	* intro.texi (Version Info):
	* os.texi (Time of Day):
	Update for new time stamp format (HIGH LOW MICROSEC PICOSEC).
	These instances were missed the first time around.
	Problem reported by Glenn Morris in <http://bugs.gnu.org/12706#25>.

2012-10-24  Chong Yidong  <cyd@gnu.org>

	* minibuf.texi (Text from Minibuffer): Document read-regexp
	changes.

	* nonascii.texi (Selecting a Representation):
	Document set-buffer-multibyte changes.

	* keymaps.texi (Toolkit Differences): Node deleted.
	(Easy Menu): New node.

2012-10-23  Stefan Monnier  <monnier@iro.umontreal.ca>

	* hooks.texi (Standard Hooks): Clarify that -hooks is deprecated.

2012-10-23  Paul Eggert  <eggert@cs.ucla.edu>

	Fix outdated timestamp documentation in Elisp manual (bug#12706).
	* files.texi (File Attributes):
	* text.texi (Undo):
	Time stamp resolution is now 1 picosecond, not 1 second.

2012-10-23  Chong Yidong  <cyd@gnu.org>

	* display.texi (Font Lookup): Remove font-list-limit.

	* keymaps.texi (Key Sequences): Avoid referring to Edit Macro mode
	(Bug#12529).

2012-10-22  Glenn Morris  <rgm@gnu.org>

	* os.texi (Recording Input): Tiny fix.

	* intro.texi (Lisp History):
	* lists.texi (Sets And Lists): Refer to cl-lib rather than cl.
	* tips.texi (Coding Conventions): Recommend cl-lib over cl.

2012-10-15  Chong Yidong  <cyd@gnu.org>

	* macros.texi (Defining Macros): defmacro is now a macro.
	Explicitly list the docstring and declare arguments.

	* functions.texi (Anonymous Functions): Explicitly list the
	docstring, declare, and interactive arguments to lambda.
	(Defining Functions): Likewise for defun.
	(Inline Functions): Likewise for defsubst.
	(Declare Form): Tweak description.

2012-10-13  Chong Yidong  <cyd@gnu.org>

	* display.texi (ImageMagick Images): ImageMagick enabled by default.

2012-10-05  Chong Yidong  <cyd@gnu.org>

	* minibuf.texi (Basic Completion): Clarify list form of completion
	table (Bug#12564).

2012-10-05  Bruno Félix Rezende Ribeiro  <oitofelix@gmail.com>  (tiny change)

	* functions.texi (Function Safety): Copyedit.  (Bug#12562)

2012-10-01  Paul Eggert  <eggert@cs.ucla.edu>

	Revert the FOLLOW-SYMLINKS change for file-attributes.
	* files.texi (File Attributes, Magic File Names): Undo last change.

2012-09-30  Paul Eggert  <eggert@cs.ucla.edu>

	file-attributes has a new optional arg FOLLOW-SYMLINKS.
	* files.texi (File Attributes): Describe it.
	(Magic File Names): Use it.

2012-09-30  Chong Yidong  <cyd@gnu.org>

	* commands.texi (Click Events): Define "mouse position list".
	Remove mention of unimplemented horizontal scroll bars.
	(Drag Events, Motion Events): Refer to "mouse position list".
	(Accessing Mouse): Document posnp.

	* errors.texi (Standard Errors): Tweak arith-error description.
	Tweak markup.  Remove domain-error and friends, which seem to be
	unused after the floating-point code revamp.

	* functions.texi (Obsolete Functions): Obsolescence also affects
	documentation commands.  Various clarifications.
	(Declare Form): New node.

	* strings.texi (String Basics): Copyedits.

	* os.texi (Idle Timers): Minor clarifications.
	(User Identification): Add system-users and system-groups.

	* macros.texi (Defining Macros): Move description of `declare' to
	Declare Form node.

	* loading.texi (Autoload):
	* help.texi (Documentation Basics): The special sequences can
	trigger autoloading.

	* numbers.texi (Integer Basics): Copyedits.
	(Float Basics): Consider IEEE floating point always available.
	(Random Numbers): Document actual limits.
	(Arithmetic Operations): Clarify division by zero.  Don't mention
	the machine-independence of negative division since it does not
	happen in practice.

2012-09-28  Chong Yidong  <cyd@gnu.org>

	* os.texi (Startup Summary): Document leim-list.el change.

2012-09-25  Chong Yidong  <cyd@gnu.org>

	* functions.texi (Defining Functions): defun is now a macro.

2012-09-28  Leo Liu  <sdl.web@gmail.com>

	* files.texi (Files): Fix typo.

2012-09-23  Chong Yidong  <cyd@gnu.org>

	* buffers.texi (Read Only Buffers): Document read-only-mode.

	* keymaps.texi (Alias Menu Items): Replace toggle-read-only with
	read-only-mode.

	* backups.texi (Auto-Saving): Refer to Minor Mode Conventions for
	calling conventions.

2012-09-22  Chong Yidong  <cyd@gnu.org>

	* searching.texi (Replacing Match): Minor clarification.

2012-09-22  Eli Zaretskii  <eliz@gnu.org>

	* edebug.texi (Instrumenting): Improve indexing.

	* os.texi (Idle Timers): Warn against reinvoking an idle timer
	from within its own timer action.  (Bug#12447)

2012-09-22  Chong Yidong  <cyd@gnu.org>

	* frames.texi (Pop-Up Menus): Minor clarification (Bug#11148).

2012-09-21  Glenn Morris  <rgm@gnu.org>

	* debugging.texi (Using Debugger): Fix typo.

2012-09-18  Chong Yidong  <cyd@gnu.org>

	* display.texi (Faces): Discuss anonymous faces.
	(Face Attributes): Tweak intro.
	(Defining Faces): Move after the Face Attributes node.  Copyedits.
	(Displaying Faces): Describe role of inheritance.

	* customize.texi (Customization): Define customization more
	carefully (Bug#11440).
	(Common Keywords): Add xref to Constant Variables.

	* variables.texi (Defining Variables): Link to defcustom's node
	instead of the higher-level Customization chapter.

2012-09-11  Paul Eggert  <eggert@cs.ucla.edu>

	Simplify, document, and port floating-point (Bug#12381).
	* numbers.texi (Float Basics, Arithmetic Operations, Math Functions):
	Document that / and mod (with floating point arguments), along
	with asin, acos, log, log10, expt and sqrt, return special values
	instead of signaling exceptions.
	(Float Basics): Document that logb operates on the absolute value
	of its argument.
	(Math Functions): Document that (log ARG BASE) also returns NaN if
	BASE is negative.  Document that (expt X Y) returns NaN if X is a
	finite negative number and Y a finite non-integer.

2012-09-09  Chong Yidong  <cyd@gnu.org>

	* lists.texi (Sets And Lists): Explain that the return value for
	delete should be used, like for delq.

	* minibuf.texi (Yes-or-No Queries): Document recentering and
	scrolling in y-or-n-p.  Remove gratuitous example.

	* searching.texi (Search and Replace): Document window scrolling
	entries in query-replace-map.

2012-09-08  Chong Yidong  <cyd@gnu.org>

	* syntax.texi (Syntax Table Internals): Define "raw syntax
	descriptor" terminology (Bug#12383).
	(Syntax Descriptors): Mention raw syntax descriptors.

2012-09-07  Chong Yidong  <cyd@gnu.org>

	* variables.texi (Creating Buffer-Local): Fix description of
	local-variable-if-set-p (Bug#10713).

	* eval.texi (Intro Eval): Add index entry for sexp (Bug#12233).

	* windows.texi (Display Action Functions)
	(Choosing Window Options): Remove obsolete variable
	display-buffer-reuse-frames.
	(Switching Buffers): Minor doc tweak for switch-to-buffer.

	* positions.texi (Narrowing): Document buffer-narrowed-p.

	* markers.texi (Moving Markers): Add xref to Point (Bug#7151).

	* syntax.texi (Low-Level Parsing): Add xref to Parser State
	(Bug#12269).

2012-09-04  Lars Ingebrigtsen  <larsi@gnus.org>

	* debugging.texi (Explicit Debug): Document `debug-on-message'.

2012-09-02  Chong Yidong  <cyd@gnu.org>

	* windows.texi (Window Configurations): Recommend against using
	save-window-excursion (Bug#12075).

	* control.texi (Catch and Throw):
	* positions.texi (Excursions): Don't mention it.

2012-09-01  Paul Eggert  <eggert@cs.ucla.edu>

	Better seed support for (random).
	* numbers.texi (Random Numbers): Document new behavior of
	the calls (random) and (random STRING).

2012-08-21  Martin Rudalics  <rudalics@gmx.at>

	* windows.texi (Window Point): Document recent changes in
	window-point and set-window-point.
	(Selecting Windows): Document recent change in select-window.

2012-08-06  Eli Zaretskii  <eliz@gnu.org>

	* functions.texi (Closures): Put the main index entry for
	"closures" here.  (Bug#12138)

	* variables.texi (Lexical Binding): Disambiguate the index entry
	for "closures".

2012-08-05  Chong Yidong  <cyd@gnu.org>

	* display.texi (Defining Faces): Move documentation of
	frame-background-mode to the Emacs manual (Bug#7774).

2012-08-04  Chong Yidong  <cyd@gnu.org>

	* syntax.texi (Syntax Basics): Rearrange the text for clarity.
	Fix description of syntax table inheritance.
	(Syntax Table Functions): Don't refer to internal contents of
	syntax table, since that is not explained yet.  Copyedits.
	(Standard Syntax Tables): Node deleted.
	(Syntax Table Internals): Misc clarifications.  Improve table
	formatting.

	* keymaps.texi (Inheritance and Keymaps):
	* text.texi (Sticky Properties): Tweak index entry.

2012-07-28  Eli Zaretskii  <eliz@gnu.org>

	* nonascii.texi (Character Sets): Fix a typo.  (Bug#12062)

2012-07-25  Paul Eggert  <eggert@cs.ucla.edu>

	Prefer typical American spelling for "acknowledgment".
	* intro.texi (Acknowledgments): Rename from Acknowledgements.

2012-07-21  Eli Zaretskii  <eliz@gnu.org>

	* commands.texi (Special Events): Mention language-change event.
	(Input Events, Interactive Codes):
	* keymaps.texi (Key Sequences): Mention events that are
	non-keyboard but also non-mouse events.

2012-07-17  Chong Yidong  <cyd@gnu.org>

	* text.texi (Insertion): Document insert-char changes.

2012-07-15  Leo Liu  <sdl.web@gmail.com>

	* display.texi (Fringe Bitmaps): Add exclamation-mark.

2012-07-13  Chong Yidong  <cyd@gnu.org>

	* buffers.texi (Read Only Buffers): Document toggle-read-only
	changes.  Reword to account for the fact that read-only is
	currently not supported in overlay properties.

2012-07-07  Chong Yidong  <cyd@gnu.org>

	* loading.texi (Library Search): Index site-lisp directories.

2012-07-06  Chong Yidong  <cyd@gnu.org>

	* intro.texi (A Sample Function Description): Fix incorrect
	markup, undoing previous change.
	(A Sample Variable Description): Minor clarifications and markup
	improvements.

	* elisp.texi (Top):
	* text.texi (Text): Fix menu order.

2012-07-06  Richard Stallman  <rms@gnu.org>

	* intro.texi (Evaluation Notation, A Sample Function Description):
	(A Sample Variable Description): Improve/undo previous changes.

2012-07-05  Glenn Morris  <rgm@gnu.org>

	* intro.texi (A Sample Function Description): Fix cross-refs.

2012-07-05  Michael Witten  <mfwitten@gmail.com>  (tiny change)

	* intro.texi (Evaluation Notation, A Sample Function Description)
	(A Sample Variable Description, Version Info): Copy edits (bug#11862).

2012-06-27  Chong Yidong  <cyd@gnu.org>

	* processes.texi (Asynchronous Processes, Input to Processes):
	* internals.texi (Process Internals): Don't capitalize "pty".

2012-06-24  Thien-Thi Nguyen  <ttn@gnuvola.org>

	* processes.texi (Asynchronous Processes): Make the pty vs pipe
	discussion more prominent.

2012-06-23  Eli Zaretskii  <eliz@gnu.org>

	* commands.texi (Misc Events): Document the language-change event.

2012-06-22  Paul Eggert  <eggert@cs.ucla.edu>

	Support higher-resolution time stamps (Bug#9000).
	* os.texi (Time of Day, Time Parsing, Processor Run Time, Idle Timers):
	* processes.texi (System Processes):
	Time stamp resolution is now picosecond, not microsecond.

2012-06-21  Glenn Morris  <rgm@gnu.org>

	* Makefile.in: Rename infodir to buildinfodir throughout.  (Bug#11737)

2012-06-18  Stefan Monnier  <monnier@iro.umontreal.ca>

	* functions.texi (Defining Functions):
	* macros.texi (Defining Macros): Un-define the return value of `defun',
	`defmacro' and `defalias'.

2012-06-17  Chong Yidong  <cyd@gnu.org>

	* elisp.texi: Remove urlcolor setting.

2012-06-17  Glenn Morris  <rgm@gnu.org>

	* display.texi (Face Attributes): Copyedits.  Add a few cindex entries.
	Overlining no longer behaves exactly like underlining.

2012-06-16  Aurelien Aptel  <aurelien.aptel@gmail.com>

	* display.texi (Face Attributes):
	Document wave-style underline face attribute.

2012-06-11  Chong Yidong  <cyd@gnu.org>

	* display.texi (ImageMagick Images): ImageMagick now supports the
	:background property.

2012-06-10  Dmitry Antipov  <dmantipov@yandex.ru>

	* internals.texi (Garbage Collection): Typo fix.

2012-06-09  Chong Yidong  <cyd@gnu.org>

	* text.texi (Special Properties): Clarify the meaning of a list of
	faces in the `face' property.

	* display.texi (Face Remapping): Minor clarification.

2012-06-08  Chong Yidong  <cyd@gnu.org>

	* display.texi (Face Attributes): Font family does not accept
	wildcards.  De-document obsolete :bold and :italic attributes.
	(Defining Faces): Use new-style face spec format.

2012-06-08  Dmitry Antipov  <dmantipov@yandex.ru>

	* internals.texi (Garbage Collection): Document new
	vector management code and vectorlike_header structure.

2012-06-03  Chong Yidong  <cyd@gnu.org>

	* modes.texi (Mode Line Data): Use "mode line construct"
	terminology for consistency.

2012-05-27  Glenn Morris  <rgm@gnu.org>

	* abbrevs.texi, advice.texi, anti.texi, backups.texi:
	* buffers.texi, commands.texi, compile.texi, control.texi:
	* customize.texi, debugging.texi, display.texi, doclicense.texi:
	* edebug.texi, elisp.texi, errors.texi, eval.texi, files.texi:
	* frames.texi, functions.texi, gpl.texi, hash.texi, help.texi:
	* hooks.texi, index.texi, internals.texi, intro.texi, keymaps.texi:
	* lists.texi, loading.texi, macros.texi, maps.texi, markers.texi:
	* minibuf.texi, modes.texi, nonascii.texi, numbers.texi:
	* objects.texi, os.texi, package.texi, positions.texi:
	* processes.texi, searching.texi, sequences.texi, streams.texi:
	* strings.texi, symbols.texi, syntax.texi, text.texi, tips.texi:
	* variables.texi, windows.texi: Nuke hand-written node pointers.

2012-05-27  Chong Yidong  <cyd@gnu.org>

	* functions.texi (Obsolete Functions):
	Fix doc for set-advertised-calling-convention.

	* modes.texi (Mode Help): Fix describe-mode.

	* display.texi (Face Functions): Fix define-obsolete-face-alias.

	* variables.texi (Variable Aliases): Fix make-obsolete-variable.

2012-05-27  Martin Rudalics  <rudalics@gmx.at>

	* commands.texi (Recursive Editing): recursive-edit is a command.

	* compile.texi (Docs and Compilation):
	byte-compile-dynamic-docstrings is an option.

	* debugging.texi (Invoking the Debugger): debug is a command.

	* display.texi (Progress): progress-reporter-update and
	progress-reporter-force-update have VALUE argument optional.
	(Animated Images): Use non-@code{nil} instead of non-nil.

	* files.texi (Format Conversion Round-Trip):
	Use non-@code{nil} instead of non-nil.

	* frames.texi (Creating Frames): make-frame is a command.
	(Input Focus): select-frame is a command.
	(Pointer Shape): void-text-area-pointer is an option.

	* help.texi (Describing Characters): read-kbd-macro is a command.
	(Help Functions): describe-prefix-bindings is a command.

	* markers.texi (Creating Markers): Both arguments of copy-marker
	are optional.

	* minibuf.texi (Reading File Names): Use @kbd instead of @code.

	* modes.texi (Mode Line Variables): mode-line-remote and
	mode-line-client are not options.
	(Imenu): imenu-add-to-menubar is a command.
	(SMIE Indentation Helpers): Use non-@code{nil} instead of non-nil.

	* os.texi (Sound Output): play-sound-file is a command.

	* package.texi (Package Archives): Use @key{RET} instead of @kbd{RET}.

	* processes.texi (Signals to Processes):
	Use @key{RET} instead of @code{RET}.
	(Signals to Processes): signal-process is a command.

	* text.texi (Clickable Text): Use @key{RET} instead of @kbd{RET}.
	(Base 64): base64-encode-string is not a command while
	base64-decode-region is.

	* windows.texi (Switching Buffers): pop-to-buffer is a command.

2012-05-12  Glenn Morris  <rgm@gnu.org>

	* Makefile.in (MKDIR_P): New, set by configure.
	(mkinfodir): Use $MKDIR_P.

2012-05-10  Glenn Morris  <rgm@gnu.org>

	* loading.texi (Loading Non-ASCII): Replace the obsolete "unibyte: t"
	with "coding: raw-text".
	Concept of multibyte sessions no longer exists.

	* files.texi (File Locks): Mention create-lockfiles option.

2012-05-09  Glenn Morris  <rgm@gnu.org>

	* vol1.texi, vol2.texi: Remove files.
	* elisp.texi: Add VOL1,2 conditionals equivalent to vol1,2.texi
	* two-volume.make: Use elisp.texi as input rather than vol1,2.texi.

	* Makefile.in (clean, mostlyclean): Add some more vol1/2 items.

	* two-volume.make (emacsdir): New.
	(tex): Add directory with emacsver.texi to TEXINPUTS.

	* minibuf.texi (Minibuffer History, Basic Completion):
	Tweak page breaks.

	* internals.texi (Garbage Collection, Memory Usage)
	(Writing Emacs Primitives): Tweak page breaks.

	* streams.texi (Output Variables): Improve page break.

	* edebug.texi (Edebug Display Update): Improve page break.

	* compile.texi (Disassembly): Condense the examples.

	* eval.texi, functions.texi, loading.texi, macros.texi:
	Where possible, use example rather than smallexample.

	* symbols.texi: Where possible, use example rather than smallexample.
	(Symbol Components): Fix typo.
	(Other Plists): Tweak page break.

	* sequences.texi (Arrays): Tweak page breaks.

	* customize.texi: Where possible, use example rather than smallexample.
	(Common Keywords, Variable Definitions, Applying Customizations)
	(Custom Themes): Tweak page breaks.

	* control.texi: Where possible, use example rather than smallexample.
	(Sequencing, Conditionals, Signaling Errors, Handling Errors):
	Tweak page breaks.

2012-05-08  Glenn Morris  <rgm@gnu.org>

	* two.el: Remove; unused since creation of two-volume.make.

	* vol1.texi, vol2.texi: No need to keep menus in these files.

2012-05-05  Glenn Morris  <rgm@gnu.org>

	* objects.texi (Process Type, Overlay Type): Tweak page-breaks.

	* intro.texi (Caveats): Copyedit.
	(Lisp History): Convert inforef to xref.
	(Lisp History, Printing Notation, Version Info): Improve page-breaks.

	* text.texi (Auto Filling): Don't mention Emacs 19.

	* commands.texi (Event Input Misc): Don't mention unread-command-char.
	* numbers.texi (Predicates on Numbers): Don't mention Emacs 18.

	* elisp.texi (DATE): Forgot to change the month in 2012-04-21 change.

	* lists.texi (List-related Predicates, List Variables):
	Tweak page-breaks.
	(Sets And Lists): Convert inforef to xref.

2012-05-04  Glenn Morris  <rgm@gnu.org>

	* Makefile.in (INFO_EXT, INFO_OPTS): New, set by configure.
	(info, infoclean): Use $INFO_EXT.
	($(infodir)/elisp$(INFO_EXT)): Use $INFO_EXT and $INFO_OPT.
	* makefile.w32-in (INFO_EXT, INFO_OPTS): New.
	(info, maintainer-clean): Use $INFO_EXT.
	($(infodir)/elisp$(INFO_EXT)): Use $INFO_EXT and $INFO_OPT.

2012-05-04  Chong Yidong  <cyd@gnu.org>

	* os.texi (Timers): Use defopt for timer-max-repeats.

2012-05-03  Paul Eggert  <eggert@cs.ucla.edu>

	* os.texi (Time of Day): Do not limit current-time-string
	to years 1000..9999.

2012-05-02  Chong Yidong  <cyd@gnu.org>

	* display.texi (Font Lookup):
	* frames.texi (Pointer Shape):
	* processes.texi (Subprocess Creation): Use defopt for options.

2012-05-02  Glenn Morris  <rgm@gnu.org>

	* elisp.texi (@copying):
	* intro.texi (Introduction): Only print VERSION in the TeX version.

2012-05-02  Chong Yidong  <cyd@gnu.org>

	* text.texi (Change Hooks): Minor fix for after-change-functions.

2012-05-02  Glenn Morris  <rgm@gnu.org>

	* package.texi (Packaging Basics):
	* loading.texi (Autoload):
	* files.texi (Magic File Names):
	Reword to remove/reduce some overly long/short lines.

2012-04-27  Glenn Morris  <rgm@gnu.org>

	* elisp.texi, vol1.texi, vol2.texi: Some fixes for detailed menu.
	* modes.texi (Major Modes, Auto-Indentation):
	* buffers.texi (Buffers): Some fixes for menu descriptions.

2012-04-27  Stefan Monnier  <monnier@iro.umontreal.ca>
	* functions.texi (Simple Lambda, Argument List):
	* eval.texi (Function Indirection): Avoid deprecated form.

2012-04-27  Glenn Morris  <rgm@gnu.org>

	* book-spine.texi, elisp.texi, vol1.texi, vol2.texi:
	Add "et al." to authors.

	* buffers.texi, commands.texi, compile.texi, control.texi:
	* customize.texi, display.texi, eval.texi, files.texi, frames.texi:
	* hash.texi, help.texi, intro.texi, keymaps.texi, lists.texi:
	* modes.texi, numbers.texi, objects.texi, streams.texi:
	* symbols.texi, syntax.texi, text.texi, tips.texi, variables.texi:
	Use Texinfo recommended convention for quotes+punctuation.

2012-04-27  Chong Yidong  <cyd@gnu.org>

	* keymaps.texi (Scanning Keymaps): Fix description of NO-REMAP arg
	to where-is-internal (Bug#10872).

2012-04-27  Glenn Morris  <rgm@gnu.org>

	* macros.texi (Indenting Macros): Fix typo.

	* windows.texi (Basic Windows, Windows and Frames, Window Sizes)
	(Resizing Windows, Deleting Windows, Selecting Windows)
	(Choosing Window Options, Horizontal Scrolling)
	(Cyclic Window Ordering, Window History, Dedicated Windows)
	(Quitting Windows, Window Configurations, Textual Scrolling):
	(Coordinates and Windows, Window Configurations)
	(Window Parameters, Window Hooks): Copyedits.
	(Splitting Windows, Deleting Windows):
	Fix ignore-window-parameters logic.
	(Selecting Windows, Choosing Window Options): Markup fixes.
	(Window Start and End): Remove pointless example.
	Remove cross-reference to deleted count-lines content.
	(Textual Scrolling): Mention recenter-redisplay, recenter-top-bottom,
	and recenter-positions.  Remove recenter example.

	* elisp.texi, vol1.texi, vol2.texi: Bump VERSION and DATE.

	* minibuf.texi (Intro to Minibuffers):
	Tweak discussion of resizing minibuffer window.

2012-04-26  Glenn Morris  <rgm@gnu.org>

	* elisp-covers.texi, front-cover-1.texi: Remove files.

	* tindex.pl: Remove file.

	* makefile.w32-in (srcs):
	* Makefile.in (srcs): Remove back.texi (which is unused).

2012-04-24  Michael Albinus  <michael.albinus@gmx.de>

	* os.texi (Notifications): Extend possible notification hints.
	Add notifications-get-capabilities.

2012-04-20  Chong Yidong  <cyd@gnu.org>

	* processes.texi (Asynchronous Processes): Mention nil argument to
	start-process.

2012-04-20  Glenn Morris  <rgm@gnu.org>

	* minibuf.texi (Basic Completion): No need to describe obarrays here.
	Don't mention obsolete `nospace' argument of all-completions.
	(Minibuffer Completion, Completion Commands, Reading File Names)
	(Completion Variables): Copyedits.
	(Completion Commands): Mention parent keymaps.
	Remove obsolete minibuffer-local-filename-must-match-map.
	(High-Level Completion): Remove read-variable's almost
	word-for-word duplication of read-command.
	* elisp.texi, vol1.texi, vol2.texi, minibuf.texi (Completion):
	Update "High-Level Completion" description.

	* minibuf.texi (Minibuffers):
	* elisp.texi, vol1.texi, vol2.texi: Fix minibuffer subsection order.

	* minibuf.texi: Standardize metasyntactic variables ("history", etc).
	Use Texinfo-recommended form of quote+punctuation.
	(Intro to Minibuffers): First minibuffer is #1, not #0.
	Mention minibuffer-inactive-mode.
	(Text from Minibuffer): Copyedits.
	(Minibuffer History, Programmed Completion): Fix @var usage.
	(Object from Minibuffer): Remove overly pedantic para.
	(Minibuffer History): Copyedits.  Add face-name-history.
	(Initial Input, Yes-or-No Queries, Multiple Queries)
	(Minibuffer Windows, Minibuffer Misc): Copyedits.
	(Yes-or-No Queries): Tweak example.
	(Minibuffer Commands): Add next-complete-history-element.
	(Minibuffer Misc): Mention minibuffer-message-timeout, and
	minibuffer-inactive-mode.

	* processes.texi (Serial Ports, Byte Packing, Bindat Spec)
	(Bindat Functions): Copyedits.

2012-04-20  Christopher Schmidt  <christopher@ch.ristopher.com>

	* files.texi (Saving Buffers): Document `visit and `visit-save'
	values of require-final-newline.

2012-04-20  Glenn Morris  <rgm@gnu.org>

	* processes.texi (Output from Processes, Filter Functions):
	Mention waiting-for-user-input-p.
	(Sentinels, Query Before Exit, System Processes, Transaction Queues):
	(Network Servers, Datagrams, Network Processes, Network Options)
	(Network Feature Testing, Serial Ports): Copyedits.
	(Network): Add encrypted network overview paragraph.
	Cross-reference the Emacs-GnuTLS manual.  Use @acronym.

2012-04-20  Chong Yidong  <cyd@gnu.org>

	* help.texi (Keys in Documentation): Mention :advertised-binding.

	* keymaps.texi (Menu Bar): Move most of the :advertised-binding
	description to help.texi.

2012-04-20  Glenn Morris  <rgm@gnu.org>

	* processes.texi (Process Information, Input to Processes)
	(Signals to Processes, Output from Processes, Process Buffers)
	(Filter Functions, Decoding Output): Copyedits.
	(Accepting Output): Discourage use of `millisec' argument.

2012-04-15  Glenn Morris  <rgm@gnu.org>

	* processes.texi (Processes, Subprocess Creation, Shell Arguments):
	(Synchronous Processes, Asynchronous Processes, Deleting Processes):
	Copyedits.
	(Subprocess Creation): Discourage modifying exec-path directly.
	(Synchronous Processes, Asynchronous Processes):
	Update some example output.
	(Process Information): Fix typo.
	(Bindat Spec): Use Texinfo-recommended form of quote+punctuation.

2012-04-15  Glenn Morris  <rgm@gnu.org>

	* anti.texi (Antinews): Copyedits.  Don't @dfn anything here.
	open-network-stream does exist in Emacs 23, but is simpler.

2012-04-15  Chong Yidong  <cyd@gnu.org>

	* customize.texi (Custom Themes): Also document load-theme etc.

2012-04-14  Chong Yidong  <cyd@gnu.org>

	* customize.texi (Applying Customizations):
	(Custom Themes): New nodes.

	* display.texi (Defining Faces): Reference custom-set-faces.

	* modes.texi (Defining Minor Modes, Defining Minor Modes):
	* os.texi (Startup Summary): Copyedits.

2012-04-14  Glenn Morris  <rgm@gnu.org>

	* loading.texi (Loading Non-ASCII): "unibyte:" can also be at the end.

	* strings.texi (Case Tables):
	* objects.texi (General Escape Syntax):
	* keymaps.texi (Key Sequences): Use @acronym with "ASCII".

	* buffers.texi, compile.texi, customize.texi, debugging.texi:
	* display.texi, edebug.texi, eval.texi, help.texi, intro.texi:
	* keymaps.texi, minibuf.texi, modes.texi, os.texi, processes.texi:
	* text.texi: Use @file for buffers, per the Texinfo manual.

	* compile.texi (Compiler Errors): Add missing space in buffer name.

2012-04-14  Chong Yidong  <cyd@gnu.org>

	* processes.texi (Query Before Exit): Remove obsolete function
	process-kill-without-query (Bug#11190).

2012-04-14  Glenn Morris  <rgm@gnu.org>

	* files.texi, frames.texi, loading.texi, os.texi, processes.texi:
	Use @env for environment variables.

	* Makefile.in: Replace non-portable use of $< in ordinary rules.

2012-04-12  Jari Aalto  <jari.aalto@cante.net>

	* processes.texi (Synchronous Processes):
	Mention `default-directory' (bug#7515).

2012-04-09  Chong Yidong  <cyd@gnu.org>

	* customize.texi (Variable Definitions): Remove user-variable-p.

	* commands.texi (Interactive Codes):
	* help.texi (Accessing Documentation):
	* minibuf.texi (High-Level Completion): Callers changed.

2012-04-06  Chong Yidong  <cyd@gnu.org>

	* minibuf.texi (Programmed Completion): Document metadata method.
	(Completion Variables): Document completion-category-overrides.

2012-04-05  Chong Yidong  <cyd@gnu.org>

	* anti.texi (Antinews): Rewrite for Emacs 23.

2012-04-04  Chong Yidong  <cyd@gnu.org>

	* minibuf.texi (Programmed Completion): Remove obsolete variable
	completion-annotate-function.
	(Completion Variables): Rename from Completion Styles.
	Document completion-extra-properties.  Document completion-styles-alist
	change.
	(Reading File Names): minibuffer-local-filename-must-match-map is
	not used anymore.
	(Minibuffer Completion): Document completing-read-function.
	(Completion in Buffers): completion-at-point-functions can return
	properties recognized in completion-extra-properties.

	* display.texi (Delayed Warnings): New node.

	* os.texi (Notifications): Copyedits.

2012-04-04  Glenn Morris  <rgm@gnu.org>

	* os.texi (Notifications): Copyedits.

2012-04-03  Michael Albinus  <michael.albinus@gmx.de>

	* os.texi (Terminal-Specific): Fix typo.
	(Notifications): New section.

	* elisp.texi (Top):
	* vol1.texi (Top):
	* vol2.texi (Top): Add "Notifications" and "Dynamic Libraries"
	menu entries.

2012-04-01  Chong Yidong  <cyd@gnu.org>

	* files.texi (Kinds of Files): file-subdir-of-p renamed to
	file-in-directory-p.

2012-03-31  Glenn Morris  <rgm@gnu.org>

	* edebug.texi (Instrumenting Macro Calls):
	Mention defining macros at instrumentation time.
	(Edebug Options): Mention edebug-unwrap-results.

2012-03-31  Eli Zaretskii  <eliz@gnu.org>

	* text.texi (Special Properties): Clarify the description of the
	effect of integer values of the 'cursor' property on cursor
	position.  See the discussions in bug#11068 for more details and
	context.

2012-03-31  Glenn Morris  <rgm@gnu.org>

	* edebug.texi (Edebug Eval, Specification List, Edebug Options):
	Copyedits.

2012-03-30  Chong Yidong  <cyd@gnu.org>

	* display.texi (Image Formats): Add imagemagick type.
	(Image Descriptors): Mention how they are used.
	(ImageMagick Images): Clarify role of imagemagick-register-types.
	(Character Display): Don't mention glyph tables.
	(Display Tables): Use make-glyph-code in example.
	(Glyphs): Avoid "simple glyph code" terminology.  Note that glyph
	tables are semi-obsolete.  De-document create-glyph.
	(Glyphless Chars): Note that display tables override this.
	(Bidirectional Display): Copyedits.  Introduce "bidirectional
	reordering" terminology, and use it.

2012-03-30  Glenn Morris  <rgm@gnu.org>

	* edebug.texi (Jumping): Give name of `i' binding.

2012-03-28  Glenn Morris  <rgm@gnu.org>

	* searching.texi (Regular Expressions, Regexp Special):
	(Regexp Backslash, Regexp Example, Regexp Functions, Regexp Search):
	(Simple Match Data, Saving Match Data, Standard Regexps): Copyedits.
	(Regexp Special): Mention collation.
	Clarify char classes with an example.
	(Regexp Functions): Mention regexp-opt is not guaranteed.
	Mention regexp-opt-charset.
	(Regexp Search): Recommend against looking-back.
	(Search and Replace): Use Texinfo recommended quote convention.
	Add more query-replace-map items.  List multi-query-replace-map items.

2012-03-27  Martin Rudalics  <rudalics@gmx.at>

	* windows.texi (Window History): Describe new option
	switch-to-visible-buffer.

2012-03-27  Glenn Morris  <rgm@gnu.org>

	* searching.texi (String Search): Add xref to Emacs manual.
	Copyedits.  Mention the function word-search-regexp.
	(Searching and Case): Add xref to Emacs manual.  Copyedits.

	* processes.texi (Network Servers): Standardize apostrophe usage.

	* os.texi (System Environment): Copyedits.  Remove some examples
	that do not seem useful.  Mention setenv third arg.
	tty-erase-char does not seem to be nil under a window-system.
	(User Identification): Copyedits.
	Remove some examples that do not seem useful.

2012-03-26  Glenn Morris  <rgm@gnu.org>

	* os.texi (Startup Summary): Copyedits.  Fix startup screen logic.
	(Init File): Copyedits.
	(Command-Line Arguments): Copyedits.  Do not mention argv alias.
	(Killing Emacs): Copyedits.
	(Suspending Emacs): Copyedits.  Mention not very relevant with GUIs.
	Shorten the example, use more standard shell prompts.

2012-03-25  Chong Yidong  <cyd@gnu.org>

	* display.texi (Fringes): Note that fringes are shown on graphical
	displays only.
	(Fringe Size/Pos, Fringe Bitmaps, Making Buttons): Clarifications.
	(Replacing Specs): Clarify example.
	(Manipulating Buttons): Note that button-at can return a marker.
	(Buttons): Minor rewrite.
	(Character Display): New node.  Consolidate all character display
	related nodes into its subsections.
	(Usual Display): Character 127 is also affected by ctl-arrow.
	(Display Tables): Improve example.

2012-03-22  Glenn Morris  <rgm@gnu.org>

	* strings.texi (Text Comparison): Mention string-prefix-p.

2012-03-21  Chong Yidong  <cyd@gnu.org>

	* display.texi (The Echo Area): Add xref to Output Streams.
	(Displaying Messages): Improve doc of message.
	(Echo Area Customization, Invisible Text): Copyedits.
	(Invisible Text): Mention that spec comparison is done with eq.
	(Width): Improve doc of char-width.
	(Faces): Recommend using symbol instead of string for face name.
	Minor clarifications.
	(Defining Faces): Copyedits.  Update face example.
	(Attribute Functions): Mark set-face-foreground etc as commands.
	(Face Remapping): Mention text-scale-adjust.
	Clarify face-remapping-alist and related docs.
	(Face Functions): Don't document make-face or copy-face.

2012-03-20  Chong Yidong  <cyd@gnu.org>

	* display.texi (Forcing Redisplay): Various rewrites to reflect
	new value of redisplay-dont-pause.
	(Truncation): Copyedits.

2012-03-20  Glenn Morris  <rgm@gnu.org>

	* os.texi (Startup Summary): Don't mention initial-buffer-choice = t.
	Add summary table of some relevant command-line options.

2012-03-18  Chong Yidong  <cyd@gnu.org>

	* internals.texi (Building Emacs, Garbage Collection): Copyedits.
	(Writing Emacs Primitives): Re-organize discussion of functions
	with variable Lisp arguments are handled.  Delete an obsolete
	remark, previously tagged as FIXME.

	* os.texi (Idle Timers): Minor clarification.
	(Idle Timers): Link to Time of Day for description of time list.

2012-03-18  Glenn Morris  <rgm@gnu.org>

	* os.texi (System Interface): Flow control was removed.
	(Startup Summary): General update.
	(Init File): Don't mention compiling it.

2012-03-17  Chong Yidong  <cyd@gnu.org>

	* os.texi (Startup Summary): Mention package loading.
	(Init File): Don't refer to .emacs in section title.  Copyedits.
	(Terminal-Specific): Give a realistic example.
	(Command-Line Arguments): Reference Entering Emacs instead of
	repeating the spiel about not restarting Emacs.
	(Time of Day): Discuss time representation at beginning of node.
	(Sound Output): Copyedits.

	* package.texi (Packaging Basics): Document package-initialize.

2012-03-17  Eli Zaretskii  <eliz@gnu.org>

	* frames.texi (Initial Parameters): Add an index entry for
	minibuffer-only frame.

2012-03-16  Glenn Morris  <rgm@gnu.org>

	* modes.texi (Major Mode Conventions): Mention the strange
	relationship between View mode and special modes.  (Bug#10650)

2012-03-11  Chong Yidong  <cyd@gnu.org>

	* windows.texi (Window Configurations): save-window-excursion is
	now a macro.

	* display.texi (Temporary Displays): with-output-to-temp-buffer is
	now a macro.

	* text.texi (Fields): Minor copyedit.

2012-03-10  Eli Zaretskii  <eliz@gnu.org>

	* strings.texi (String Basics):
	* sequences.texi (Sequence Functions): Mention that `length' is
	not appropriate for computing the string width on display; add a
	cross-reference to the description of `string-width'.  (Bug#10978)

	* eval.texi (Autoloading): Minor change of wording.

2012-03-10  Chong Yidong  <cyd@gnu.org>

	* loading.texi (Autoload): Explicitly state which forms are
	processed specially (Bug#7783).

	* keymaps.texi (Mouse Menus): Describe non-toolkit behavior as the
	non-default situation.  Describe one-submenu exception (Bug#7695).

	* nonascii.texi (Character Properties): Copyedits.

2012-03-08  Chong Yidong  <cyd@gnu.org>

	* text.texi (Mode-Specific Indent): Document new behavior of
	indent-for-tab-command.  Document tab-always-indent.
	(Special Properties): Copyedits.
	(Checksum/Hash): Improve secure-hash doc.  Do not recommend MD5.
	(Parsing HTML/XML): Rename from Parsing HTML.  Update doc of
	libxml-parse-html-region.

2012-03-07  Glenn Morris  <rgm@gnu.org>

	* markers.texi (The Region): Briefly mention use-empty-active-region
	and region-active-p.
	(Overview of Markers): Reword garbage collection, add cross-ref.
	(The Mark): Tiny clarification re command loop and activate-mark-hook.

2012-03-07  Chong Yidong  <cyd@gnu.org>

	* text.texi (Buffer Contents): Don't duplicate explanation of
	region arguments from Text node.  Put doc of obsolete var
	buffer-substring-filters back, since it is referred to.
	(Low-Level Kill Ring): Yank now uses clipboard instead of primary
	selection by default.

	* markers.texi (The Mark): Fix typo.
	(The Region): Copyedits.

2012-03-07  Glenn Morris  <rgm@gnu.org>

	* markers.texi (Overview of Markers): Copyedits.
	(Creating Markers): Update approximate example buffer size.
	(The Mark): Don't mention uninteresting return values.

2012-03-05  Chong Yidong  <cyd@gnu.org>

	* positions.texi (Text Lines): Document count-words.

2012-03-04  Chong Yidong  <cyd@gnu.org>

	* frames.texi (Frames): Remove little-used "terminal frame" and
	"window frame" terminology.
	(Frame Parameters, Font and Color Parameters, Initial Parameters)
	(Size and Position, Visibility of Frames): Callers changed.
	(Frames): Clarify which terminals in framep are graphical.
	(Initial Parameters): --geometry is not the only option which adds
	to initial-frame-alist.
	(Position Parameters): Note that icon-left and icon-top are for
	old window managers only.
	(Size Parameters): Sizes are in characters even on graphical
	displays.
	(Management Parameters): Note that window-id and outer-window-id
	can't really be changed, and that auto-raise isn't always obeyed.
	(Cursor Parameters): Document cursor-type explicitly.
	(Size and Position): The aliases set-screen-height and
	set-screen-width have been deleted.
	(Visibility of Frames): Mention "minimization".

	* os.texi (Startup Summary): Minor clarifications.
	(Startup Summary, Suspending Emacs): Standardize on "text
	terminal" terminology.

	* windows.texi (Basic Windows, Coordinates and Windows)
	(Coordinates and Windows):
	* display.texi (Refresh Screen, Line Height, Face Attributes)
	(Overlay Arrow, Beeping, Glyphless Chars): Likewise.

2012-03-04  Glenn Morris  <rgm@gnu.org>

	* abbrevs.texi: Small copyedits throughout.
	(Abbrev Mode): Remove this section, folding it into the top-level.
	(Abbrev Tables): Don't mention irrelevant return values.
	(Abbrev Expansion): Add cross-ref for wrapper hooks.
	(Standard Abbrev Tables): Emacs Lisp mode now has its own table.
	(Abbrev Table Properties): Update nil :regexp description.

2012-03-03  Glenn Morris  <rgm@gnu.org>

	* internals.texi: Change @appendix section commands to @section.
	(Building Emacs): Say less about CANNOT_DUMP platforms.
	Replace deleted eval-at-startup with custom-initialize-delay.
	(Pure Storage): Small changes.
	(Memory Usage): Copyedit.
	(Writing Emacs Primitives): Update Fcoordinates_in_window_p and For
	example definitions. Give examples of things with non-nil
	interactive args.  Mention eval_sub.  Remove old info about
	strings and GCPRO.  Mention cus-start.el.
	(Buffer Internals, Window Internals, Process Internals):
	Misc small updates and fixes for fields.

	* tips.texi: Copyedits.
	(Coding Conventions): Mention autoloads.
	Combine partially duplicated macro items.  Fix xref.
	Refer to Library Headers for copyright notice.
	(Programming Tips): edit-options is long-obsolete.
	(Compilation Tips): Mention loading bytecomp for byte-compile props.
	(Warning Tips): Mention declare-function.
	(Documentation Tips): Remove old info.
	(Comment Tips): Mention comment-dwim, not indent-for-comment.
	(Library Headers): General update.

2012-03-02  Glenn Morris  <rgm@gnu.org>

	* backups.texi (Reverting): Un-duplicate revert-buffer-in-progress-p,
	and relocate entry.  Mention buffer-stale-function.

	* elisp.texi, vol1.texi, vol2.texi: Standardize some menu entries.

	* hooks.texi (Standard Hooks): General update.
	Put related hooks together.  Add and remove items.
	* commands.texi (Keyboard Macros): Remove cross-ref to Standard Hooks.
	* modes.texi (Hooks): Tweak cross-ref description.

2012-03-01  Michael Albinus  <michael.albinus@gmx.de>

	* files.texi (Kinds of Files): The return value of file-equal-p is
	unspecified, if FILE1 or FILE2 does not exist.

2012-03-01  Glenn Morris  <rgm@gnu.org>

	* hooks.texi (Standard Hooks): Remove mode-specific hooks.

	* maps.texi (Standard Keymaps): General update.
	Remove mode-specific maps, talk about the more general keymaps.
	* help.texi (Help Functions): Add vindex for Helper-help-map.
	* keymaps.texi (Active Keymaps): Minor rephrasing.

2012-02-29  Glenn Morris  <rgm@gnu.org>

	* elisp.texi, vol1.texi, vol2.texi: Use "" quotes in menus.

2012-02-28  Thierry Volpiatto  <thierry.volpiatto@gmail.com>

	* files.texi (Kinds of Files): Rename files-equal-p to file-equal-p.
	Update changed behavior of file-subdir-of-p.

2012-02-28  Glenn Morris  <rgm@gnu.org>

	* advice.texi, anti.texi, display.texi, elisp.texi:
	* processes.texi, variables.texi, vol1.texi, vol2.texi:
	Standardize possessive apostrophe usage.

	* locals.texi: Remove file.
	* elisp.texi, vol1.texi, vol2.texi: Don't include locals.texi.
	Remove menu entry.
	* errors.texi, maps.texi: Adjust node pointers.
	* internals.texi (Buffer Internals): Remove cross-refs to locals.texi.
	* makefile.w32-in (srcs):
	* Makefile.in (srcs): Remove locals.texi.

	* frames.texi (Mouse Position): Fix cross-ref.

2012-02-27  Chong Yidong  <cyd@gnu.org>

	* buffers.texi (Creating Buffers): Clarify that
	generate-new-buffer uses generate-new-buffer-names.
	(Killing Buffers): Remove bogus example duplicating buffer-live-p.

	* files.texi (Directory Names): Index entry for file name abbreviations.
	(Relative File Names, File Name Expansion): Refer to it.
	(Locating Files): Move locate-user-emacs-file documentation to
	Standard File Names.
	(Standard File Names): Add locate-user-emacs-file; update examples.

2012-02-26  Michael Albinus  <michael.albinus@gmx.de>

	* files.texi (Magic File Names): Add files-equal-p and file-subdir-of-p.

2012-02-26  Chong Yidong  <cyd@gnu.org>

	* files.texi (Kinds of Files): Improve documentation of
	files-equal-p and file-subdir-of-p.

2012-02-26  Glenn Morris  <rgm@gnu.org>

	* intro.texi (Acknowledgements): Small changes.

2012-02-25  Glenn Morris  <rgm@gnu.org>

	* errors.texi: Don't try to list _all_ the error symbols.
	Add circular-list, cl-assertion-failed, compression-error.
	* elisp.texi, vol1.texi, vol2.texi:
	* control.texi (Error Symbols): Tweak "Standard Errors" description.

2012-02-25  Thierry Volpiatto  <thierry.volpiatto@gmail.com>

	* files.texi (files-equal-p, file-subdir-of-p): New,
	add initial documentation.

2012-02-25  Chong Yidong  <cyd@gnu.org>

	* files.texi (File Attributes): Document file-selinux-context.
	(Changing Files): Link to it.
	(Changing Files): Document set-file-selinux-context.

	* backups.texi (Making Backups): Return value of backup-buffer is
	changed.  Mention default value of backup-directory-alist.
	(Rename or Copy): Note that backup-by-copying-when-mismatch is t.
	(Auto-Saving): New minor mode behavior for auto-save-mode.
	(Reverting): Add defvar for revert-buffer-in-progress-p.

	* searching.texi (Regexp Backslash): Add index entry (Bug#10869).

2012-02-24  Glenn Morris  <rgm@gnu.org>

	* errors.texi (Standard Errors): Mention dbus-error.
	For arith-error sub-classes, just use one cross-ref.

2012-02-23  Alan Mackenzie  <acm@muc.de>

	* modes.texi (Defining Minor Modes): Document the new keyword
	:after-hook.

2012-02-21  Chong Yidong  <cyd@gnu.org>

	* files.texi (Files): Mention magic file names as arguments.
	(Reading from Files): Copyedits.
	(File Attributes): Mention how to change file modes.
	(Changing Files): Use standard "file permissions" terminology.
	Add xref to File Attributes node.
	(Locating Files): Document locate-user-emacs-file.
	(Unique File Names): Recommend against using make-temp-name.

2012-02-19  Chong Yidong  <cyd@gnu.org>

	* help.texi (Documentation, Documentation Basics, Help Functions):
	Minor clarifications.
	(Accessing Documentation): Clarify what documentation-property is
	for.  Add xref to Keys in Documentation.

	* tips.texi (Documentation Tips): Don't recommend using * in
	docstrings.

	* macros.texi (Defining Macros):
	* modes.texi (Derived Modes): Say "documentation string" instead
	of docstring.

2012-02-18  Chong Yidong  <cyd@gnu.org>

	* modes.texi (Tabulated List Mode): New node.
	(Basic Major Modes): Add xref to it.

	* processes.texi (Process Information): Mention Process Menu mode.

2012-02-17  Chong Yidong  <cyd@gnu.org>

	* syntax.texi (Motion via Parsing): Doc fix for scan-lists.

2012-02-17  Glenn Morris  <rgm@gnu.org>

	* hooks.texi (Standard Hooks): Fix cross-ref to Emacs manual.

2012-02-16  Chong Yidong  <cyd@gnu.org>

	* syntax.texi (Syntax Tables, Syntax Descriptors)
	(Syntax Table Functions): Copyedits.
	(Syntax Basics): Don't repeat the material in the preceding node.
	(Syntax Class Table): Use a table.
	(Syntax Properties): Document syntax-propertize-function and
	syntax-propertize-extend-region-functions.
	(Motion via Parsing): Clarify scan-lists. Fix indentation.
	(Parser State): Update for the new "c" comment style.
	Fix description of item 7 (comment style).

	* modes.texi (Minor Modes): Update how mode commands should treat
	arguments now.
	(Mode Line Basics): Clarify force-mode-line-update.
	(Mode Line Top): Note that the example is not realistic.
	(Mode Line Variables, Mode Line Data, %-Constructs, Header Lines)
	(Emulating Mode Line): Use "mode line" instead of "mode-line", and
	"mode line construct" instead of "mode line specification".
	(Syntactic Font Lock): Remove mention of obsolete variable
	font-lock-syntactic-keywords.
	(Setting Syntax Properties): Node deleted.
	(Font Lock Mode): Note that Font Lock mode is a minor mode.
	(Font Lock Basics): Note that syntactic fontification falls back
	on `syntax-table'.
	(Search-based Fontification): Emphasize that font-lock-keywords
	should not be set directly.
	(Faces for Font Lock): Avoid some confusing terminology.
	(Syntactic Font Lock): Minor clarifications.  Add xref to
	Syntactic Font Lock node.

2012-02-15  Chong Yidong  <cyd@gnu.org>

	* minibuf.texi (Basic Completion): Define "completion table".
	Move completion-in-region to Completion in Buffers node.
	(Completion Commands): Use "completion table" terminology.
	(Completion in Buffers): New node.

	* modes.texi (Hooks): add-hook can be used for abnormal hooks too.
	(Setting Hooks): Update minor mode usage example.
	(Major Mode Conventions): Note that completion-at-point-functions
	should be altered locally.  Add xref to Completion in Buffers.
	Remove duplicate tip about auto-mode-alist.
	(Minor Modes): Rewrite introduction.
	(Minor Mode Conventions): Copyedits.  Don't recommend
	variable-only minor modes since few minor modes are like that.

2012-02-15  Glenn Morris  <rgm@gnu.org>

	* processes.texi (Network): Document open-network-stream :parameters.

2012-02-14  Chong Yidong  <cyd@gnu.org>

	* keymaps.texi (Format of Keymaps): The CACHE component of keymaps
	was removed on 2009-09-10.  Update lisp-mode-map example.
	(Inheritance and Keymaps): Minor clarification.
	(Searching Keymaps): Remove out-of-place enumeration.
	(Key Lookup): Remove unnecessary example (one was already given in
	Format of Keymaps).
	(Changing Key Bindings): Update suppress-keymap example.
	(Menu Bar, Tool Bar): Copyedits.
	(Tool Bar): Update tool-bar-map example.

2012-02-12  Chong Yidong  <cyd@gnu.org>

	* debugging.texi (Debugger Commands): Continuing is now allowed
	for errors.

2012-02-11  Chong Yidong  <cyd@gnu.org>

	* display.texi (Fringe Indicators): Add xref to Fringe Bitmaps.
	Move the list of standard bitmaps there.
	(Fringe Cursors): Rewrite for clarity.
	(Fringe Bitmaps): Consolidate the list of standard bitmaps here.

	* commands.texi (Command Overview): Mention read-key.
	(Using Interactive, Interactive Call): Minor clarifications.
	(Function Keys, Click Events): Avoid "input stream" terminology.
	(Click Events): Add xref to Window Sizes and Accessing Mouse.
	Clarify column and row components.
	(Accessing Mouse): Add xref to Click Events.  Minor fixes.
	(Special Events): Copyedits.

	* streams.texi (Input Streams): De-document get-file-char.
	(Output Variables): Don't refer to old backquote syntax.

	* debugging.texi (Debugging): Copyedits.  Describe testcover, ERT.
	(Error Debugging): Note that debug-ignored-errors overrides list
	values of debug-on-error too.  Add xref to Signaling Errors.
	Note that debug-on-signal is not customizable.
	Mention condition-case-unless-debug.
	(Compilation Errors): Node deleted.

	* compile.texi (Compiler Errors): Move a paragraph here from
	deleted node Compilation Errors.

2012-02-10  Leo Liu  <sdl.web@gmail.com>

	* control.texi (Handling Errors): Change condition-case-no-debug
	to condition-case-unless-debug.

2012-02-10  Chong Yidong  <cyd@gnu.org>

	* advice.texi (Defining Advice): Clarify ad-unadvise.
	(Activation of Advice): Specifying the ACTIVATE flag in defadvice
	is not abnormal.
	(Advising Primitives): Node deleted; ad-define-subr-args has been
	removed.

	* compile.texi (Speed of Byte-Code): Use float-time in example.
	(Compilation Functions): Note that the log uses Compilation mode.
	Don't discuss the contents of byte-code function object here.
	(Compilation Functions): De-document internal function byte-code.
	(Docs and Compilation): Minor clarifications.

	* objects.texi (Byte-Code Type): Add xref to Byte-Code Function
	Objects.

2012-02-10  Glenn Morris  <rgm@gnu.org>

	* text.texi (Checksum/Hash): Rename node from MD5 Checksum.
	Mention secure-hash.
	* elisp.texi, vol1.texi, vol2.texi: Update menu entry.

2012-02-10  Chong Yidong  <cyd@gnu.org>

	* loading.texi (Loading): Don't emphasize "library" terminology.
	(Library Search): load-path is not a user option.  Mention role of
	-L option and packages.  Improve examples.
	(Loading Non-ASCII): Don't mention unibyte Emacs, which is
	obsolete.
	(Autoload): Minor clarifications.

2012-02-10  Glenn Morris  <rgm@gnu.org>

	* files.texi (Magic File Names): Tweak remote-file-name-inhibit-cache.

	* modes.texi (Basic Major Modes): Mention tabulated-list-mode.

2012-02-08  Glenn Morris  <rgm@gnu.org>

	* loading.texi (Named Features): Update the require example.

2012-02-07  Glenn Morris  <rgm@gnu.org>

	* modes.texi (Defining Minor Modes):
	Expand on args of defined minor modes.

2012-02-07  Chong Yidong  <cyd@gnu.org>

	* variables.texi (Creating Buffer-Local): Minor clarification
	to buffer-local-variables doc (Bug#10715).

2012-02-07  Glenn Morris  <rgm@gnu.org>

	* display.texi (ImageMagick Images): General update.
	Move most details of imagemagick-render-type to the variable's doc.

2012-02-06  Glenn Morris  <rgm@gnu.org>

	* keymaps.texi (Tool Bar): Mention separators.
	(Inheritance and Keymaps):
	Mention make-composed-keymap and multiple inheritance.

	* modes.texi (Running Hooks): Mention run-hook-wrapped.

	* control.texi (Handling Errors):
	Mention condition-case-no-debug and with-demoted-errors.

2012-02-05  Chong Yidong  <cyd@gnu.org>

	* customize.texi (Common Keywords): Minor clarifications.
	Document custom-unlispify-remove-prefixes.
	(Variable Definitions): Backquotes in defcustom seem to work fine
	now.  Various other copyedits.
	(Simple Types): Copyedits.  Document color selector.
	(Composite Types): Copyedits.
	(Splicing into Lists): Clarifications.

	* eval.texi (Backquote): Move from macros.texi.

	* macros.texi (Expansion): Minor clarification.
	(Backquote): Move node to eval.texi.
	(Defining Macros): Move an example from Backquote node.
	(Argument Evaluation): No need to mention Pascal.
	(Indenting Macros): Add xref to Defining Macros.

2012-02-05  Glenn Morris  <rgm@gnu.org>

	* debugging.texi (Error Debugging): Mention debug-on-event default.

2012-02-04  Glenn Morris  <rgm@gnu.org>

	* backups.texi (Reverting): Mention revert-buffer-in-progress-p.

	* debugging.texi (Error Debugging): Mention debug-on-event.
	* commands.texi (Misc Events): Mention sigusr1,2 and debugging.

	* modes.texi (Running Hooks): Try to clarify with-wrapper-hook.

	* text.texi (Buffer Contents):
	Update filter-buffer-substring description.

2012-02-04  Chong Yidong  <cyd@gnu.org>

	* functions.texi (What Is a Function): Add closures.  Mention
	"return value" terminology.  Add xref for command-execute.
	Remove unused "keystroke command" terminology.
	(Lambda Expressions): Give a different example than in the
	following subsection.  Add xref to Anonymous Functions.
	(Function Documentation): Remove gratuitous markup.
	(Function Names): Move introductory text to `What Is a Function'.
	(Defining Functions): Fix defun argument spec.
	(Anonymous Functions): Document lambda macro explicitly.
	Mention effects on lexical binding.
	(Function Cells): Downplay direct usage of fset.
	(Closures): New node.
	(Inline Functions): Remove "open-code" terminology.
	(Declaring Functions): Minor tweak; .m is not C code.

	* variables.texi (Variables): Don't refer to "global value".
	(Local Variables, Void Variables): Copyedits.
	(Lexical Binding): Minor clarification of example.
	(File Local Variables): Mention :safe and :risky defcustom args.
	(Lexical Binding): Add xref to Closures node.

2012-02-04  Glenn Morris  <rgm@gnu.org>

	* minibuf.texi (High-Level Completion): Updates for read-color.

2012-02-03  Glenn Morris  <rgm@gnu.org>

	* display.texi (GIF Images): Mention animation.
	Remove commented-out old example of animation.
	(Animated Images): New subsection.
	* elisp.texi (Top):
	* vol1.texi (Top):
	* vol2.texi (Top): Add Animated Images menu entry.

	* display.texi (Image Formats): Remove oddly specific information
	on versions of image libraries.
	(GIF Images, TIFF Images): Minor rephrasing.

2012-02-02  Glenn Morris  <rgm@gnu.org>

	* processes.texi (Synchronous Processes):
	Mention call-process's :file gets overwritten.

	* commands.texi (Reading One Event):
	* help.texi (Help Functions): Document read-char-choice.

	* hooks.texi (Standard Hooks):
	* modes.texi (Keymaps and Minor Modes):
	* text.texi (Commands for Insertion): Document post-self-insert-hook.

	* hooks.texi (Standard Hooks): Add prog-mode-hook.

	* hooks.texi (Standard Hooks):
	* modes.texi (Major Mode Conventions, Mode Hooks):
	Document change-major-mode-after-body-hook.

2012-02-01  Glenn Morris  <rgm@gnu.org>

	* modes.texi (Defining Minor Modes):
	Mention disabling global minor modes on a per-major-mode basis.

2012-01-31  Chong Yidong  <cyd@gnu.org>

	* syntax.texi (Parsing Expressions): Clarify intro (Bug#10657).
	(Parser State): Remove unnecessary statement (Bug#10661).

	* eval.texi (Intro Eval): Add footnote about "sexp" terminology.

2012-01-31  Glenn Morris  <rgm@gnu.org>

	* modes.texi (Defining Minor Modes):
	Document define-minor-mode's new :variable keyword.

2012-01-29  Chong Yidong  <cyd@gnu.org>

	* syntax.texi (Syntax Class Table): Tweak description of newline
	char syntax (Bug#9619).

	* numbers.texi (Predicates on Numbers): Fix wholenump/natnump
	description (Bug#10189).

2012-01-29  Glenn Morris  <rgm@gnu.org>

	* files.texi (Changing Files): Document SELinux support.

	* windows.texi (Window Sizes): Fix typo.

2012-01-28  Chong Yidong  <cyd@gnu.org>

	* display.texi (Fringe Indicators): Clarify fringe-indicator-alist
	doc (Bug#8568).

	* frames.texi (Input Focus): Add NORECORD arg to
	select-frame-set-input-focus.  Clarify its role in select-frame.

	* text.texi (Transposition): We don't use transpose-region as an
	internal subroutine (Bug#3249).

	* modes.texi (Example Major Modes): Update Lisp example code to
	current sources.  Delete the old non-derived-major-mode example,
	which has diverged badly from current sources.

2012-01-27  Glenn Morris  <rgm@gnu.org>

	* makefile.w32-in (texinputdir): Fix (presumed) typo.
	(VERSION, manual): Remove, unused.

2012-01-27  Chong Yidong  <cyd@gnu.org>

	* commands.texi (Command Overview): Minor clarification (Bug#10384).

2012-01-26  Chong Yidong  <cyd@gnu.org>

	* searching.texi (String Search): Document negative repeat count
	(Bug#10507).

2012-01-26  Glenn Morris  <rgm@gnu.org>

	* variables.texi (Using Lexical Binding):
	Mention that lexical-binding should be set in the first line.

2012-01-26  Lars Ingebrigtsen  <larsi@gnus.org>

	* macros.texi (Defining Macros): Don't claim that `declare' only
	affects Edebug and indentation.

2012-01-25  Lars Ingebrigtsen  <larsi@gnus.org>

	* macros.texi (Defining Macros): Slight `declare' fixup.

2012-01-25  Glenn Morris  <rgm@gnu.org>

	* makefile.w32-in (texinputdir):
	* Makefile.in (ENVADD): Add $emacsdir.  (Bug#10603)

2012-01-24  Chong Yidong  <cyd@gnu.org>

	* variables.texi (Variables, Local Variables, Void Variables):
	Edit to make the descriptions less specific to dynamic binding.
	(Local Variables): Default max-specpdl-size is now 1300.
	(Defining Variables): Edits for lexical scoping.
	Delete information about starting docstrings with *.  De-document
	user-variable-p.
	(Tips for Defining): Remove an unimportant discussion of quitting
	in the middle of a load.
	(Accessing Variables, Setting Variables): Discuss lexical binding.
	(Variable Scoping): Rewrite.
	(Scope, Extent, Impl of Scope): Nodes deleted.
	(Dynamic Binding): New node, with material from Scope, Extent, and
	Impl of Scope nodes.
	(Dynamic Binding Tips): Rename from Using Scoping.
	(Lexical Binding): Rewrite.
	(Using Lexical Binding): Rename from Converting to Lexical
	Binding.  Convert to subsection.

	* customize.texi (Variable Definitions): Add custom-variable-p.
	Move user-variable-p documentation here.

2012-01-23  Chong Yidong  <cyd@gnu.org>

	* strings.texi (Text Comparison): Minor qualification.

	* lists.texi (Cons Cells): Copyedits.
	(List Elements): Mention push.
	(List Variables): Mention pop.
	(Rings): Move to sequences.texi.

	* sequences.texi (Sequence Functions): Don't repeat the
	introduction already given in the parent.
	(Vectors): Copyedits.
	(Rings): Move from lists.texi.  Note that this is specific to the
	ring package.

	* symbols.texi (Definitions, Symbol Components): Mention variable
	scoping issues.
	(Plists and Alists): Copyedits.

	* eval.texi (Intro Eval, Symbol Forms): Minor tweaks for
	correctness with lexical scoping.
	(Eval): Copyedits.

2012-01-21  Chong Yidong  <cyd@gnu.org>

	* intro.texi (A Sample Function Description): Special notation
	used for macros too.

	* objects.texi (Ctl-Char Syntax, Other Char Bits): Copyedits.
	(Symbol Type): Add xref for keyword symbols.
	(Sequence Type): Clarify differences between sequence types.
	(Cons Cell Type): Add "linked list" index entry.
	(Non-ASCII in Strings): Copyedits.
	(Equality Predicates): Symbols with same name need not be eq.

	* numbers.texi (Float Basics): Document isnan, copysign, frexp and
	ldexp.  Move float-e and float-pi to Math Functions node.

2012-01-21  Glenn Morris  <rgm@gnu.org>

	* modes.texi (Auto Major Mode):
	* variables.texi (File Local Variables):
	Mention inhibit-local-variables-regexps.

2012-01-19  Martin Rudalics  <rudalics@gmx.at>

	* windows.texi (Window Configurations): Rewrite references to
	persistent window parameters.
	(Window Parameters): Fix description of persistent window
	parameters.

2012-01-16  Juanma Barranquero  <lekktu@gmail.com>

	* windows.texi (Window Parameters): Use @pxref.

2012-01-16  Martin Rudalics  <rudalics@gmx.at>

	* windows.texi (Window Configurations, Window Parameters):
	Describe persistent window parameters.

2011-12-27  Stefan Monnier  <monnier@iro.umontreal.ca>

	* variables.texi (Creating Buffer-Local): Warn against misuses of
	make-variable-buffer-local (bug#10258).

2012-01-07  Lars Magne Ingebrigtsen  <larsi@gnus.org>

	* macros.texi (Defining Macros): Document `doc-string' (bug#9668).

2012-01-06  Chong Yidong  <cyd@gnu.org>

	* variables.texi (Directory Local Variables):
	Document hack-dir-local-variables-non-file-buffer.

2012-01-06  Glenn Morris  <rgm@gnu.org>

	* maps.texi (Standard Keymaps): Refer to Info-edit by name
	rather than by keybinding.

2011-12-29  Juanma Barranquero  <lekktu@gmail.com>

	* frames.texi (Font and Color Parameters): Add @pxref.

2011-12-29  Daniel Colascione  <dan.colascione@gmail.com>

	* frames.texi (Font and Color Parameters):
	Document w32 font backends (bug#10399).

2011-12-28  Paul Eggert  <eggert@cs.ucla.edu>

	* files.texi (File Attributes, Changing Files):
	Use a more-natural notation for octal numbers.

2011-12-23  Juanma Barranquero  <lekktu@gmail.com>

	* variables.texi (Variables with Restricted Values):
	Change reference to variable (bug#10354).

2011-12-13  Martin Rudalics  <rudalics@gmx.at>

	* windows.texi (Splitting Windows): Use t instead of non-nil
	when describing window-combination-resize.

2011-12-05  Stefan Monnier  <monnier@iro.umontreal.ca>

	* text.texi (Special Properties): Warn against `intangible' properties
	(bug#10222).

2011-11-26  Eli Zaretskii  <eliz@gnu.org>

	* display.texi (Truncation):
	* text.texi (Special Properties): Describe what a stretch-glyph is
	instead of using that term without explanation.  Make the
	cross-references more accurate.

	* display.texi (Usual Display): Update the description,
	cross-references, and indexing related to display of control
	characters and raw bytes.

2011-11-25  Martin Rudalics  <rudalics@gmx.at>

	* windows.texi (Splitting Windows): Fix description of
	window-combination-limit.  Suggested by Eli Zaretskii.

2011-11-23  Chong Yidong  <cyd@gnu.org>

	* windows.texi (Window Sizes): Move window-top-line,
	window-left-column, and window-*-pixel-edges to Coordinates and
	Windows node.
	(Coordinates and Windows): Restore window-edges doc.

2011-11-21  Martin Rudalics  <rudalics@gmx.at>

	* windows.texi (Windows and Frames, Splitting Windows):
	Fix typos.

2011-11-21  Chong Yidong  <cyd@gnu.org>

	* windows.texi (Splitting Windows): Fix error in documentation of
	window-combination-limit.
	(Cyclic Window Ordering): Minor fixes to next-window,
	one-window-p, and get-lru-window docs.  Don't document
	window-list-1.
	(Buffers and Windows): Copyedits.
	(Choosing Window): Document special handling of special-display-*.
	(Choosing Window Options): Fix display-buffer-reuse-frames doc.
	Don't document even-window-heights, which is going away.
	Clarify which options are obeyed by which action functions.

2011-11-20  Stefan Monnier  <monnier@iro.umontreal.ca>

	* display.texi (Invisible Text): Clarify point adjustment (bug#10072).

2011-11-20  Martin Rudalics  <rudalics@gmx.at>

	* windows.texi (Resizing Windows, Splitting Windows):
	Remove term "status" when talking about combination limits.

2011-11-20  Juanma Barranquero  <lekktu@gmail.com>

	* compile.texi (Compiler Errors):
	* help.texi (Help Functions): Fix typos.

2011-11-19  Chong Yidong  <cyd@gnu.org>

	* windows.texi (Splitting Windows): Clarify role of window
	parameters in split-window.  Shorten the example.
	(Deleting Windows): Rewrite intro to handle internal windows.
	Fix delete-windows-on doc.
	(Selecting Windows): Copyedits.

2011-11-17  Martin Rudalics  <rudalics@gmx.at>

	* windows.texi (Resizing Windows, Splitting Windows)
	(Deleting Windows): Use term window-combination-resize instead
	of window-splits.

2011-11-16  Martin Rudalics  <rudalics@gmx.at>

	* windows.texi (Resizing Windows, Splitting Windows):
	Rename occurrences of window-nest to window-combination-limit.

2011-11-14  Juanma Barranquero  <lekktu@gmail.com>

	* intro.texi (Lisp History): Fix typo.

2011-11-12  Martin Rudalics  <rudalics@gmx.at>

	* windows.texi (Splitting Windows, Deleting Windows):
	Remove references to splits status of windows.

2011-11-10  Glenn Morris  <rgm@gnu.org>

	* buffers.texi (Read Only Buffers): Expand a bit on why
	toggle-read-only should only be used interactively.  (Bug#7292)

2011-11-09  Chong Yidong  <cyd@gnu.org>

	* windows.texi (Window Sizes): Document window-pixel-edges,
	window-inside-pixel-edges, window-absolute-pixel-edges, and
	window-inside-absolute-pixel-edges.
	(Resizing Windows): shrink-window-if-larger-than-buffer works on
	non-full-width windows.

2011-11-09  Martin Rudalics  <rudalics@gmx.at>

	* windows.texi (Resizing Windows): Rewrite documentation of
	window-resizable.

2011-11-09  Chong Yidong  <cyd@gnu.org>

	* windows.texi (Splitting Windows): Simplify example.

2011-11-08  Chong Yidong  <cyd@gnu.org>

	* windows.texi (Window Sizes): Copyedits.  Document
	window-text-height.  Remove window-min-height and window-min-width
	discussion, referring instead to Emacs manual.
	(Splitting Windows, Resizing Windows): Add xref to Emacs manual.
	(Resizing Windows): Simplify introduction.  Don't document
	enlarge-window, shrink-window, enlarge-window-horizontally, and
	shrink-window-horizontally; they are no longer preferred for
	calling from Lisp, and are already documented in the Emacs manual.

2011-11-07  Glenn Morris  <rgm@gnu.org>

	* windows.texi (Choosing Window): Fix keybinding typo.

2011-11-07  Martin Rudalics  <rudalics@gmx.at>

	* windows.texi (Resizing Windows, Splitting Windows)
	(Window Configurations): Use "child window" instead of
	"subwindow".

2011-11-06  Chong Yidong  <cyd@gnu.org>

	* windows.texi (Basic Windows): Clarify various definitions.
	Treat window-normalize-* as internal; don't document them.
	(Windows and Frames): Various clarifications, e.g. non-live
	windows also belong to frames.  Fix window-list description.
	Simplify window nesting example.
	(Splitting Windows, Window Configurations):
	Use split-window-below.

2011-11-04  Eli Zaretskii  <eliz@gnu.org>

	* windows.texi (Window Sizes): Mention in the doc string that the
	return values of `window-body-height' and `window-body-width' are
	in frame's canonical units.  (Bug#9949)

2011-10-30  Martin Rudalics  <rudalics@gmx.at>

	* windows.texi (Windows and Frames): Remove "iso-" infix from
	documentation of window-iso-combined-p.

2011-10-26  Chong Yidong  <cyd@gnu.org>

	* modes.texi (Running Hooks): Document with-wrapper-hook.

2011-10-18  Chong Yidong  <cyd@gnu.org>

	* display.texi (Glyphless Chars): New node.

2011-10-13  Chong Yidong  <cyd@stupidchicken.com>

	* text.texi (Yanking): Document yank-excluded-properties.

	* package.texi (Packaging Basics): The commentary should say how
	to begin using the package.

2011-10-11  Martin Rudalics  <rudalics@gmx.at>

	* windows.texi (Deleting Windows): Mention which window gets
	selected when deleting the selected window.

2011-10-09  Martin Rudalics  <rudalics@gmx.at>

	* buffers.texi (The Buffer List): Describe how bury-buffer deals
	with the selected window.
	* windows.texi (Buffers and Windows): Reformulate text on how
	replace-buffer-in-windows deals with a window.
	(Quitting Windows): Describe how quit-window deals with a
	standalone frame.  Describe new option frame-auto-hide-function.

2011-10-08  Glenn Morris  <rgm@gnu.org>

	* symbols.texi (Other Plists): Markup fix.  (Bug#9702)

	* positions.texi (Excursions): Update warning message.

2011-10-05  Chong Yidong  <cyd@stupidchicken.com>

	* display.texi (Low-Level Font, Face Attributes, Font Lookup):
	Fix Emacs manual xref (Bug#9675).

2011-10-01  Chong Yidong  <cyd@stupidchicken.com>

	* windows.texi (Textual Scrolling): Document scroll-up-command,
	scroll-down-command, scroll-error-top-bottom, and the
	scroll-command symbol property.
	(Display Action Functions): Fix description of
	display-buffer-pop-up-window.

2011-09-28  Juanma Barranquero  <lekktu@gmail.com>

	* windows.texi (Splitting Windows): Fix typos.

2011-09-25  Martin Rudalics  <rudalics@gmx.at>

	* windows.texi (Windows and Frames, Display Action Functions)
	(Switching Buffers): Fix some typos.
	(Buffers and Windows): Remove reference to window-auto-delete.
	Reword description of replace-buffer-in-windows.
	(Window History): Fix some typos and refer to frame local buffer
	list.
	(Quitting Windows): New node.
	(Window Configurations): Add descriptions of window-state-get
	and window-state-put.
	(Window Parameters): Describe variable ignore-window-parameters.
	Sketch some window parameters currently in use.
	* elisp.texi (Top): Update node listing.

2011-09-25  Chong Yidong  <cyd@stupidchicken.com>

	* windows.texi (Display Action Functions)
	(Choosing Window Options): New nodes.

2011-09-24  Chong Yidong  <cyd@stupidchicken.com>

	* windows.texi (Window History): New node.  Move text here from
	Buffers and Windows.
	(Switching Buffers): Rename from Displaying Buffers, since we
	don't document display-buffer here; callers changed.
	Document FORCE-SAME-WINDOW arg to switch-to-buffer and
	switch-to-buffer-other-frame.  Delete duplicate
	replace-buffer-in-windows doc.
	(Choosing Window): Document display actions.

2011-09-24  Eli Zaretskii  <eliz@gnu.org>

	* display.texi (Forcing Redisplay): Update the description of
	redisplay-dont-pause due to change in the default value.

2011-09-23  Martin Rudalics  <rudalics@gmx.at>

	* frames.texi (Frames and Windows): Move section and rename to
	Windows and Frames in windows.texi.
	* windows.texi (Windows): Restructure.
	(Basic Windows): Rewrite.  Explain live and internal windows and
	normalization functions.
	(Windows and Frames): Move section here from frames.texi.
	Describe subwindows, window combinations, window tree, and
	corresponding functions including window-list here.
	(Window Sizes): Rename section from Size of Window and move it
	up in chapter.  Describe total and body sizes and the
	corresponding functions.  Explain new semantics of
	window-min-height/-width.
	(Resizing Windows): Move section up in chapter.  Describe new
	resize functions.
	(Splitting Windows): Describe new behavior of split-window,
	split-window-above-each-other and split-window-side-by-side.
	Provide examples.  Describe window-nest and window-splits
	options.
	(Deleting Windows): Minor rewrite.
	(Selecting Windows): Minor rewrite.
	Describe frame-selected-window and set-frame-selected-window here.
	(Cyclic Window Ordering): Minor rewrite.
	Describe window-list-1.
	(Buffers and Windows): Rewrite.  Explain a window's previous and
	next buffers and the corresponding functions.
	(Window Tree): Merge into Windows and Frames section.
	* elisp.texi (Top): Update node listings for frames and windows
	sections.

2011-09-21  Stefan Monnier  <monnier@iro.umontreal.ca>

	* display.texi (Face Functions): `face-list' returns faces (bug#9564).

2011-09-19  Lars Magne Ingebrigtsen  <larsi@gnus.org>

	* errors.texi (Standard Errors): Remove apparent placeholder text
	(bug#9491).

2011-09-18  Chong Yidong  <cyd@stupidchicken.com>

	* frames.texi (Management Parameters): Fix description of
	icon-type parameter.

2011-09-17  Chong Yidong  <cyd@stupidchicken.com>

	* tips.texi (Key Binding Conventions): Don't bind a key sequence
	ending in C-g.  Suggested by Edward O'Connor.

2011-09-17  Eli Zaretskii  <eliz@gnu.org>

	* numbers.texi (Integer Basics): Add indexing for
	most-positive-fixnum and most-negative-fixnum.  (Bug#9525)

2011-09-14  Dani Moncayo  <dmoncayo@gmail.com>

	* lists.texi (Sets And Lists): Fix typo.  (Bug#9393)

2011-09-11  Juanma Barranquero  <lekktu@gmail.com>

	* processes.texi (Network Servers): Clarify what the process
	buffer is used for (bug#9233).

2011-08-30  Dani Moncayo  <dmoncayo@gmail.com>

	* lists.texi (Building Lists): Fix typo.

2011-08-30  Chong Yidong  <cyd@stupidchicken.com>

	* display.texi (Basic Faces): New node.  Document new faces.

	* modes.texi (Major Mode Conventions): Move some text there.
	(Mode Help): Remove major-mode var, duplicated in Major Modes.

2011-08-29  Chong Yidong  <cyd@stupidchicken.com>

	* modes.texi (Basic Major Modes): New node.  Callers updated.
	(Major Modes): Document fundamental-mode and major-mode.
	(Major Mode Basics): Node deleted; text moved to Major Modes.
	(Derived Modes): Document derived-mode-p.

2011-08-28  Chong Yidong  <cyd@stupidchicken.com>

	* files.texi (Changing Files, Create/Delete Dirs): Document new
	arguments for delete-file, delete-directory, and copy-directory.
	(Visiting Functions): Remove view-file; it is documented in the
	Emacs manual.

	* frames.texi (Layout Parameters): The defaults for the
	menu-bar-lines and tool-bar-lines parameters depend on the mode.

	* display.texi (Progress): Document spinner functionality.

	* os.texi (Killing Emacs): Note that kill-emacs can be called by
	operating system signals.  Refer to save-buffers-kill-terminal
	instead of save-buffers-kill-emacs.

	* objects.texi (Symbol Type): Document ## print representation.

2011-08-25  Eli Zaretskii  <eliz@gnu.org>

	* display.texi (Specified Space): Mention that `space' specs
	influence bidi reordering.
	(Bidirectional Display): Explain how to use `(space . PROPS)' for
	separating fields with bidirectional content.

2011-08-24  Eli Zaretskii  <eliz@gnu.org>

	* display.texi (Bidirectional Display): Document return value in
	buffers that are not bidi-reordered for display, and in unibyte
	buffers.

2011-08-23  Eli Zaretskii  <eliz@gnu.org>

	* nonascii.texi (Character Properties): Document the values for
	unassigned codepoints.

2011-08-18  Eli Zaretskii  <eliz@gnu.org>

	* nonascii.texi (Character Properties): Document use of
	`bidi-class' and `mirroring' properties as part of reordering.
	Provide cross-references to "Bidirectional Display".

	* display.texi (Bidirectional Display): Document the pitfalls of
	concatenating strings with bidirectional content, with possible
	solutions.  Document bidi-string-mark-left-to-right.
	Mention paragraph direction in modes that inherit from prog-mode.
	Document use of `bidi-class' and `mirroring' properties as part of
	reordering.

2011-08-16  Eli Zaretskii  <eliz@gnu.org>

	* modes.texi (Major Mode Conventions): Improve the documentation
	of `mode-class' `special' modes.

	* nonascii.texi (Character Properties): Document the `mirroring'
	property.  Add index entries.

	* syntax.texi (Categories): Add an example of defining a new
	category and category table.

	* searching.texi (Regexp Backslash): Document how to display
	existing categories.  Mention the possibility of adding
	categories, and add an xref to where this is described.  Add an
	index entry.

2011-08-09  Chong Yidong  <cyd@stupidchicken.com>

	* text.texi (Special Properties):
	* display.texi (Overlay Properties): Note that mouse-face cannot
	change the text size (Bug#8530).

2011-08-08  Chong Yidong  <cyd@stupidchicken.com>

	* os.texi (Time of Day): Remove set-time-zone-rule, and recommend
	using setenv instead.

2011-07-28  Eli Zaretskii  <eliz@gnu.org>

	* display.texi (Bidirectional Display): Document the fact that
	bidi-display-reordering is t by default.

2011-07-23  Eli Zaretskii  <eliz@gnu.org>

	* display.texi (Bidirectional Display): New section.

2011-07-16  Lars Magne Ingebrigtsen  <larsi@gnus.org>
	    Tim Cross  <theophilusx@gmail.com>  (tiny change)
	    Glenn Morris   <rgm@gnu.org>

	* keymaps.texi (Toolkit Differences): New node.  (Bug#8176)

2011-07-15  Andreas Schwab  <schwab@linux-m68k.org>

	* help.texi (Keys in Documentation): Revert last change.

2011-07-15  Lars Magne Ingebrigtsen  <larsi@gnus.org>

	* help.texi (Keys in Documentation): Clarify that \= only quotes
	the next character, and doesn't affect longer sequences in
	particular (bug#8935).

	* debugging.texi (Using Debugger):
	Mention @code{eval-expression-debug-on-error} (bug#8549).

2011-07-14  Eli Zaretskii  <eliz@gnu.org>

	* display.texi (Other Display Specs): Document that `left-fringe'
	and `right-fringe' display specifications are of the "replacing"
	kind.

2011-07-14  Lars Magne Ingebrigtsen  <larsi@gnus.org>

	* help.texi (Documentation Basics): Add a link to the Function
	Documentation node (bug#6580).

2011-07-13  Lars Magne Ingebrigtsen  <larsi@gnus.org>

	* keymaps.texi (Menu Bar): Mention :visible and :enable
	(bug#6344).  Text by Drew Adams.

	* modes.texi (Running Hooks): Mention buffer-local hook variables
	(bug#6218).

	* objects.texi (General Escape Syntax): "a with grave accent" is
	?xe0, not ?x8e0 (bug#5259).

2011-07-12  Chong Yidong  <cyd@stupidchicken.com>

	* display.texi (Face Attributes, Font Selection): Add references
	to the Fonts node in the Emacs manual (Bug#4178).

2011-07-12  Chong Yidong  <cyd@stupidchicken.com>

	* display.texi (Window Systems): `window-system' is
	terminal-local.

	* frames.texi (Frame Parameters, Parameter Access): Don't mention
	frame-local variables.

	* variables.texi (Buffer-Local Variables): Don't mention obsolete
	frame-local variables.
	(Frame-Local Variables): Node deleted.

	* elisp.texi (Top): Update node listing.

2011-07-12  Lars Magne Ingebrigtsen  <larsi@gnus.org>

	* elisp.texi: Change "inferiors" to "subnodes" in three places
	(bug#3523).

2011-07-11  Chong Yidong  <cyd@stupidchicken.com>

	* frames.texi (Window System Selections): Discussion of
	x-select-enable-clipboard moved to Emacs manual.

2011-07-11  Deniz Dogan  <deniz@dogan.se>

	* commands.texi (Prefix Command Arguments): Remove excessive
	apostrophe.

2011-07-11  Lars Magne Ingebrigtsen  <larsi@gnus.org>

	* syntax.texi (Syntax Descriptors): Clarify that the ". 23" syntax
	description is a string (bug#3313).

	* frames.texi (Display Feature Testing): Try to explain what all
	the visual classes mean (bug#3042).

2011-07-10  Lars Magne Ingebrigtsen  <larsi@gnus.org>

	* modes.texi (Mode Line Variables): Document `mode-line-remote'
	and `mode-line-client' (bug#2974).

	* text.texi (Insertion): Clarify marker movements (bug#1651).
	Text from Drew Adams.

2011-07-07  Lars Magne Ingebrigtsen  <larsi@gnus.org>

	* text.texi (Special Properties): Clarify the format of `face'
	(bug#1375).

	* commands.texi (Interactive Call): Add a `call-interactively'
	example (bug#1010).

2011-07-06  Lars Magne Ingebrigtsen  <larsi@gnus.org>

	* functions.texi (Calling Functions): Link to the "Interactive
	Call" node (bug#1001).

2011-07-06  Chong Yidong  <cyd@stupidchicken.com>

	* customize.texi (Composite Types): Move alist and plist to here
	from Simple Types (Bug#7545).

	* elisp.texi (Top): Update menu description.

	* display.texi (Face Attributes): Document negative line widths
	(Bug#6113).

2011-07-03  Tobias C. Rittweiler  <tcr@freebits.de>  (tiny change)

	* searching.texi (Match Data): Note that match data can be
	overwritten by most functions (bug#2499).

2011-07-03  Lars Magne Ingebrigtsen  <larsi@gnus.org>

	* strings.texi (Formatting Strings): Clarify what the "-" and "0"
	flags mean (bug#6659).

	* functions.texi (What Is a Function): Document the autoload
	object (bug#6496).

2011-07-02  Lars Magne Ingebrigtsen  <larsi@gnus.org>

	* customize.texi (Variable Definitions): Clarify that SETFUNCTION
	is only used in the Customize user interface (bug#6089).

	* display.texi (Showing Images): Mention the point of sliced
	images (bug#7836).

2011-07-02  Eli Zaretskii  <eliz@gnu.org>

	* variables.texi (Defining Variables, Void Variables)
	(Constant Variables): Fix incorrect usage of @kindex.

2011-07-02  Lars Magne Ingebrigtsen  <larsi@gnus.org>

	* variables.texi (Defining Variables): Add an index entry for
	`set-variable' (bug#7262).
	(Defining Variables): Use @findex for functions.

	* frames.texi (Basic Parameters): Document the `explicit-name'
	parameter (bug#6951).

	* customize.texi (Type Keywords): Clarify that :value provides a
	default value for all types (bug#7386).

	* streams.texi (Output Functions): Document `pp'.

2011-06-25  Chong Yidong  <cyd@stupidchicken.com>

	* keymaps.texi (Searching Keymaps):
	* display.texi (Overlay Properties): Fix errors in 2011-05-29
	change.  Suggested by Johan Bockgård.

2011-06-15  Chong Yidong  <cyd@stupidchicken.com>

	* text.texi (Special Properties): Clarify role of font-lock-face.

2011-06-15  Lars Magne Ingebrigtsen  <larsi@gnus.org>

	* processes.texi (Process Information): Rename `process-alive-p'
	to `process-live-p' for consistency with other `-live-p' functions.

2011-06-03  Paul Eggert  <eggert@cs.ucla.edu>

	Document wide integers better.
	* files.texi (File Attributes): Document ino_t values better.
	ino_t values no longer map to anything larger than a single cons.
	* numbers.texi (Integer Basics, Integer Basics, Arithmetic Operations):
	(Bitwise Operations):
	* objects.texi (Integer Type): Use a binary notation that is a bit easier
	to read, and that will port better if 62-bits becomes the default.
	Fix or remove incorrect examples.
	* os.texi (Time Conversion): Document time_t values better.

2011-05-31  Lars Magne Ingebrigtsen  <larsi@gnus.org>

	* processes.texi (Process Information):
	Document `process-alive-p'.

2011-05-29  Chong Yidong  <cyd@stupidchicken.com>

	* help.texi (Accessing Documentation):
	* display.texi (Pixel Specification):
	* processes.texi (Serial Ports, Serial Ports):
	* nonascii.texi (Character Properties, Default Coding Systems):
	* text.texi (Changing Properties, Special Properties):
	* windows.texi (Window Start and End):
	* modes.texi (SMIE Indentation Example, SMIE Tricks):
	* keymaps.texi (Searching Keymaps, Tool Bar):
	* minibuf.texi (Basic Completion):
	* compile.texi (Eval During Compile):
	* strings.texi (Formatting Strings): Tweaks to avoid overflowing
	7x9 paper in printed manual.

	* lists.texi (Sets And Lists): Fix misplaced text.

2011-05-29  Chong Yidong  <cyd@stupidchicken.com>

	* keymaps.texi (Remapping Commands): Emphasize that the keymap
	needs to be active (Bug#8350).

2011-05-28  Chong Yidong  <cyd@stupidchicken.com>

	* minibuf.texi (Reading File Names): Clarify (Bug#8480).

	* tips.texi (Coding Conventions): Remove antediluvian filename
	limit recommendation (Bug#8538).

2011-05-27  Glenn Morris  <rgm@gnu.org>

	* modes.texi (Auto Major Mode): Update for set-auto-mode changes.

2011-05-26  Glenn Morris  <rgm@gnu.org>

	* variables.texi (File Local Variables):
	Update hack-local-variables `mode-only' return value.
	Add some more details on what this function does in the other case.

2011-05-19  Glenn Morris  <rgm@gnu.org>

	* lists.texi (Sets And Lists): Mention cl provides union etc.

2011-05-19  Nix  <nix@esperi.org.uk>

	* windows.texi (Displaying Buffers): pop-to-buffer is not a command.

	* text.texi (Parsing HTML): Update for function name changes.

	* syntax.texi (Syntax Flags): Small fix.

	* keymaps.texi (Active Keymaps): Typo fix.
	(Changing Key Bindings): Grammar fix.

	* frames.texi (Minibuffers and Frames): Grammar fix.
	(Window System Selections): x-select-enable-clipboard now defaults to t.

	* customize.texi (Common Keywords):
	* display.texi (Abstract Display):
	* modes.texi (Auto-Indentation):
	* nonascii.texi (Converting Representations): Typo fixes.

	* control.texi (Examples of Catch): Call it "goto" not "go to".

2011-05-14  Eli Zaretskii  <eliz@gnu.org>

	* nonascii.texi (Character Properties): Fix inconsistencies with
	implementation.

	* text.texi (Special Properties): Move @defvar's out of the
	@table.  (Bug#8652)

2011-05-12  Glenn Morris  <rgm@gnu.org>

	* display.texi (Image Descriptors): Fix typo.  (Bug#8495)

2011-05-12  Stefan Monnier  <monnier@iro.umontreal.ca>

	* modes.texi (Region to Refontify): Rename from "Region to Fontify".
	(Multiline Font Lock):
	* vol2.texi (Top):
	* vol1.texi (Top):
	* elisp.texi (Top): Update menu accordingly.

2011-05-12  Drew Adams  <drew.adams@oracle.com>

	* modes.texi (Region to Fontify): Fix typo.

2011-05-10  Jim Meyering  <meyering@redhat.com>

	* minibuf.texi: Fix typo "in in -> in".

2011-05-06  Paul Eggert  <eggert@cs.ucla.edu>

	* numbers.texi (Integer Basics): Large integers are treated as floats.

2011-04-30  Lars Magne Ingebrigtsen  <larsi@gnus.org>

	* processes.texi (Synchronous Processes): Document the (:file
	"/file-name") syntax for `call-process'.

2011-04-23  Juanma Barranquero  <lekktu@gmail.com>

	* windows.texi (Choosing Window): Fix typo.

2011-04-23  Chong Yidong  <cyd@stupidchicken.com>

	* frames.texi (Layout Parameters): Note the difference between
	querying and setting parameters for left-fringe and right-fringe
	(Bug#6930).

2011-03-21  Stefan Monnier  <monnier@iro.umontreal.ca>

	* minibuf.texi (Basic Completion): Be a bit more precise about the
	valid kinds of completion tables.
	(Programmed Completion): Remove obsolete text about lambda expressions
	not being valid completion tables.

2011-03-19  Chong Yidong  <cyd@stupidchicken.com>

	* positions.texi (Excursions): Explain the "save-excursion
	defeated by set-buffer" warning.

	* buffers.texi (Current Buffer): Copyedits.  Don't recommend using
	save-excursion.  Suggested by Uday S Reddy.

2011-04-01  Stefan Monnier  <monnier@iro.umontreal.ca>

	* variables.texi (Defining Variables): Mention the new meaning of `defvar'.
	(Lexical Binding): New sub-section.

	* eval.texi (Eval): Discourage the use of `eval'.
	Document its new `lexical' argument.

2011-03-28  Stefan Monnier  <monnier@iro.umontreal.ca>

	* commands.texi (Command Overview): `post-command-hook' is not reset to
	nil any more.

2011-03-19  Stefan Monnier  <monnier@iro.umontreal.ca>

	* strings.texi (String Conversion): Don't mention
	string-make-(uni|multi)byte (bug#8262).
	* nonascii.texi (Converting Representations): Fix up range.
	* keymaps.texi (Key Binding Commands): Update code point, avoid
	"unibyte character" and remove mention of unibyte bindings.

2011-03-10  Eli Zaretskii  <eliz@gnu.org>

	* modes.texi (Operator Precedence Grammars): Don't use characters
	outside ISO-8859-1.

2011-03-09  Eli Zaretskii  <eliz@gnu.org>

	* intro.texi (Acknowledgements): Convert to ISO-8859-1 encoding.

	* makefile.w32-in (MAKEINFO_OPTS): Add --enable-encoding.

2011-03-08  Glenn Morris  <rgm@gnu.org>

	* Makefile.in (MAKEINFO_OPTS): Add --enable-encoding.
	* intro.texi (Acknowledgements): Names to UTF-8.
	* elisp.texi: Set documentencoding.

2011-03-07  Chong Yidong  <cyd@stupidchicken.com>

	* Version 23.3 released.

2011-03-06  Chong Yidong  <cyd@stupidchicken.com>

	* package.texi: Update index keywords.
	(Package Archives): New node contents.  Document package-x.el.

2011-03-06  Juanma Barranquero  <lekktu@gmail.com>

	* makefile.w32-in (srcs): Add package.texi.

2011-03-06  Chong Yidong  <cyd@stupidchicken.com>

	* package.texi (Packaging, Packaging Basics, Simple Packages)
	(Multi-file Packages): Expand and clarify.
	(Package Archives): Temporary placeholder node.

	* elisp.texi (Top): Update node listing.

	* Makefile.in (srcs): Add package.texi.

2011-03-05  Chong Yidong  <cyd@stupidchicken.com>

	* processes.texi (Synchronous Processes): Minor clarification
	(Bug#8149).

2011-03-03  Glenn Morris  <rgm@gnu.org>

	* files.texi (Truenames): Minor clarification.  (Bug#2341)

2011-03-01  Glenn Morris  <rgm@gnu.org>

	* variables.texi (Directory Local Variables):
	Mention `(subdirs . nil)' alist element.

2011-02-28  Glenn Morris  <rgm@gnu.org>

	* variables.texi (Directory Local Variables): Mention the optional
	mtime argument of dir-locals-set-directory-class.  (Bug#3577)

2011-02-27  Chong Yidong  <cyd@stupidchicken.com>

	* minibuf.texi (Minibuffer History): Clarify discussion of
	minibuffer history lists (Bug#8085).

2011-02-19  Eli Zaretskii  <eliz@gnu.org>

	* elisp.texi: Sync @dircategory with ../../info/dir.

	* files.texi (Visiting Functions): Document find-file-literally,
	both the command and the variable.

	* variables.texi (Creating Buffer-Local): Explain the meaning of
	permanent local variables.

	* files.texi (Visiting Functions): Document find-file-literally,
	both the command and the variable.

	* variables.texi (Creating Buffer-Local): Explain the meaning of
	permanent local variables.

2011-02-19  Glenn Morris  <rgm@gnu.org>

	* keymaps.texi (Remapping Commands): Mention how to undo it.

2011-02-09  Reuben Thomas  <rrt@sc3d.org>

	* loading.texi (Hooks for Loading): Remove unnecessary advice
	about eval-after-load (Bug#7986).

2011-02-05  Chong Yidong  <cyd@stupidchicken.com>

	* commands.texi (Accessing Mouse): Note that a header line is not
	included in the row of posn-col-row.

2011-02-02  Chong Yidong  <cyd@stupidchicken.com>

	* modes.texi (Major Mode Conventions): Add face guidelines.
	(Faces for Font Lock): List faces in order of prominence.

2011-02-01  Paul Eggert  <eggert@cs.ucla.edu>

	format-time-string now supports subsecond time stamp resolution
	* os.texi (Time Parsing): Document %N.

2011-01-28  Chong Yidong  <cyd@stupidchicken.com>

	* vol1.texi (Top):
	* vol2.texi (Top):
	* elisp.texi (Top):
	* display.texi (Display Property): Shorten the menu description of
	the "Other Display Specs" node (Bug#7816).

	* keymaps.texi (Defining Menus): Add "menu item" and "extended
	menu item" concept index entries (Bug#7805).

2011-01-29  Eli Zaretskii  <eliz@gnu.org>

	* makefile.w32-in (texinfodir): New variable.
	(usermanualdir): Remove as redundant with $(emacsdir).
	(MAKEINFO): Remove options, leave only program name.
	(MAKEINFO_OPTS): New variable.
	(texinputdir, $(infodir)/elisp): Use $(MAKEINFO_OPTS).

2011-01-25  Chong Yidong  <cyd@stupidchicken.com>
            Richard Kim  <emacs18@gmail.com>

	* loading.texi (Library Search): Document list-load-path-shadows
	(Bug#7757).

2011-01-25  Chong Yidong  <cyd@stupidchicken.com>

	* searching.texi (Regexp Special): Remove outdated discussion of
	character sets (Bug#7780).

	* frames.texi (Pop-Up Menus): Document where menu title comes
	from (Bug#7684).

2011-01-25  Glenn Morris  <rgm@gnu.org>

	* display.texi (Making Buttons): Mention limitation of text buttons.

2011-01-23  Werner Lemberg  <wl@gnu.org>

	* Makefile.in (MAKEINFO): Now controlled by `configure'.
	(MAKEINFO_OPTS): New variable.  Use it where appropriate.
	(ENVADD): New variable to control texi2dvi and texi2pdf.

2011-01-15  Chong Yidong  <cyd@stupidchicken.com>

	* files.texi (Directory Names): Move directory-abbrev-alist doc to
	Emacs manual.

2011-01-15  Eli Zaretskii  <eliz@gnu.org>

	* files.texi (Directory Names): Explain why FROM in
	directory-abbrev-alist should begin with \`.  (Bug#7777)

2011-01-11  Stefan Monnier  <monnier@iro.umontreal.ca>

	* loading.texi (Hooks for Loading): Adjust doc of eval-after-load.

2011-01-02  Eli Zaretskii  <eliz@gnu.org>

	* modes.texi (Emulating Mode Line): Fix last change.

2011-01-02  Eli Zaretskii  <eliz@gnu.org>

	* modes.texi (Emulating Mode Line): Update documentation of
	format-mode-line according to changes that fixed bug #7587.

2010-12-18  Stefan Monnier  <monnier@iro.umontreal.ca>

	* modes.texi (Derived Modes): Mention prog-mode.

	* keymaps.texi (Simple Menu Items, Extended Menu Items): Remove mention
	of the key-binding-data cache since we don't use it any more.

2010-12-13  Eli Zaretskii  <eliz@gnu.org>

	* processes.texi (Shell Arguments):
	* strings.texi (Creating Strings): Don't mention "shell commands";
	make it explicit that `split-string-and-unquote' and
	`combine-and-quote-strings' are mainly for working with arguments
	to call-process and start-process.

	* processes.texi (Shell Arguments): Fix documentation of
	`split-string-and-unquote'.  Add indexing.  (Bug#7563)

2010-12-13  Stefan Monnier  <monnier@iro.umontreal.ca>

	* modes.texi (Auto-Indentation): New section to document SMIE.
	(Major Mode Conventions):
	* text.texi (Mode-Specific Indent): Refer to it.

2010-12-13  Eli Zaretskii  <eliz@gnu.org>

	* display.texi (Other Display Specs): Document left-fringe and
	right-fringe display specs.

2010-12-13  Stefan Monnier  <monnier@iro.umontreal.ca>

	* backups.texi (Making Backups):
	* modes.texi (Example Major Modes): Use recommended coding style.
	(Major Mode Basics, Derived Modes): Encourge more strongly use of
	define-derived-mode.  Mention completion-at-point-functions.

2010-12-13  Chong Yidong  <cyd@stupidchicken.com>

	* nonascii.texi (Converting Representations):
	Document byte-to-string.

2010-12-08  Glenn Morris  <rgm@gnu.org>

	* buffers.texi (Modification Time):
	verify-visited-file-modtime now defaults to the current buffer.

2010-11-27  Chong Yidong  <cyd@stupidchicken.com>

	* nonascii.texi (Converting Representations): Document byte-to-string.

	* strings.texi (Creating Strings): Don't mention semi-obsolete
	function char-to-string.
	(String Conversion): Shorten discussion of semi-obsolete function
	string-to-char.  Link to Converting Representations.

	* objects.texi (Symbol Type):
	* text.texi (Near Point):
	* help.texi (Help Functions):
	* functions.texi (Mapping Functions): Use string instead of
	char-to-string in examples.

2010-11-27  Chong Yidong  <cyd@stupidchicken.com>

	* text.texi (Kill Functions, Kill Functions)
	(Low-Level Kill Ring, Low-Level Kill Ring): Remove obsolete
	YANK-HANDLER args.

	* symbols.texi (Creating Symbols): Using unintern without an
	obarray arg is now obsolete.

	* numbers.texi (Float Basics): Document float-e and float-pi.

	* variables.texi (Defining Variables): Change "pi" example to
	"float-pi".

2010-11-26  Eli Zaretskii  <eliz@gnu.org>

	* commands.texi (Click Events): Document the values of X, Y and
	COL, ROW in the event's position, when the click is on the header
	or mode line, on the fringes, or in the margins.

2010-11-17  Eli Zaretskii  <eliz@gnu.org>

	* customize.texi (Composite Types): Lower-case index entry.

	* loading.texi (How Programs Do Loading):
	Document load-file-name.  (Bug#7346)

2010-11-17  Glenn Morris  <rgm@gnu.org>

	* text.texi (Kill Functions, Low-Level Kill Ring): Small fixes.

2010-11-13  Eli Zaretskii  <eliz@gnu.org>

	* display.texi (Usual Display): Characters with no fonts are not
	necessarily displayed as empty boxes.

2010-10-31  Glenn Morris  <rgm@gnu.org>

	* maps.texi (Standard Keymaps): Update File menu description.

2010-10-28  Glenn Morris  <rgm@gnu.org>

	* Makefile.in (elisp.dvi, elisp.pdf): Also include $emacsdir.

2010-10-24  Eli Zaretskii  <eliz@gnu.org>

	* display.texi (Window Systems): Deprecate use of window-system as
	a predicate.

2010-10-23  Glenn Morris  <rgm@gnu.org>

	* help.texi (Documentation Basics): Remove mentions of digest-doc and
	sorted-doc.

2010-10-15  Eli Zaretskii  <eliz@gnu.org>

	* os.texi (Dynamic Libraries): New node, with slightly modified
	text deleted from "Image Formats".
	(System Interface): Add @menu entry for "Dynamic Libraries".

	* display.texi (Image Formats): Remove description of
	image-library-alist.  (Renamed in 2010-10-13T14:50:06Z!lekktu@gmail.com.)

2010-10-12  Glenn Morris  <rgm@gnu.org>

	* book-spine.texinfo: Rename to book-spine.texi.

2010-10-11  Glenn Morris  <rgm@gnu.org>

	* Makefile.in (MAKEINFO): Add explicit -I$srcdir.

	* Makefile.in (DVIPS): New variable.
	(.PHONY): Add html, ps.
	(html, elisp.html, ps, elisp.ps): New targets.
	(clean): Delete html, ps files.
	($(infodir)/elisp): Remove unnecessary includes.

2010-10-09  Eli Zaretskii  <eliz@gnu.org>

	* makefile.w32-in (emacsdir): New variable.
	(srcs): Add emacsver.texi.
	($(infodir)/elisp, elisp.dvi): Add -I$(emacsdir).

2010-10-09  Glenn Morris  <rgm@gnu.org>

	* Makefile.in (VPATH): Remove.
	(infodir): Make it absolute.
	(mkinfodir, $(infodir)/elisp, infoclean): No need to cd $srcdir.

	* Makefile.in (dist): Anchor regexps.

	* Makefile.in (srcs): Put elisp.texi first.
	($(infodir)/elisp, elisp.dvi, elisp.pdf): Use $<.

	* Makefile.in (infoclean): Remove harmless, long-standing error.

	* Makefile.in ($(infodir)): Delete rule.
	(mkinfodir): New.
	($(infodir)/elisp): Use $mkinfodir instead of infodir.

	* Makefile.in (dist): Remove reference to emacsver.texi.in.
	Also copy emacsver.texi, and edit $emacsdir.

2010-10-09  Glenn Morris  <rgm@gnu.org>

	* Makefile.in (emacsdir): New variable.
	(MAKEINFO): Add -I $emacsdir.
	(dist): Copy emacsver.texi.
	(srcs): Add emacsver.texi.

	* book-spine.texinfo, elisp.texi, vol2.texi, vol1.texi:
	Set EMACSVER by including emacsver.texi.

	* Makefile.in (.PHONY): Declare info, dvi, pdf, dist.

2010-10-07  Glenn Morris  <rgm@gnu.org>

	* Makefile.in (version): New, set by configure.
	(clean): Delete dist tar file.
	(dist): Use version in tar name.

2010-10-06  Glenn Morris  <rgm@gnu.org>

	* Makefile.in: Rearrange to more closely resemble doc/emacs/Makefile.
	(INSTALL_INFO): Remove unused variable.
	(mostlyclean, infoclean, dist): New rules.
	(clean): Delete dvi and pdf files.
	(maintainer-clean): Remove elisp.oaux, use infoclean.
	($(infodir)): Add parallel build workaround.

2010-10-04  Glenn Morris  <rgm@gnu.org>

	* Makefile.in (dvi, pdf, $(infodir)): New targets.
	($(infodir)/elisp): Ensure target directory exists.  Use $@.
	Fix -I typo.
	(clean): No 'make.out' or 'core' files.
	(.PHONY): Declare clean rules.
	(maintainer-clean): Delete pdf file.  Guard against cd failures.

2010-10-03  Glenn Morris  <rgm@gnu.org>

	* files.texi (File Name Components): Remove ignored section about
	deleted variable directory-sep-char.

2010-10-03  Michael Albinus  <michael.albinus@gmx.de>

	* files.texi (Magic File Names): New defopt
	remote-file-name-inhibit-cache.

2010-10-02  Glenn Morris  <rgm@gnu.org>

	* os.texi (Killing Emacs): Hook now runs in batch mode.

2010-09-18  Stefan Monnier  <monnier@iro.umontreal.ca>

	* text.texi (Special Properties): Clarify when modification-hooks run.

2010-09-11  Stefan Monnier  <monnier@iro.umontreal.ca>

	* syntax.texi (Syntax Flags): Document new `c' flag.

2010-09-09  Glenn Morris  <rgm@gnu.org>

	* display.texi (ImageMagick Images): General cleanup.

2010-09-06  Alexander Klimov  <alserkli@inbox.ru>  (tiny change)

	* files.texi (Directory Names): Use \` rather than ^.

2010-09-02  Jan Djärv  <jan.h.d@swipnet.se>

	* text.texi (Low-Level Kill Ring):
	* frames.texi (Window System Selections): Remove cut buffer
	documentation.

2010-08-28  Eli Zaretskii  <eliz@gnu.org>

	* display.texi (Fringe Size/Pos): Add a cross-reference to "Layout
	Parameters", where the default fringe width is described.

	* frames.texi (Window Frame Parameters, Basic Parameters)
	(Position Parameters, Layout Parameters, Management Parameters)
	(Cursor Parameters, Font and Color Parameters): Add indexing for
	frame parameters.  (Bug#6929)

2010-08-25  Tom Tromey  <tromey@redhat.com>

	* vol2.texi (Top): Update.
	* vol1.texi (Top): Update.
	* tips.texi (Library Headers): Mention Package-Version and
	Package-Requires.
	* package.texi: New file.
	* os.texi (System Interface): Update pointers.
	* elisp.texi (Top): Link to new nodes.  Include package.texi.
	* anti.texi (Antinews): Update pointers.

2010-08-25  Eli Zaretskii  <eliz@gnu.org>

	* processes.texi (Filter Functions): Fix last change.

2010-08-24  Markus Triska  <triska@gmx.at>

	* processes.texi (Filter Functions): Use `buffer-live-p' instead
	of `buffer-name' in the main text as well as in the example
	(Bug#3098).

2010-08-22  Chong Yidong  <cyd@stupidchicken.com>

	* nonascii.texi (Text Representations):
	* loading.texi (Loading Non-ASCII):
	* compile.texi (Byte Compilation): Don't mention obsolete
	--unibyte command-line argument.

2010-08-22  Chong Yidong  <cyd@stupidchicken.com>

	* modes.texi (Defining Minor Modes): Doc fix (Bug#6880).

2010-08-22  Chong Yidong  <cyd@stupidchicken.com>

	* objects.texi (Bool-Vector Type): Minor definition tweak (Bug#6878).

2010-08-20  Eli Zaretskii  <eliz@gnu.org>

	* commands.texi (Misc Events): Add cross-references to where
	POSITION of a mouse event is described in detail.

2010-08-08  Christoph Scholtes  <cschol2112@googlemail.com>

	* control.texi (Handling Errors)  <error-message-string>: Fix arg name.

2010-08-08  Juanma Barranquero  <lekktu@gmail.com>

	* modes.texi (Defining Minor Modes): Use C-backspace, not C-delete.
	Suggested by Štěpán Němec <stepnem@gmail.com>.

2010-08-08  Juanma Barranquero  <lekktu@gmail.com>

	* minibuf.texi (High-Level Completion): Document args of
	`read-buffer-function' (bug#5625).

2010-07-29  Jan Djärv  <jan.h.d@swipnet.se>

	* frames.texi (Layout Parameters): Add doc for tool-bar-position.

2010-07-29  Michael Albinus  <michael.albinus@gmx.de>

	* processes.texi (Process Information): Explain process property
	`remote-tty'.

2010-07-27  Juanma Barranquero  <lekktu@gmail.com>

	* modes.texi (Defining Minor Modes): Use C-delete in examples,
	instead of "\C-\^?" (bug#6334).

	* text.texi (Special Properties): Fix typo.

2010-07-09  Eli Zaretskii  <eliz@gnu.org>

	* internals.texi (Writing Emacs Primitives): Adapt to ANSI C
	calling sequences, which are now the standard.

2010-06-24  Chong Yidong  <cyd@stupidchicken.com>

	* text.texi (Undo): Clarify command loop behavior (Bug#2433).

	* commands.texi (Command Overview): Mention undo-boundary call.

2010-06-23  Glenn Morris  <rgm@gnu.org>

	* abbrevs.texi, commands.texi, compile.texi, debugging.texi:
	* display.texi, edebug.texi, elisp.texi, eval.texi, files.texi:
	* frames.texi, functions.texi, internals.texi, keymaps.texi:
	* loading.texi, minibuf.texi, numbers.texi, os.texi, processes.texi:
	* searching.texi, sequences.texi, strings.texi, syntax.texi:
	* text.texi, tips.texi, vol1.texi, vol2.texi, windows.texi:
	Untabify Texinfo files.

2010-06-20  Chong Yidong  <cyd@stupidchicken.com>

	* modes.texi (Minor Mode Conventions): Fix typo (Bug#6477).

2010-06-19  Chong Yidong  <cyd@stupidchicken.com>

	* errors.texi (Standard Errors): Remove unnecessary markup (Bug#6461).

2010-06-02  Chong Yidong  <cyd@stupidchicken.com>

	* searching.texi (Regexp Special): Remove obsolete information
	about matching non-ASCII characters, and suggest using char
	classes (Bug#6283).

2010-05-30  Juanma Barranquero  <lekktu@gmail.com>

	* minibuf.texi (Basic Completion): Add missing "@end defun".

2010-05-30  Stefan Monnier  <monnier@iro.umontreal.ca>

	* minibuf.texi (Basic Completion): Document completion-boundaries.
	(Programmed Completion): Document the new fourth method for boundaries.

2010-05-22  Chong Yidong  <cyd@stupidchicken.com>

	* display.texi (Image Cache): Update documentation about image caching.

2010-05-08  Štěpán Němec  <stepnem@gmail.com>  (tiny change)

	* windows.texi (Textual Scrolling):
	* tips.texi (Coding Conventions):
	* minibuf.texi (Minibuffer History):
	* maps.texi (Standard Keymaps):
	* loading.texi (Where Defined):
	* edebug.texi (Instrumenting): Fix typos.

2010-05-08  Chong Yidong  <cyd@stupidchicken.com>

	* keymaps.texi (Menu Bar): Document :advertised-binding property.

	* functions.texi (Obsolete Functions):
	Document set-advertised-calling-convention.

	* minibuf.texi (Basic Completion): Document completion-in-region.
	(Programmed Completion): Document completion-annotate-function.

	* commands.texi (Reading One Event): Document read-key.
	(Distinguish Interactive): Document KIND arg to
	called-interactively-p.  Delete obsolete interactive-p.

	* elisp.texi (Top): Update node description.

2010-05-08  Eli Zaretskii  <eliz@gnu.org>

	* nonascii.texi (Character Properties):
	Document unicode-category-table.  Add an index entry for Unicode
	general category.

2010-05-07  Chong Yidong  <cyd@stupidchicken.com>

	* Version 23.2 released.

2010-04-20  Juanma Barranquero  <lekktu@gmail.com>

	* locals.texi (Standard Buffer-Local Variables):
	Remove @ignore'd reference to `direction-reversed'.

2010-04-14  Juri Linkov  <juri@jurta.org>

	Fix @deffn without category.

	* abbrevs.texi (Abbrev Expansion): Replace @deffn with @defun
	for `abbrev-insert'.

	* buffers.texi (Indirect Buffers): Add category `Command'
	to @deffn of `clone-indirect-buffer'.

	* windows.texi (Cyclic Window Ordering): Replace @deffn with @defun
	for `next-window' and `previous-window'.  Add category `Command'
	to @deffn of `pop-to-buffer'.

2010-04-01  Chong Yidong  <cyd@stupidchicken.com>

	* nonascii.texi (Text Representations): Don't mark
	enable-multibyte-characters as a user option.

2010-03-31  Eli Zaretskii  <eliz@gnu.org>

	* control.texi (Handling Errors): How to re-throw a signal caught
	by condition-case.

2010-03-26  Chong Yidong  <cyd@stupidchicken.com>

	* loading.texi (Hooks for Loading): Document after-load-functions.
	Copyedits.

2010-03-24  Arni Magnusson  <arnima@hafro.is>  (tiny change)

	* frames.texi (Cursor Parameters): Fix typo.  (Bug#5760)

2010-03-24  Chong Yidong  <cyd@stupidchicken.com>

	* processes.texi (Network Processes): Document seqpacket type.

2010-03-20  Dan Nicolaescu  <dann@ics.uci.edu>

	* os.texi (System Environment): Do not mention lynxos.

2010-03-10  Chong Yidong  <cyd@stupidchicken.com>

	* Branch for 23.2.

2010-03-06  Chong Yidong  <cyd@stupidchicken.com>

	* objects.texi (Integer Type): Take note of the read syntax
	exception for numbers that cannot fit in the integer type.

2010-03-03  Glenn Morris  <rgm@gnu.org>

	* numbers.texi (Integer Basics, Bitwise Operations):
	* objects.texi (Integer Type): Update for integers now being 30-bit.

2010-02-27  Chong Yidong  <cyd@stupidchicken.com>

	* display.texi (Low-Level Font): Document :otf font-spec property.

2010-02-01  Stefan Monnier  <monnier@iro.umontreal.ca>

	* display.texi (Line Height): Avoid obsolete special default variables
	like default-major-mode.

2010-01-28  Alan Mackenzie  <acm@muc.de>

	* display.texi (Auto Faces): Say fontification-functions is called
	whether or not Font Lock is enabled.  Tidy up the wording a bit.

2010-01-17  Chong Yidong  <cyd@stupidchicken.com>

	* elisp.texi: Remove duplicate edition information (Bug#5407).

2010-01-17  Juanma Barranquero  <lekktu@gmail.com>

	* two.el (volume-header-toc-markup): Fix typos in docstring.

2010-01-04  Stefan Monnier  <monnier@iro.umontreal.ca>

	Avoid dubious uses of save-excursions.
	* positions.texi (Excursions): Recommend the use of
	save-current-buffer if applicable.
	* text.texi (Clickable Text): Fix the example code which used
	save-excursion in a naive way which sometimes preserves point and
	sometimes not.
	* variables.texi (Creating Buffer-Local):
	* os.texi (Session Management):
	* display.texi (GIF Images):
	* control.texi (Cleanups): Use (save|with)-current-buffer.

2010-01-02  Eli Zaretskii  <eliz@gnu.org>

	* modes.texi (Example Major Modes): Fix indentation.  (Bug#5195)

2010-01-02  Chong Yidong  <cyd@stupidchicken.com>

	* nonascii.texi (Text Representations, Character Codes)
	(Converting Representations, Explicit Encoding)
	(Translation of Characters): Use hex notation consistently.
	(Character Sets): Fix map-charset-chars doc (Bug#5197).

2010-01-01  Chong Yidong  <cyd@stupidchicken.com>

	* loading.texi (Where Defined): Make it clearer that these are
	loaded files (Bug#5068).

2009-12-29  Chong Yidong  <cyd@stupidchicken.com>

	* minibuf.texi (Completion Styles): Document `initials' style.

2009-12-25  Chong Yidong  <cyd@stupidchicken.com>

	* frames.texi (Resources): Describe inhibit-x-resources.
	(Size Parameters): Copyedit.

	* hash.texi (Creating Hash):
	* objects.texi (Hash Table Type): Document the new hash table
	printed representation.

	* minibuf.texi (Basic Completion): 4th arg to all-completions is
	obsolete.

	* processes.texi (Process Buffers):
	Document process-kill-buffer-query-function.

2009-12-05  Glenn Morris  <rgm@gnu.org>

	* hooks.texi (Standard Hooks): Remove diary-display-hook, replaced by
	diary-display-function, and no longer recommended to be a hook.
	Update for changes in the names of calendar and diary hooks.
	diary-print-entries-hook has changed section.

2009-11-28  Eli Zaretskii  <eliz@gnu.org>

	* text.texi (Special Properties): More accurate description of
	what the `cursor' property does.

2009-11-26  Kevin Ryde  <user42@zip.com.au>

	* commands.texi (Misc Events): vindex mouse-wheel-up-event and
	mouse-wheel-down-event, the closest thing to a definition for them.
	* os.texi (Startup Summary): vindex inhibit-startup-message and
	inhibit-splash-screen.
	(Command-Line Arguments): vindex argv.
	(Suspending Emacs): vindex suspend-tty-functions and
	resume-tty-functions.  Don't want to index every hook, but having
	the programming ones is helpful.

2009-11-14  Chong Yidong  <cyd@stupidchicken.com>

	* commands.texi (Motion Events): Fix typo (Bug#4907).

2009-11-08  Chong Yidong  <cyd@stupidchicken.com>

	* searching.texi (Char Classes): Note that [:upper:] and [:lower:]
	are affected by case-fold-search (Bug#4483).

2009-11-02  Chong Yidong  <cyd@stupidchicken.com>

	* minibuf.texi (Reading File Names): Note that read-file-name may
	use a graphical file dialog.

2009-10-31  Glenn Morris  <rgm@gnu.org>

	* nonascii.texi (User-Chosen Coding Systems): Minor reword.  (Bug#4817)

2009-10-16  Kevin Ryde  <user42@zip.com.au>

	* files.texi (Magic File Names): Add @vindex file-name-handler-alist,
	in particular so `info-lookup-symbol' can find its docs.

2009-10-16  Chong Yidong  <cyd@stupidchicken.com>

	* variables.texi (Constant Variables): Distinguish from defconst
	variables.
	(Defining Variables): Add cindex.

2009-10-15  Chong Yidong  <cyd@stupidchicken.com>

	* os.texi (Time of Day): Clarify that the microsecond part is
	ignored (Bug#4637).

2009-10-11  Glenn Morris  <rgm@gnu.org>

	* frames.texi (Size and Position): Clarify what is included in the frame
	height.  (Bug#4535)

2009-10-10  Glenn Morris  <rgm@gnu.org>

	* windows.texi (Size of Window): The relationship between window and
	frame heights is not so simple.  (Bug#4535)
	Mention window-full-height-p.

2009-10-07  Stefan Monnier  <monnier@iro.umontreal.ca>

	* positions.texi (Text Lines): Remove goto-line, since it shouldn't be
	used from Lisp.

2009-10-07  Eli Zaretskii  <eliz@gnu.org>

	* files.texi (Directory Names) <abbreviate-file-name>:
	Document that root home directories are not replaced with "~".

2009-10-06  Eli Zaretskii  <eliz@gnu.org>

	* text.texi (Special Properties): Document the meaning of the
	`cursor' text property whose value is an integer.

2009-10-05  Michael Albinus  <michael.albinus@gmx.de>

	* files.texi (Magic File Names): Add `copy-directory'.

2009-10-05  Eli Zaretskii  <eliz@gnu.org>

	* files.texi (File Attributes): Fix description of file
	attributes.  (Bug#4638) Update attributes of files.texi example to
	be more representative.

2009-10-05  Michael Albinus  <michael.albinus@gmx.de>

	* files.texi (Create/Delete Dirs): New command copy-directory.

2009-10-04  Juanma Barranquero  <lekktu@gmail.com>

	* anti.texi (Antinews):
	* macros.texi (Indenting Macros):
	* strings.texi (Creating Strings, Case Conversion):
	Remove duplicate words.

2009-10-01  Michael Albinus  <michael.albinus@gmx.de>

	* files.texi (Create/Delete Dirs): delete-directory has an
	optional parameter RECURSIVE.

2009-10-01  Stefan Monnier  <monnier@iro.umontreal.ca>

	* buffers.texi (Swapping Text): Minor clarification.

2009-10-01  Glenn Morris  <rgm@gnu.org>

	* functions.texi (Declaring Functions): Mention that we also search for
	".m" files in the src/ directory.

2009-09-25  David Engster  <deng@randomsample.de>

	* display.texi (Managing Overlays): Document copy-overlay (Bug#4549).

2009-09-22  Glenn Morris  <rgm@gnu.org>

	* internals.texi (Building Emacs): Mention preloaded-file-list.

2009-09-14  Alan Mackenzie  <acm@muc.de>

	* os.texi (Terminal Output): Put "@code{}" around "stdout".

2009-09-13  Chong Yidong  <cyd@stupidchicken.com>

	* functions.texi (Anonymous Functions): Rearrange discussion,
	giving usage of unquoted lambda forms first.  Mention that
	`function' and `#'' are no longer required (Bug#4290).

2009-09-11  Alan Mackenzie  <acm@muc.de>

	* os.texi (Terminal Output): Document `send-string-to-terminal' in
	batch mode.

2009-09-01  Glenn Morris  <rgm@gnu.org>

	* display.texi (Face Functions): Mention define-obsolete-face-alias.

2009-08-26  Ulrich Mueller  <ulm@gentoo.org>

	* nonascii.texi (Character Codes): Fix typos.

2009-08-25  Michael Albinus  <michael.albinus@gmx.de>

	* processes.texi (Synchronous Processes): New defvar
	process-file-side-effects.

2009-08-25  Glenn Morris  <rgm@gnu.org>

	* display.texi (Fontsets): Fix typo.

	* files.texi (Format Conversion Round-Trip): Mention nil regexp.

2009-08-19  Stefan Monnier  <monnier@iro.umontreal.ca>

	* processes.texi (Asynchronous Processes): Adjust arglist of
	start-process-shell-command and start-file-process-shell-command.

2009-08-15  Chong Yidong  <cyd@stupidchicken.com>

	* advice.texi (Argument Access in Advice): Note that argument
	positions are zero-based (Bug#3932).

	* commands.texi (Distinguish Interactive): Minor copyedit.

	* display.texi (Face Attributes): Add xref to Displaying Faces for
	explanation of "underlying face".

	* customize.texi (Common Keywords): Add xref to Loading.

	* loading.texi (How Programs Do Loading): Add xref to Lisp
	Libraries node in the Emacs manual.

2009-08-13  Chong Yidong  <cyd@stupidchicken.com>

	* objects.texi (Meta-Char Syntax): Add xref to Strings of Events.

2009-07-18  Chong Yidong  <cyd@stupidchicken.com>

	* processes.texi (Shell Arguments): Copyedits.

2009-07-18  Glenn Morris  <rgm@gnu.org>

	* loading.texi (Repeated Loading): Fix typo.

2009-07-16  Richard Stallman  <rms@gnu.org>

	* buffers.texi (Swapping Text): Recommend setting
	write-region-annotate-functions and buffer-saved-size.

	* backups.texi (Auto-Saving): Document buffer-saved-size = -2.

2009-07-15  Glenn Morris  <rgm@gnu.org>

	* edebug.texi: Minor re-phrasings throughout.
	(Edebug Execution Modes): Sit-for affects continue mode too.
	(Jumping): Use `forward-sexp' rather than its keybinding.
	(Edebug Misc): Fix Q binding.
	(Edebug Eval): Remove cl version.
	(Printing in Edebug): Clarify print-length etc.
	(Instrumenting Macro Calls): Defopt edebug-eval-macro-args.
	(Specification List): Remove edebug-unwrap findex entry.
	(Specification Examples): defmacro is actually not the same as defun.
	Escape "`" in example.

2009-07-15  Chong Yidong  <cyd@stupidchicken.com>

	* markers.texi (The Mark): Document optional arg to
	deactivate-mark.

2009-07-11  Kevin Ryde  <user42@zip.com.au>

	* hooks.texi (Standard Hooks): Fix cross-references.

	* loading.texi (Named Features): Refer to eval-after-load.

2009-07-11  Glenn Morris  <rgm@gnu.org>

	* Makefile.in (TEXI2PDF): New.
	(elisp.pdf): New target.

	* searching.texi (Regexp Backslash): Fix typo.

	* elisp.texi (Top): Display copyright notice at start of non-TeX.

2009-07-10  Glenn Morris  <rgm@gnu.org>

	* elisp.texi, vol1.texi, vol2.texi: Update @detailmenu.

	* customize.texi (Customization Types):
	* display.texi (Abstract Display):
	* objects.texi (Character Type, String Type):
	Merge in some menu descriptions from elisp.texi.

	* hash.texi (Hash Tables):
	* modes.texi (Multiline Font Lock):
	End menu description with period.

2009-07-09  Glenn Morris  <rgm@gnu.org>

	* back.texi: Don't hard-code texinfo location.

	* two-volume.make (texinfodir): New, with location of texinfo.tex.
	(tex): Add texinfodir to TEXINPUTS.
	(elisp1med-init, elisp2med-init): Use texinfodir.

	* Makefile.in (texinfodir): Rename from usermanualdir, and update.
	(clean): Add two-volume.make intermediate files.

	* elisp.texi, vol1.texi, vol2.texi:
	Use a DATE variable with the publication date, and update it.
	Fix antinews menu description.

	* vol1.texi, vol2.texi: Update VERSION to match elisp.texi.
	Update the detailed node listing to match elisp.texi.

	* README: Update edition to match elisp.texi.

	* objects.texi (General Escape Syntax):
	* nonascii.texi (Character Sets):
	Use consistent case for "Unicode Standard".

	* anti.texi (Antinews):
	* customize.texi (Variable Definitions):
	* functions.texi (Declaring Functions):
	* nonascii.texi (Character Properties):
	* processes.texi (Serial Ports):
	* text.texi (Special Properties):
	* tips.texi (Coding Conventions):
	Minor rearrangements to improve TeX line-filling.

	* commands.texi (Using Interactive): Fix cross-reference.

2009-07-01  Jan Djärv  <jan.h.d@swipnet.se>

	* frames.texi (Management Parameters): Mention sticky.

2009-07-01  Andreas Schwab  <aschwab@redhat.com>

	* help.texi (Help Functions): Fix description of help-buffer and
	help-setup-xref to use @defun instead of @deffn.

2009-07-01  Jan Djärv  <jan.h.d@swipnet.se>

	* frames.texi (Size Parameters): Mention maximized for fullscreen.

2009-06-24  Chong Yidong  <cyd@stupidchicken.com>

	* display.texi (Window Systems): Add ns to the list.

2009-06-21  Chong Yidong  <cyd@stupidchicken.com>

	* Branch for 23.1.

2009-06-17  Martin Rudalics  <rudalics@gmx.at>

	* windows.texi (Dedicated Windows): Fix typo.
	(Resizing Windows): Replace @defun by @deffn.

2009-06-17  Glenn Morris  <rgm@gnu.org>

	* variables.texi (Directory Local Variables):
	Update for 2009-04-11 name-change of dir-locals-directory-alist.

2009-06-09  Kenichi Handa  <handa@m17n.org>

	* nonascii.texi (Character Sets): State clearly that FROM and TO
	are codepoints of CHARSET.

2009-06-07  Chong Yidong  <cyd@stupidchicken.com>

	* minibuf.texi (Reading File Names): Fix introductory text.
	Suggested by stan@derbycityprints.com.
	(High-Level Completion): Fix typo.

2009-05-28  Chong Yidong  <cyd@stupidchicken.com>

	* frames.texi (Text Terminal Colors): Multi-tty is already
	implemented, but tty-local colors are not.

2009-05-27  Chong Yidong  <cyd@stupidchicken.com>

	* hooks.texi (Standard Hooks): Remove mention of obsolete
	redisplay-end-trigger-functions.

	* internals.texi (Window Internals): Remove mention of obsolete
	redisplay-end-trigger-functions.

2009-05-21  Martin Rudalics  <rudalics@gmx.at>

	* abbrevs.texi (Abbrev Mode): abbrev-mode is an option.

	* backups.texi (Making Backups): backup-directory-alist and
	make-backup-file-name-function are options.
	(Auto-Saving): auto-save-list-file-prefix is an option.

	* buffers.texi (Killing Buffers): buffer-offer-save is an
	option.

	* display.texi (Refresh Screen): no-redraw-on-reenter is an
	option.
	(Echo Area Customization): echo-keystrokes is an option.
	(Selective Display): selective-display-ellipses is an option.
	(Temporary Displays): temp-buffer-show-function is an option.
	(Face Attributes): underline-minimum-offset and x-bitmap-file-path
	are options.
	(Font Selection): face-font-family-alternatives,
	face-font-selection-order, face-font-registry-alternatives, and
	scalable-fonts-allowed are options.
	(Fringe Indicators): indicate-buffer-boundaries is an option.
	(Fringe Cursors): overflow-newline-into-fringe is an option.
	(Scroll Bars): scroll-bar-mode is an option.

	* eval.texi (Eval): max-lisp-eval-depth is an option.

	* files.texi (Visiting Functions): find-file-hook is an option.
	(Directory Names): directory-abbrev-alist is an option.
	(Unique File Names): temporary-file-directory and
	small-temporary-file-directory are options.

	* frames.texi (Initial Parameters): initial-frame-alist,
	minibuffer-frame-alist and default-frame-alist are options.
	(Cursor Parameters): blink-cursor-alist and
	cursor-in-non-selected-windows ar options.
	(Window System Selections): selection-coding-system is an
	option.
	(Display Feature Testing): display-mm-dimensions-alist is an
	option.

	* help.texi (Help Functions): help-char and help-event-list are
	options.

	* keymaps.texi (Functions for Key Lookup): meta-prefix-char is
	an option.

	* minibuf.texi (Minibuffer History): history-length and
	history-delete-duplicates are options.
	(High-Level Completion): read-buffer-function and
	read-buffer-completion-ignore-case are options.
	(Reading File Names): read-file-name-completion-ignore-case is
	an option.

	* modes.texi (Mode Line Top): mode-line-format is an option.
	(Mode Line Variables): mode-line-position and mode-line-modes
	are options.

	* nonascii.texi (Text Representations):
	enable-multibyte-characters is an option.
	(Default Coding Systems): auto-coding-regexp-alist,
	file-coding-system-alist, auto-coding-alist and
	auto-coding-functions are options.
	(Specifying Coding Systems): inhibit-eol-conversion is an
	option.

	* os.texi (Init File): site-run-file is an option.
	(System Environment): mail-host-address is an option.
	(User Identification): user-mail-address is an option.
	(Terminal Output): baud-rate is an option.

	* positions.texi (Word Motion): words-include-escapes is an
	option.

	* searching.texi (Standard Regexps): page-delimiter,
	paragraph-separate, paragraph-separate and sentence-end are
	options.

	* text.texi (Margins): left-margin and fill-nobreak-predicate
	are options.

	* variables.texi (Local Variables): max-specpdl-size is an
	option.

	* windows.texi (Choosing Window):
	split-window-preferred-function, special-display-function and
	display-buffer-function are options.

2009-05-20  Chong Yidong  <cyd@stupidchicken.com>

	Fix errors spotted by Martin Rudalics.

	* syntax.texi (Position Parse): Document rationale for ignored
	arguments to syntax-ppss-flush-cache.

	* processes.texi (Input to Processes): Mark PROCESS arg to
	process-running-child-p as optional.
	(Network Options): Document NO-ERROR arg to
	set-network-process-option.

	* buffers.texi (Indirect Buffers): Mark clone-indirect-buffer as a
	command.

	* searching.texi (POSIX Regexps): Mark posix-search-forward and
	posix-search-backward as commands.

	* os.texi (Killing Emacs): Mark kill-emacs as a command.
	(Suspending Emacs): Mark suspend-emacs as a command.
	(Processor Run Time): Mark emacs-uptime and emacs-init-time as
	commands.
	(Terminal Output): Remove obsolete function baud-rate.
	Document TERMINAL arg for send-string-to-terminal.

	* nonascii.texi (Terminal I/O Encoding): Document TERMINAL arg for
	terminal-coding-system and set-terminal-coding-system.
	(Explicit Encoding): Mark DESTINATION arg of decode-coding-region
	as optional.
	(Character Sets): Document RESTRICTION arg of char-charset.
	(Character Codes): Mark POS argument to get-byte as optional.

	* minibuf.texi (Minibuffer Misc): Document ARGS arg for
	minibuffer-message.

	* files.texi (Create/Delete Dirs): Mark make-directory and
	delete-directory as commands.

	* abbrevs.texi (Abbrev Tables): Fix arglist for make-abbrev-table.

	* text.texi (Base 64): Mark base64-decode-string and
	base64-encode-string as commands.
	(Columns): Mark move-to-column as a command.
	(Mode-Specific Indent): Document RIGID arg to
	indent-for-tab-command.
	(Region Indent): Mark TO-COLUMN arg to indent-region as optional.
	Mark indent-code-rigidly as a command.
	(Substitution): Mark translate-region as a command.

	* frames.texi (Size and Position): Remove obsolete functions
	screen-height and screen-width.

2009-05-19  Chong Yidong  <cyd@stupidchicken.com>

	* windows.texi (Cyclic Window Ordering, Cyclic Window Ordering)
	(Displaying Buffers, Resizing Windows): Correct mistakes;
	next-window, previous-window, and pop-to-buffer are not commands,
	and fit-window-to-buffer" is a command.  (Pointed out by Martin
	Rudalics.)

2009-05-17  Richard M Stallman  <rms@gnu.org>

	* modes.texi (Precalculated Fontification): Clarify text.

2009-05-17  Martin Rudalics  <rudalics@gmx.at>

	* windows.texi (Selecting Windows): Clarify descriptions of
	with-selected-window and get-lru-window.
	(Cyclic Window Ordering): Refer to particular frame when talking
	about how splitting affects the ordering.
	(Displaying Buffers): Fix descriptions of switch-to-buffer and
	switch-to-buffer-other-window.  Explain how setting of
	display-buffer-reuse-frames affects pop-to-buffer.
	(Choosing Window): Clarify some details in descriptions of
	display-buffer-reuse-frames, pop-up-frames, and
	pop-up-frame-function.
	(Dedicated Windows): Clarify some details.
	(Textual Scrolling): Replace term vscroll by term vertical
	scroll position.
	(Vertical Scrolling): Fix typo.
	(Window Hooks): Relate text on jit-lock-register to window
	scrolling and size changes.

2009-05-14  Chong Yidong  <cyd@stupidchicken.com>

	* frames.texi (Initial Parameters): Clarify what the initial
	minibuffer frame is.
	(Buffer Parameters): Note that the minibuffer parameter can not be
	altered.

	* anti.texi (Antinews): Copyedits.  Rearrange some entries.
	Document display-buffer changes.

2009-05-13  Chong Yidong  <cyd@stupidchicken.com>

	* anti.texi (Antinews): Rewrite for Emacs 22.

	* abbrevs.texi (Abbrevs): Add xref to Creating Symbols when
	obarrays are first mentioned.  Define "system abbrev" more
	prominently, and add it to the index.
	(Abbrev Mode, Abbrev Tables, Defining Abbrevs, Abbrev Properties):
	Copyedits.
	(Abbrev Expansion): Document abbrev-insert.

2009-05-12  Chong Yidong  <cyd@stupidchicken.com>

	* frames.texi (Font and Color Parameters): Rename from Color
	Parameters.  Document font-backend parameter.

	* vol2.texi (Top): Update node listing.
	* vol1.texi (Top): Update node listing.
	* elisp.texi (Top): Update node listing.

2009-05-11  Martin Rudalics  <rudalics@gmx.at>

	* windows.texi (Choosing Window): Don't explicitly refer to
	split-window-sensibly's window argument in descriptions of
	split-height-threshold and split-width-threshold.

2009-05-10  Martin Rudalics  <rudalics@gmx.at>

	* windows.texi (Choosing Window): Fix rewrite of window
	splitting section.

2009-05-09  Eli Zaretskii  <eliz@gnu.org>

	* nonascii.texi (Default Coding Systems):
	Document find-auto-coding, set-auto-coding, and auto-coding-alist.
	Add indexing.
	(Lisp and Coding Systems): Add index entries.

2009-05-09  Martin Rudalics  <rudalics@gmx.at>

	* windows.texi (Choosing Window): Describe split-window-sensibly
	and rewrite section on window splitting accordingly.
	(Textual Scrolling): Replace `...' by @code{...}.

2009-05-04  Chong Yidong  <cyd@stupidchicken.com>

	* hooks.texi (Standard Hooks): Add abbrev-expand-functions.
	Remove obsoleted pre-abbrev-expand-hook.

	* locals.texi (Standard Buffer-Local Variables): Consolidate table
	entries.

	* internals.texi (Object Internals): Don't assume 32-bit machines
	are the norm.
	(Buffer Internals): Consolidate table entries for readability.
	(Window Internals): Synch field names to window.h.
	(Process Internals): Synch field names to process.h.

2009-04-29  Chong Yidong  <cyd@stupidchicken.com>

	* variables.texi (File Local Variables): Note that read-circle is
	bound to nil when reading file-local variables.

	* streams.texi (Input Functions): Document read-circle.
	(Output Variables): Add xref to Circular Objects.

2009-04-25  Chong Yidong  <cyd@stupidchicken.com>

	* tips.texi (Coding Conventions): Copyedits.  Add xref to Named
	Features and Coding System Basics.  Node that "p" stands for
	"predicate".  Recommend utf-8-emacs instead of emacs-mule.
	(Key Binding Conventions): Emacs does use S-down-mouse-1, for
	mouse-appearance-menu.
	(Programming Tips): Add xref to Progress.

2009-04-22  Chong Yidong  <cyd@stupidchicken.com>

	* os.texi (Command-Line Arguments):
	Document command-line-args-left.
	(Suspending Emacs): Adapt text to multi-tty case.  Document use of
	terminal objects for tty arguments.
	(Startup Summary): Add xref to Session Management.
	(Session Management): Mention emacs-session-restore.  Copyedits.

2009-04-20  Chong Yidong  <cyd@stupidchicken.com>

	* os.texi (Startup Summary): Copyedits.  The init file is not
	necessarily named .emacs now.  Document initial-buffer-choice and
	initial-scratch-message.  Note where Emacs exits in batch mode.
	Document inhibit-splash-screen as an alias.
	(Init File): Be neutral about which init file name to use.

2009-04-16  Chong Yidong  <cyd@stupidchicken.com>

	* os.texi (System Interface): Fix Texinfo usage.

2009-04-15  Chong Yidong  <cyd@stupidchicken.com>

	* searching.texi (Regexp Backslash): Also refer to shy groups as
	non-capturing or unnumbered groups.
	(Regexp Functions): Add cross-reference to Regexp Backslash.

	* display.texi (Truncation): Overlays can use line-prefix and
	wrap-prefix too.
	(Overlay Properties): Document wrap-prefix and line-prefix.
	(Face Attributes): Document underline-minimum-offset.
	(Face Remapping): Copyedits.
	(Low-Level Font): Copyedits.
	(Image Cache): Note that the image cache is shared between frames.
	(Line Height): Emphasize that line-spacing only takes effect on
	graphical terminals.

2009-04-13  Chong Yidong  <cyd@stupidchicken.com>

	* display.texi (Refresh Screen): Note that a passage about screen
	refreshing is text terminal only.
	(Forcing Redisplay): Delete misleading comment---sit-for calls
	redisplay, not the other way around.
	(Truncation): Note new values of truncate-partial-width-windows.
	Copyedits.
	(Invisible Text): Document invisible-p.

2009-04-11  Eli Zaretskii  <eliz@gnu.org>

	* display.texi (Overlays): Overlays don't scale well.  See
	http://lists.gnu.org/archive/html/emacs-devel/2009-04/msg00243.html.

2009-04-10  Chong Yidong  <cyd@stupidchicken.com>

	* syntax.texi (Syntax Table Functions): Document cons cell
	argument for modify-syntax-entry.
	(Categories): Document cons cell argument for
	modify-category-entry.

	* searching.texi (String Search): Document word-search-forward-lax
	and word-search-backward-lax.
	(Searching and Case): Describe isearch behavior more precisely.

	* keymaps.texi (Tool Bar): Mention that some platforms do not
	support multi-line toolbars.  Suggested by Stephen Eglen.

	* frames.texi (Layout Parameters): Mention that Nextstep also
	allows only one tool-bar line.  Suggested by Stephen Eglen.

	* nonascii.texi (Text Representations): Copyedits.
	(Coding System Basics): Also mention utf-8-emacs.
	(Converting Representations, Selecting a Representation)
	(Scanning Charsets, Translation of Characters, Encoding and I/O):
	Copyedits.
	(Character Codes): Mention role of codepoints 1114112 to 4194175.

2009-04-09  Chong Yidong  <cyd@stupidchicken.com>

	* text.texi (Yank Commands): Note that yank uses push-mark.
	(Filling): Clarify REGION argument of fill-paragraph.
	Document fill-forward-paragraph-function.
	(Special Properties): Remove "new in Emacs 22" declaration.
	(Clickable Text): Merge with Links and Mouse-1 node.

	* display.texi (Button Properties, Button Buffer Commands):
	Change xref to Clickable Text.

	* tips.texi (Key Binding Conventions): Change xref to Clickable
	Text.

	* elisp.texi (Top): Update node listing.

2009-04-05  Chong Yidong  <cyd@stupidchicken.com>

	* markers.texi (The Mark): Copyedits.  Improve description of
	handle-shift-selection.
	(The Region): Move use-region-p here from The Mark.

	* positions.texi (Screen Lines): Document (cols . lines) argument
	for vertical-motion.

2009-04-04  Chong Yidong  <cyd@stupidchicken.com>

	* frames.texi (Frames): Clean up introduction.  Document `ns'
	return value for framep.
	(Creating Frames): Note how the terminal is chosen.
	(Multiple Terminals, Multiple Displays): Merge into a single node.
	(Color Parameters): Fix typo.

	* variables.texi (Local Variables, Buffer-Local Variables)
	(Creating Buffer-Local): Change link to Multiple Terminals.

	* os.texi (X11 Keysyms): Change link to Multiple Terminals.

	* keymaps.texi (Controlling Active Maps): Change link to Multiple
	Terminals.

	* commands.texi (Command Loop Info, Keyboard Macros): Change link
	to Multiple Terminals.

	* elisp.texi (Top): Update node listing.
	* vol2.texi (Top): Update node listing.
	* vol1.texi (Top): Update node listing.

	* buffers.texi (Current Buffer): Note that the append-to-buffer
	example is no longer in synch with the latest code.  Tie the two
	examples together.

	* files.texi (File Attributes): Move note about MS-DOS from
	Changing Files to File Attributes.
	(Create/Delete Dirs): Note that mkdir is an alias for this.

2009-04-01  Markus Triska  <triska@gmx.at>

	* processes.texi (Filter Functions): Suggest how to handle output
	batches.

2009-03-30  Chong Yidong  <cyd@stupidchicken.com>

	* help.texi (Accessing Documentation): Update example to use
	help-setup-xref and with-help-window.
	(Help Functions): Remove print-help-return-message, which is
	semi-obsolete due to with-help-window.  Document help-buffer and
	help-setup-xref.

2009-03-29  Chong Yidong  <cyd@stupidchicken.com>

	* help.texi (Accessing Documentation, Help Functions):
	Remove information about long-obsolete Emacs versions.

	* modes.texi (Mode Line Variables): The default values of the mode
	line variables are now more complicated.

2009-03-28  Chong Yidong  <cyd@stupidchicken.com>

	* modes.texi (Major Mode Conventions): Note that specialness is
	inherited.
	(Derived Modes): Note that define-derive-mode sets the mode-class
	property.

	* keymaps.texi (Prefix Keys): The M-g prefix key is now named
	goto-map.  Add search-map to the list.

2009-03-27  Eli Zaretskii  <eliz@gnu.org>

	* os.texi (System Environment): Update the list of system-type
	values.

	* markers.texi (The Mark) <handle-shift-selection>: Update for
	removal of the optional argument DEACTIVATE.

2009-03-25  Chong Yidong  <cyd@stupidchicken.com>

	* commands.texi (Focus Events): Most X window managers don't use
	focus-follows-mouse nowadays.

2009-03-24  Chong Yidong  <cyd@stupidchicken.com>

	* commands.texi (Defining Commands): Clarify introduction.
	(Using Interactive): Not that interactive can be put in a symbol
	property.
	(Interactive Call): Note that a symbol with a non-nil
	interactive-form property satisfies commandp.

2009-03-23  Juanma Barranquero  <lekktu@gmail.com>

	* minibuf.texi (Intro to Minibuffers): Fix typos.

2009-03-23  Chong Yidong  <cyd@stupidchicken.com>

	* minibuf.texi (Intro to Minibuffers): Remove long-obsolete info
	about minibuffers in old Emacs versions.  Copyedits.
	Emphasize that enable-recursive-minibuffers defaults to nil.
	(Text from Minibuffer): Simplify introduction.

2009-03-22  Alan Mackenzie  <acm@muc.de>

	* commands.texi (Using Interactive): Clarify string argument to
	`interactive' - even promptless elements need \n separators.

2009-03-18  Chong Yidong  <cyd@stupidchicken.com>

	* minibuf.texi (Completion Styles): New node.

	* elisp.texi (Top): Update node listing.

2009-03-17  Chong Yidong  <cyd@stupidchicken.com>

	* minibuf.texi (Basic Completion): Note that
	read-file-name-completion-ignore-case and
	read-buffer-completion-ignore-case can override
	completion-ignore-case.
	(Minibuffer Completion): Document completing-read changes.
	(Completion Commands): Avoid mentioning partial completion mode.
	Document minibuffer-completion-confirm changes, and
	minibuffer-confirm-exit-commands.
	(High-Level Completion): Document new require-match behavior for
	read-buffer.  Document read-buffer-completion-ignore-case.
	(Reading File Names): Document new require-match behavior for
	read-file-name.

2009-03-14  Chong Yidong  <cyd@stupidchicken.com>

	* debugging.texi (Error Debugging): Don't mislead the reader into
	thinking that debug-on-error enters debugger for C-f at EOB.
	(Error Debugging): Setting debug-on-init within the init file
	works, and has for some time.

2009-03-13  Kenichi Handa  <handa@m17n.org>

	* display.texi (Fontsets): Update the description.

2009-03-13  Chong Yidong  <cyd@stupidchicken.com>

	* advice.texi (Advising Primitives): Link to What Is a Function.

2009-03-12  Chong Yidong  <cyd@stupidchicken.com>

	* compile.texi (Speed of Byte-Code): Update example.
	(Disassembly): Update examples.

	* loading.texi (Repeated Loading): Simplify examples.

	* customize.texi (Common Keywords): It's not necessary to use :tag
	to remove hyphens, as custom-unlispify-tag-name does it
	automatically.
	(Variable Definitions): Link to File Local Variables.
	Document customized-value symbol property.
	(Customization Types): Move menu to end of node.

2009-03-10  Chong Yidong  <cyd@stupidchicken.com>

	* macros.texi (Compiling Macros): Omit misleading sentence, which
	implied that macros can only be used in the same file they are
	defined.
	(Backquote): Remove obsolete information about Emacs 19.

2009-03-05  John Foerch  <jjfoerch@earthlink.net>  (tiny change)

	* display.texi (Display Margins): Fix paren typo.

2009-02-27  Chong Yidong  <cyd@stupidchicken.com>

	* elisp.texi (Top): Update node listing.

	* variables.texi (Variables): Clarify introduction.
	(Global Variables): Mention that setq is a special form.
	(Local Variables): Use active voice.
	(Tips for Defining): Mention marking variables as safe.
	(Buffer-Local Variables): Mention terminal-local and frame-local
	variables together.
	(File Local Variables): Copyedits.
	(Frame-Local Variables): Note that they are not really useful.
	(Future Local Variables): Node deleted.

	* objects.texi (General Escape Syntax): Update explanation of
	Unicode escape syntax.

2009-02-23  Chong Yidong  <cyd@stupidchicken.com>

	* control.texi (Control Structures): Add cindex entry for "textual
	order".

	* eval.texi (Intro Eval): Copyedits.  Standardize on "form"
	instead of "expression" throughout.
	(Function Indirection): Copyedits.  Use active voice.
	(Eval): The default value of max-lisp-eval-depth is now 400.

2009-02-23  Miles Bader  <miles@gnu.org>

	* processes.texi (System Processes): Rename `system-process-attributes'
	to `process-attributes'.

2009-02-22  Chong Yidong  <cyd@stupidchicken.com>

	* symbols.texi (Property Lists): Emphasize that property lists are
	not restricted to symbol cells.
	(Other Plists): Copyedit.

	* sequences.texi (Sequences Arrays Vectors): Make introduction
	more concise.
	(Arrays): Mention char-tables and bool-vectors too.
	(Vectors): Don't repeat information given in Arrays node.  Link to
	nodes that explain the vector usage examples.
	(Char-Tables): Note that char-table elements can have arbitrary
	type.  Explain effect of omitted char-table-extra-slots property.
	Link to Property Lists node.

2009-02-22  Chong Yidong  <cyd@stupidchicken.com>

	* lists.texi (Building Lists): Remove obsolete Emacs 20 usage of
	`append'.
	(List Elements): Copyedits.

	* sequences.texi (Vector Functions): Remove obsolete Emacs 20 use
	of `vconcat'.

	* strings.texi (Creating Strings): Copyedits.  Remove obsolete
	Emacs 20 usage of `concat'.
	(Case Conversion): Copyedits.

2009-02-21  Chong Yidong  <cyd@stupidchicken.com>

	* objects.texi (Lisp Data Types, Syntax for Strings, Buffer Type):
	Minor edits.
	(Frame Configuration Type): Emphasize that it is not primitive.
	(Font Type): New node.
	(Type Predicates): Add fontp; type-of now recognizes font object
	types.

	* intro.texi (Version Info): Update version numbers in examples.
	(Acknowledgements): List more contributors.

	* elisp.texi: Bump version number to 3.0.
	(Top): Link to Font Type node.

2009-02-20  Juanma Barranquero  <lekktu@gmail.com>

	* modes.texi (Major Mode Conventions): Remove duplicate words.
	(Customizing Keywords): Fix typo.

2009-02-14  Eli Zaretskii  <eliz@gnu.org>

	* nonascii.texi (User-Chosen Coding Systems): Document that
	select-safe-coding-system suggests raw-text if there are raw bytes
	in the region.
	(Explicit Encoding): Warn not to use `undecided' when encoding.

2009-02-11  Glenn Morris  <rgm@gnu.org>

	* frames.texi (Visibility of Frames): Mention the effect multiple
	workspaces/desktops can have on visibility.

2009-02-07  Eli Zaretskii  <eliz@gnu.org>

	* text.texi (Commands for Insertion):
	* commands.texi (Event Mod):
	* keymaps.texi (Searching Keymaps):
	* nonascii.texi (Translation of Characters):
	Reinstate documentation of translation-table-for-input.
	(Explicit Encoding): Document the `charset' text property produced
	by decode-coding-region and decode-coding-string.

2009-01-27  Alan Mackenzie  <acm@muc.de>

	* modes.texi (Search-based Fontification): Correct a typo.

2009-01-25  Juanma Barranquero  <lekktu@gmail.com>

	* abbrevs.texi (Abbrev Table Properties): Fix typo.
	Reported by Seweryn Kokot <sewkokot@gmail.com>.  (Bug#2039)

2009-01-24  Eli Zaretskii  <eliz@gnu.org>

	* display.texi (Window Systems): Document the value of
	`initial-window-system' under --daemon.

	* os.texi (System Environment): Remove description of the
	`environment' function which has been deleted.

2009-01-22  Dan Nicolaescu  <dann@ics.uci.edu>

	* frames.texi (Multiple Displays): Remove documentation for
	removed function make-frame-on-tty.

2009-01-22  Chong Yidong  <cyd@stupidchicken.com>

	* files.texi (Format Conversion Piecemeal): Clarify behavior of
	write-region-annotate-functions.
	Document write-region-post-annotation-function.

2009-01-19  Chong Yidong  <cyd@stupidchicken.com>

	* display.texi (Font Lookup): Document WIDTH argument of
	x-list-fonts.

2009-01-17  Eli Zaretskii  <eliz@gnu.org>

	* maps.texi (Standard Keymaps): Rename function-key-map to
	local-function-key-map.

	* keymaps.texi (Translation Keymaps): Rename function-key-map to
	local-function-key-map.

	* nonascii.texi (Terminal I/O Encoding): `keyboard-coding-system'
	and `set-keyboard-coding-system' now accept an optional terminal
	argument.

	* commands.texi (Event Mod): `keyboard-translate-table' is now
	terminal-local.
	(Function Keys): Rename function-key-map to
	local-function-key-map.

	* elisp.texi (Top): Make @detailmenu be consistent with changes in
	frames.texi.

	* hooks.texi (Standard Hooks): Document `delete-frame-functions'
	`delete-terminal-functions', `suspend-tty-functions' and
	`resume-tty-functions'.

	* frames.texi (Frames): Document `frame-terminal' and
	`terminal-live-p'.
	(Multiple Displays): Document `make-frame-on-tty'.
	(Multiple Terminals): Document `terminal-list', `delete-terminal',
	`terminal-name', and `get-device-terminal'.
	(Terminal Parameters): Document `terminal-parameters',
	`terminal-parameter', and `set-terminal-parameter'.

	* os.texi (System Environment): Document `environment' and
	`initial-environment'.
	(Suspending Emacs): Update for multi-tty; document
	`suspend-tty', `resume-tty', and `controlling-tty-p'.

	* nonascii.texi (Coding System Basics): More accurate description
	of `raw-text'.

2009-01-12  Juanma Barranquero  <lekktu@gmail.com>

	* display.texi (Low-Level Font): Fix typo.

2009-01-10  Chong Yidong  <cyd@stupidchicken.com>

	* elisp.texi (Top): Update node listing.

	* display.texi (PostScript Images): Node deleted.

2009-01-10  Eli Zaretskii  <eliz@gnu.org>

	* processes.texi (Decoding Output): Document that null bytes force
	no-conversion for reading process output.

	* files.texi (Reading from Files): Document that null bytes force
	no-conversion when visiting files.

	* processes.texi (Serial Ports): Improve wording, suggested by RMS.

	* nonascii.texi (Lisp and Coding Systems):
	Document inhibit-null-byte-detection and inhibit-iso-escape-detection.
	(Character Properties): Improve wording.

2009-01-09  Chong Yidong  <cyd@stupidchicken.com>

	* display.texi (Font Lookup): Remove obsolete function
	x-font-family-list.  x-list-fonts accepts Fontconfig/GTK syntax.
	(Low-Level Font): Rename from Fonts, move to end of Faces section.
	(Font Selection): Reorder order of variable descriptions.
	Minor clarifications.

	* elisp.texi (Top): Update node listing.

2009-01-09  Glenn Morris  <rgm@gnu.org>

	* commands.texi (Command Loop Info): Say that last-command-char and
	last-input-char are obsolete aliases.

	* edebug.texi (Edebug Recursive Edit): Remove separate references to
	last-input-char and last-command-char, since they are just aliases for
	last-input-event and last-command-event.

	* minibuf.texi (Minibuffer Commands): Use last-command-event rather than
	last-command-char.

2009-01-08  Chong Yidong  <cyd@stupidchicken.com>

	* elisp.texi: Update node listing.

	* display.texi (Faces): Put Font Selection node after Auto Faces.
	(Face Attributes): Don't link to Font Lookup.
	Document font-family-list.
	(Fonts): New node.

2009-01-08  Jason Rumney  <jasonr@gnu.org>

	* frames.texi (Pointer Shape): Clarify that only X supports
	changing the standard pointer shapes.  (Bug#1485)

2009-01-08  Chong Yidong  <cyd@stupidchicken.com>

	* display.texi (Attribute Functions): Note that a function value
	:height is relative, and that compatibility functions work by
	calling set-face-attribute.
	(Displaying Faces): Reorder list in order of increasing priority.
	(Face Remapping): New node.  Content moved here from Displaying
	Faces.
	(Glyphs): Link to Face Functions.

2009-01-08  Chong Yidong  <cyd@stupidchicken.com>

	* display.texi (Faces): Don't discuss face id here.  facep does
	not return t.
	(Defining Faces): Minor clarification.
	(Face Attributes): Rearrange items to match docstring of
	set-face-attribute.  Add :foundry attribute.  Document new role of
	:font attribute.  Texinfo usage fix.
	(Attribute Functions): Copyedits.
	(Face Functions): Note that face number is seldom used.

2009-01-05  Richard M Stallman  <rms@gnu.org>

	* strings.texi (Predicates for Strings): Minor clarification.

	* functions.texi (Function Safety): Texinfo usage fix.

2009-01-04  Eduard Wiebe  <usenet@pusto.de>  (tiny change)

	* objects.texi (General Escape Syntax): Fix typo.

2009-01-03  Martin Rudalics  <rudalics@gmx.at>

	* windows.texi (Choosing Window): Say that pop-up-frame-alist
	works via the default value of pop-up-frame-function.

2009-01-02  Eli Zaretskii  <eliz@gnu.org>

	* processes.texi (System Processes): Document the `time' and
	`ctime' attributes of `system-process-attributes'.

2009-01-01  Chong Yidong  <cyd@stupidchicken.com>

	* display.texi (Face Attributes): Clarify :height attribute.

2008-12-31  Martin Rudalics  <rudalics@gmx.at>

	* buffers.texi (The Buffer List): Clarify what moves a buffer to
	the front of the buffer list.  Add entries for `last-buffer' and
	`unbury-buffer'.

2008-12-27  Eli Zaretskii  <eliz@gnu.org>

	* elisp.texi (Top): Add @detailmenu items for "Multiple Terminals"
	and its subsections.

	* frames.texi (Multiple Terminals, Low-level Terminal)
	(Terminal Parameters, Frames on Other TTY devices): New sections.
	(Frames): Add an xref to "Multiple Terminals".

	* elisp.texi (Top): Add @detailmenu item for "Terminal Type".

	* objects.texi (Terminal Type): New node.
	(Editing Types): Add it to the menu.

	* elisp.texi (Top): Add a @detailmenu item for "Directory Local
	Variables".

	* variables.texi (Directory Local Variables): New node.
	(Variables): Add a menu item for it.

	* loading.texi (Autoload): Document `generate-autoload-cookie' and
	`generated-autoload-file'.

2008-12-20  Eli Zaretskii  <eliz@gnu.org>

	* os.texi (Startup Summary): Add xref to documentation of
	`initial-window-system'.

	* display.texi (Window Systems): Document `window-system' the
	function.  The variable `window-system' is now frame-local.
	Document `initial-window-system'.

2008-12-19  Martin Rudalics  <rudalics@gmx.at>

	* windows.texi (Windows): Rewrite description of
	fit-window-to-buffer.

2008-12-13  Glenn Morris  <rgm@gnu.org>

	* modes.texi (Font Lock Basics): Fix level description.  (Bug#1534)
	(Levels of Font Lock): Refer to font-lock-maximum-decoration.

2008-12-12  Glenn Morris  <rgm@gnu.org>

	* debugging.texi (Error Debugging): Refer forwards to
	eval-expression-debug-on-error.

2008-12-05  Eli Zaretskii  <eliz@gnu.org>

	* strings.texi (String Basics): Only unibyte strings that
	represent key sequences hold 8-bit raw bytes.

	* nonascii.texi (Coding System Basics): Rewrite @ignore'd
	paragraph to speak about `undecided'.
	(Character Properties): Don't explain the meaning of each
	property; instead, identify their Unicode Standard names.
	(Character Sets): Document `map-charset-chars'.

2008-12-02  Glenn Morris  <rgm@gnu.org>

	* files.texi (Format Conversion Round-Trip): Rewrite format-write-file
	section yet again.

2008-11-29  Eli Zaretskii  <eliz@gnu.org>

	* nonascii.texi (Character Properties): New Section.
	(Specifying Coding Systems): Document
	`coding-system-priority-list', `set-coding-system-priority', and
	`with-coding-priority'.
	(Lisp and Coding Systems): Document `check-coding-systems-region'
	and `coding-system-charset-list'.
	(Coding System Basics): Document `coding-system-aliases'.

	* elisp.texi (Top): Add a @detailmenu entry for "Character
	Properties".

	* objects.texi (Character Type): Correct the range of Emacs
	characters.  Add an @xref to "Character Codes".

	* strings.texi (String Basics): Add an @xref to "Character Codes".

	* numbers.texi (Integer Basics): Add an @xref to `max-char'.

	* nonascii.texi (Explicit Encoding): Update for Emacs 23.
	(Character Codes): Document `max-char'.

2008-11-28  Eli Zaretskii  <eliz@gnu.org>

	* nonascii.texi (Text Representations, Converting Representations)
	(Character Sets, Scanning Charsets, Translation of Characters):
	Make text more accurate.

2008-11-28  Glenn Morris  <rgm@gnu.org>

	* files.texi (Format Conversion Round-Trip): Improve previous change.

2008-11-26  Chong Yidong  <cyd@stupidchicken.com>

	* modes.texi (Auto Major Mode): Fix example.

2008-11-25  Glenn Morris  <rgm@gnu.org>

	* control.texi (Signaling Errors): Fix `wrong-type-argument' name.

	* files.texi (Format Conversion Round-Trip):
	Use active voice for previous change.

2008-11-25  Chong Yidong  <cyd@stupidchicken.com>

	* os.texi (Processor Run Time):
	* processes.texi (Transaction Queues):
	* markers.texi (The Mark):
	* windows.texi (Choosing Window, Selecting Windows):
	* files.texi (Changing Files, Magic File Names):
	* commands.texi (Key Sequence Input):
	* functions.texi (Declaring Functions):
	* strings.texi (Predicates for Strings):
	* intro.texi (nil and t): Fix typos (pointed out by Drew Adams).

2008-11-24  Chong Yidong  <cyd@stupidchicken.com>

	* help.texi (Accessing Documentation): Update example.

	* variables.texi (Defining Variables): Note that `*' is not
	necessary if defcustom is used.

2008-11-22  Eli Zaretskii  <eliz@gnu.org>

	* elisp.texi (Top): Remove "Chars and Bytes" and "Splitting
	Characters" from @detailmenu.

	* nonascii.texi (Character Codes, Character Sets)
	(Scanning Charsets, Translation of Characters): Update for Emacs 23.
	(Chars and Bytes, Splitting Characters): Sections removed.

2008-11-22  Lute Kamstra  <lute@gnu.org>

	* positions.texi (Text Lines): Update goto-line documentation.

2008-11-21  Martin Rudalics  <rudalics@gmx.at>

	* frames.texi (Frames): Fix typo, add cross references, reword.
	(Initial Parameters): Reword special-display-frame-alist text.
	(Frames and Windows): Reword.  Describe argument norecord for
	set-frame-selected-window.
	(Input Focus): Describe argument norecord for select-frame.
	Remove comment on MS-Windows behavior for focus-follows-mouse.
	(Raising and Lowering): Mention windows-frames dichotomy in
	metaphor.

	* windows.texi (Displaying Buffers, Vertical Scrolling)
	(Horizontal Scrolling): Fix indenting and rewording issues
	introduced with 2008-11-07 change.

2008-11-20  Glenn Morris  <rgm@gnu.org>

	* files.texi (Format Conversion Round-Trip): Mention `preserve'
	element of `format-alist'.

2008-11-19  Glenn Morris  <rgm@gnu.org>

	* doclicense.texi: Update to FDL 1.3.
	* elisp.texi, vol1.texi, vol2.texi: Relicense under FDL 1.3 or later.

2008-11-18  Chong Yidong  <cyd@stupidchicken.com>

	* windows.texi (Window Hooks): Remove *-end-trigger-functions
	vars, which are obsolete.  Mention jit-lock-register.

	* modes.texi (Other Font Lock Variables):
	Document jit-lock-register and jit-lock-unregister.

	* frames.texi (Color Parameters): Document alpha parameter.

2008-11-16  Martin Rudalics  <rudalics@gmx.at>

	* windows.texi (Splitting Windows, Deleting Windows)
	(Selecting Windows, Cyclic Window Ordering)
	(Buffers and Windows, Displaying Buffers, Choosing Window)
	(Dedicated Windows, Window Point, Window Start and End)
	(Textual Scrolling, Vertical Scrolling, Horizontal Scrolling)
	(Size of Window, Resizing Windows, Window Configurations)
	(Window Parameters): Avoid @var at beginning of sentences and
	reword accordingly.

2008-11-11  Lute Kamstra  <lute@gnu.org>

	* files.texi (File Name Components): Fix file-name-extension
	documentation.

2008-11-11  Juanma Barranquero  <lekktu@gmail.com>

	* frames.texi (Basic Parameters): Remove display-environment-variable
	and term-environment-variable.

2008-11-08  Eli Zaretskii  <eliz@gnu.org>

	* windows.texi (Basic Windows, Splitting Windows)
	(Deleting Windows, Selecting Windows, Cyclic Window Ordering)
	(Buffers and Windows, Displaying Buffers, Dedicated Windows)
	(Resizing Windows, Window Configurations, Window Parameters):
	Fix wording and markup.

2008-11-07  Martin Rudalics  <rudalics@gmx.at>

	* windows.texi (Windows): Update entries.
	(Basic Windows): Remove listing of attributes.  Reword.
	(Splitting Windows, Deleting Windows): Reword.
	(Selecting Windows, Cyclic Window Ordering): Reword with special
	emphasis on order of recently selected windows and buffer list.
	(Buffers and Windows, Choosing Window): Reword with special
	emphasis on dedicated windows.
	(Displaying Buffers): Reword.  For switch-to-buffer mention that
	it may fall back on pop-to-buffer.  For other-window try to
	explain how it treats the cyclic ordering of windows.
	(Dedicated Windows): New node and section discussing dedicated
	windows and associated functions.
	(Window Point): Add entry for window-point-insertion-type.  Reword.
	(Window Start and End): Rename node and section title.  Reword.
	(Textual Scrolling, Vertical Scrolling, Horizontal Scrolling):
	Minor rewording.
	(Size of Window): Reword, in particular text on window-width.
	(Resizing Windows): Reword.  Add text on balancing windows.
	(Window Configurations): Reword.  Mention window parameters.
	(Window Parameters): New node and section on window parameters.
	(Window Hooks): Reword.  Mention that
	window-configuration-change-hook is run "buffer-locally".
	* elisp.texi (Top): Update Windows entries in @detailmenu
	section.

2008-11-04  Juanma Barranquero  <lekktu@gmail.com>

	* searching.texi (Regexp Search): Fix typo.

2008-11-03  Seweryn Kokot  <sewkokot@gmail.com>  (tiny change)

	* searching.texi (Regexp Search): Document GREEDY arg.
	(Simple Match Data): Fix return value.

2008-11-01  Eli Zaretskii  <eliz@gnu.org>

	* nonascii.texi (Text Representations): Rewrite to make consistent
	with Emacs 23 internal representation of characters.
	Document `unibyte-string'.

2008-10-28  Chong Yidong  <cyd@stupidchicken.com>

	* processes.texi (Process Information): Note that process-status
	does not accept buffer names.

2008-10-27  Seweryn Kokot  <sewkokot@gmail.com>  (tiny change)

	* positions.texi (Skipping Characters): Correct return value of
	skip-chars-forward.

2008-10-25  Martin Rudalics  <rudalics@gmx.at>

	* windows.texi (Deleting Windows): Update documentation of
	delete-windows-on.
	(Buffers and Windows): Update documentations of
	get-buffer-window and get-buffer-window-list.
	(Displaying Buffers): Update documentation of
	replace-buffer-in-windows.

	* buffers.texi (Current Buffer): Reword set-buffer and
	with-current-buffer documentations.
	(Creating Buffers): Reword documentation of get-buffer-create.

2008-10-23  Martin Rudalics  <rudalics@gmx.at>

	* buffers.texi (Current Buffer): Reword documentation of
	set-buffer.
	(Buffer Names): Reword documentation of buffer-name.
	(The Buffer List): For bury-buffer explain what happens with the
	buffer's window.
	(Creating Buffers): Say that get-buffer-create's arg is called
	buffer-or-name.

2008-10-22  Chong Yidong  <cyd@stupidchicken.com>

	* advice.texi (Computed Advice): Explain what DEFINITION is.

	* nonascii.texi (Character Codes): Remove obsolete function
	char-valid-p, and document characterp instead.

2008-10-22  Martin Rudalics  <rudalics@gmx.at>

	* windows.texi (Displaying Buffers): Reword documentation of
	pop-to-buffer.
	(Choosing Window): Rewrite documentation of display-buffer and
	its options.

	* buffers.texi (Killing Buffers): Update documentation of
	kill-buffer.

2008-10-21  Eli Zaretskii  <eliz@gnu.org>

	* processes.texi (Serial Ports): Fix wording and improve markup.

	* searching.texi (Regexp Search): Document `string-match-p' and
	`looking-at-p'.
	(POSIX Regexps): Add an xref for "non-greedy".
	(Regexp Special): Add @cindex entry for "non-greedy".

	* display.texi (Attribute Functions): Document `face-all-attributes'.
	(Image Cache) <image-refresh>: Minor wording fixes.

	* frames.texi (Color Names): Add an xref to `read-color'.

	* minibuf.texi (High-Level Completion): Document `read-color'.

	* elisp.texi (Top): Add "Swapping Text" to @detailmenu.

	* positions.texi (Narrowing): Add an xref to "Swapping Text".

	* buffers.texi (Swapping Text): New section, documents
	`buffer-swap-text'.

2008-10-21  Martin Rudalics  <rudalics@gmx.at>

	* windows.texi (Resizing Windows): Minor wording fix.

2008-10-20  Eli Zaretskii  <eliz@gnu.org>

	* processes.texi (Shell Arguments): Document `split-string-and-unquote'
	and `combine-and-quote-strings'.

	* strings.texi (Creating Strings): Add xrefs for them.

2008-10-19  Eli Zaretskii  <eliz@gnu.org>

	* elisp.texi (Top): Make descriptive text for "Reading File Names"
	match the corresponding menu in minibuf.texi.

	* minibuf.texi (Reading File Names): Document `read-shell-command'
	and `minibuffer-local-shell-command-map'.

2008-10-19  Martin Rudalics  <rudalics@gmx.at>

	* windows.texi (Resizing Windows): Remove var{} around "window" in
	documentation of enlarge-window.
	Rewrite documentation of window-min-height and window-min-width.

2008-10-19  Eli Zaretskii  <eliz@gnu.org>

	* functions.texi (Calling Functions): Document `apply-partially'.

	* hooks.texi (Standard Hooks): Mention
	`before-hack-local-variables-hook' and `hack-local-variables-hook'.

	* variables.texi (File Local Variables): Document
	`file-local-variables-alist', `before-hack-local-variables-hook'
	and `hack-local-variables-hook'.

	* processes.texi (Synchronous Processes): Document `process-lines'.

	* customize.texi (Variable Definitions):
	Document `custom-reevaluate-setting'.

2008-10-18  Martin Rudalics  <rudalics@gmx.at>

	* windows.texi (Choosing Window, Deleting Windows)
	(Displaying Buffers): Expand documentation of dedicated windows.

2008-10-18  Eli Zaretskii  <eliz@gnu.org>

	* files.texi (Changing Files): Document symbolic input of file
	modes to `set-file-modes'.  Document `read-file-modes' and
	`file-modes-symbolic-to-number'.

	* maps.texi (Standard Keymaps): Document `multi-query-replace-map'
	and `search-map'.

	* searching.texi (Search and Replace):
	Document `replace-search-function' and `replace-re-search-function'.
	Document `multi-query-replace-map'.

	* minibuf.texi (Text from Minibuffer): Document `read-regexp'.
	(Completion Commands, Reading File Names):
	Rename `minibuffer-local-must-match-filename-map' to
	`minibuffer-local-filename-must-match-map'.
	(Minibuffer Completion): The `require-match' argument to
	`completing-read' can now have the value `confirm-only'.

	* windows.texi (Displaying Buffers): Minor wording fix.
	(Choosing Window): `split-height-threshold' can now be nil.
	Document `split-width-threshold'.  `pop-up-frames' can have the
	value `graphic-only'.

2008-10-17  Eli Zaretskii  <eliz@gnu.org>

	* os.texi (Startup Summary): Document `before-init-time' and
	`after-init-time'.  Document `initial-window-system' and
	`window-system-initialization-alist'.  Document reading the
	abbrevs file.  Document the call to `server-start' under --daemon.
	Rearrange a bit to be consistent with the code flow.
	(Processor Run Time): Document `emacs-uptime' and `emacs-init-time'.
	(Time Parsing): Document `format-seconds'.

2008-10-17  Martin Rudalics  <rudalics@gmx.at>

	* windows.texi (Basic Windows, Splitting Windows): Fix whitespace
	and reword.

2008-10-16  Eli Zaretskii  <eliz@gnu.org>

	* markers.texi (The Mark): Document use-region-p.

2008-10-15  Eli Zaretskii  <eliz@gnu.org>

	* internals.texi (Writing Emacs Primitives): The interactive spec
	of a primitive can be a Lisp form.

	* markers.texi (The Mark): Document the `lambda' and `(only . OLD)'
	values of transient-mark-mode.  Document handle-shift-selection.

	* commands.texi (Using Interactive, Interactive Codes): Document `^'.
	(Interactive Examples): Show an example of `^'.
	(Key Sequence Input): Document this-command-keys-shift-translated.
	(Defining Commands, Using Interactive): The interactive-form of a
	function can be added via its symbol's property.

	* positions.texi (List Motion): beginning-of-defun-function can
	now accept an argument.

	* text.texi (Low-Level Kill Ring): interprogram-paste-function can
	now return a list of strings.

	* control.texi (Handling Errors): Document ignore-errors.

	* frames.texi (Creating Frames): Document frame-inherited-parameters.
	(Parameter Access): Document set-frame-parameter.

	* variables.texi (Creating Buffer-Local): Add an xref to "Setting
	Hooks" for the effect of kill-all-local-variables on local hook
	functions.

	* modes.texi (Major Mode Conventions, Mode Line Variables):
	`mode-name' need not be a string.  xref to "Mode Line Data" for
	details, and to "Emulating Mode Line" for computing a string
	value.

2008-10-14  Eli Zaretskii  <eliz@gnu.org>

	* processes.texi (System Processes): New section.
	(Processes, Signals to Processes): Add xrefs to it.

	* objects.texi (Editing Types): A `process' is a subprocess of
	Emacs, not just any process running on the OS.

	* elisp.texi (Top): Adjust the @detailmenu for the above two
	changes.

	* sequences.texi (Char-Tables): Remove documentation of
	set-char-table-default, which has no effect since Emacs 23.
	<char-table-range, set-char-table-range>: Don't mention generic
	characters and charsets.  Add a cons cell as a possible argument.

	* nonascii.texi (Splitting Characters)
	(Translation of Characters): Don't mention generic characters.

	* display.texi (Fontsets): Don't mention generic characters.

	* sequences.texi (Char-Tables): `map-char-table' can now call its
	argument FUNCTION with a cons cell as KEY.

2008-10-13  Eli Zaretskii  <eliz@gnu.org>

	* objects.texi (Primitive Function Type): Move "@cindex special
	forms" from here...

	* eval.texi (Special Forms): ...to here.

	* functions.texi (What Is a Function): `functionp' returns nil for
	special forms.  Add an xref.

	* elisp.texi (Top): Add a @detailmenu entry for "Frame-Local
	Variables".

	* variables.texi (Frame-Local Variables): New section.
	(Buffer-Local Variables): Add an xref to it.
	(Intro to Buffer-Local, Creating Buffer-Local): A variable cannot
	have both frame-local and buffer-local binding.

	* frames.texi (Frames): Mention multiple tty frames.
	(Frame Parameters, Parameter Access): Mention frame-local variable
	bindings.

2008-09-20  Glenn Morris  <rgm@gnu.org>

	* display.texi (Defining Faces): Recommend against face variables.

2008-09-16  Juanma Barranquero  <lekktu@gmail.com>

	* display.texi (Echo Area Customization): Fix typo.

2008-09-09  Juanma Barranquero  <lekktu@gmail.com>

	* loading.texi (Where Defined): Add `defface' item.

2008-09-06  Martin Rudalics  <rudalics@gmx.at>

	* loading.texi (Where Defined): Fix description of symbol-file.

2008-08-26  Jason Rumney  <jasonr@gnu.org>

	* display.texi (TIFF Images): New section describing :index property.

2008-08-23  Chong Yidong  <cyd@stupidchicken.com>

	* display.texi (Temporary Displays): Remove unnecessary comment
	about usage of temp-buffer-show-hook.

2008-08-05  Chong Yidong  <cyd@stupidchicken.com>

	* symbols.texi (Other Plists): Fix incorrect example.
	Suggested by Florian Beck.

2008-07-31  Juanma Barranquero  <lekktu@gmail.com>

	* os.texi: Fix previous change.

2008-07-31  Dan Nicolaescu  <dann@ics.uci.edu>

	* os.texi:
	* intro.texi:
	* files.texi: Remove VMS support.

2008-07-27  Dan Nicolaescu  <dann@ics.uci.edu>

	* os.texi:
	* frames.texi:
	* display.texi: Remove mentions of Mac Carbon.

2008-07-01  Miles Bader  <miles@gnu.org>

	* text.texi (Special Properties):
	* display.texi (Truncation): Add wrap-prefix and line-prefix.

2008-06-28  Johan Bockgård  <bojohan@gnu.org>

	* display.texi (Other Image Types): Fix copy/paste error; say
	"PBM", not "XBM".

2008-06-26  Dan Nicolaescu  <dann@ics.uci.edu>

	* os.texi: Remove references to obsolete systems.

2008-06-20  Eli Zaretskii  <eliz@gnu.org>

	* makefile.w32-in (distclean): Remove makefile.

2008-06-17  Glenn Morris  <rgm@gnu.org>

	* Makefile.in (emacsver, miscmanualdir, VERSION, manual, install)
	(elisp, dist): Remove rules and variables that are obsolete now
	the lisp manual is no longer distributed separately.

2008-06-16  Glenn Morris  <rgm@gnu.org>

	* configure, configure.in, mkinstalldirs: Remove unused files.

	* book-spine.texinfo: Set version to 23.0.60.
	* vol1.texi (EMACSVER):
	* vol2.texi (EMACSVER): Set to 23.0.60.

	* elisp.texi, vol1.texi, vol2.texi: Update Back-Cover Text
	as per maintain.info.

2008-06-15  Glenn Morris  <rgm@gnu.org>

	* makefile.w32-in (manual): Use "23" rather than "21".

	* Makefile.in (emacsver): New, set by configure.
	(manual): Use emacsver.

	* intro.texi: Report bugs using M-x report-emacs-bug.

	* elisp.texi (EMACSVER): Remove duplicate, outdated setting.

2008-06-13  Daniel Engeler  <engeler@gmail.com>

	* elisp.texi, internals.texi, processes.texi: Add documentation
	about serial port access.

2008-06-05  Miles Bader  <miles@gnu.org>

	* display.texi (Displaying Faces): Update to reflect function
	renamings in face-remap.el.

2008-06-05  Juanma Barranquero  <lekktu@gmail.com>

	* display.texi (Fontsets): Fix typos.

2008-06-03  Miles Bader  <miles@gnu.org>

	* display.texi (Displaying Faces): Add add-relative-face-remapping,
	remove-relative-face-remapping, set-base-face-remapping,
	and set-default-base-face-remapping.

2008-06-01  Miles Bader  <miles@gnu.org>

	* display.texi (Displaying Faces): Add face-remapping-alist.

2008-05-30  Stefan Monnier  <monnier@iro.umontreal.ca>

	* tips.texi (Coding Conventions): Do not encourage the use of "-flag"
	variable names.

2008-05-03  Eric S. Raymond  <esr@golux>

	* keymaps.texi: Clarify that (current-local-map) and
	(current-global-map) return references, not copies.

2008-05-02  Juri Linkov  <juri@jurta.org>

	* minibuf.texi (Text from Minibuffer): Document a list of
	default values for `read-from-minibuffer'.

2008-04-24  Juanma Barranquero  <lekktu@gmail.com>

	* nonascii.texi (Translation of Characters): Fix previous change.

2008-04-20  Chong Yidong  <cyd@stupidchicken.com>

	* display.texi (Overlay Properties): Clarify role of underlying
	textprop and overlay keymaps for display strings.

	* keymaps.texi (Active Keymaps): Ditto.

2008-04-19  Stefan Monnier  <monnier@iro.umontreal.ca>

	* minibuf.texi (Programmed Completion):
	Replace dynamic-completion-table with the new completion-table-dynamic.

2008-04-07  Chong Yidong  <cyd@stupidchicken.com>

	* intro.texi (Some Terms): Change "fonts in this manual" index
	entry to "typographic conventions".

2008-04-05  Eli Zaretskii  <eliz@gnu.org>

	* objects.texi (Text Props and Strings): Add indexing for read
	syntax of text properties.

2008-03-25  Stefan Monnier  <monnier@iro.umontreal.ca>

	* processes.texi (Decoding Output): Remove process-filter-multibyte
	functions.

2008-03-15  Martin Rudalics  <rudalics@gmx.at>

	* display.texi (Finding Overlays): Say that empty overlays at
	the end of the buffer are reported too.

2008-03-13  Glenn Morris  <rgm@gnu.org>

	* elisp.texi (EMACSVER): Set to 23.0.60.

2008-02-26  Chong Yidong  <cyd@stupidchicken.com>

	* strings.texi (Formatting Strings): Treat - and 0 as flag characters.

2008-02-22  Glenn Morris  <rgm@gnu.org>

	* frames.texi (Position Parameters): Clarify the description of
	`left' and `top', using information from "Geometry".
	(Geometry): Give a pointer to "Position Parameters", rather than
	repeating information.

2008-02-11  Glenn Morris  <rgm@gnu.org>

	* objects.texi (Equality Predicates): No longer talk about "two"
	functions.

2008-02-11  Lawrence Mitchell  <wence@gmx.li>  (tiny change)

	* objects.texi (Equality Predicates): Add defun for
	equal-including-properties.

2008-02-10  Glenn Morris  <rgm@gnu.org>

	* objects.texi (Equality Predicates):
	Mention equal-including-properties.

2008-02-07  Richard Stallman  <rms@gnu.org>

	* windows.texi (Window Start): Mention the feature of moving
	window-start to start of line.

2008-02-07  Jan Djärv  <jan.h.d@swipnet.se>

	* keymaps.texi (Tool Bar): Document rtl property.

2008-01-27  Thien-Thi Nguyen  <ttn@gnuvola.org>

	* display.texi (Button Types):
	For define-button-type, clarify type of NAME.

2008-01-19  Martin Rudalics  <rudalics@gmx.at>

	* buffers.texi (Buffer Modification): Fix typo.

2008-01-06  Dan Nicolaescu  <dann@ics.uci.edu>

	* os.texi (System Environment): Remove references to OSes that are
	not supported anymore.

2008-01-05  Dan Nicolaescu  <dann@ics.uci.edu>

	* os.texi (System Environment): Remove mention for Masscomp.

2008-01-04  Richard Stallman  <rms@gnu.org>

	* display.texi (Faces): Don't talk about internal face vector as arg
	to facep.

	* customize.texi (Type Keywords): Fix previous change.

	* text.texi (Links and Mouse-1): Fix xref for commands.texi change.
	* elisp.texi (Top): Fix menu for commands.texi change.

2007-12-30  Richard Stallman  <rms@gnu.org>

	* commands.texi (Accessing Mouse): Rename from Accessing Events.
	(Accessing Scroll): New node broken out of Accessing Mouse.

2007-12-28  Richard Stallman  <rms@gnu.org>

	* frames.texi (Size Parameters): Fix typo.
	(Basic Parameters): For `title', refer to title bar.
	(Size and Position): Explain meaning of frame pixel width and height.

2007-12-23  Richard Stallman  <rms@gnu.org>

	* customize.texi (Type Keywords): Uncomment :validate and clarify it.
	Improve some of the commented-out keywords' text too.

2007-12-14  Martin Rudalics  <rudalics@gmx.at>

	* nonascii.texi (Encoding and I/O): Reword to avoid saying
	"visit the current buffer".

	* os.texi (System Interface): Fix typo.

2007-12-04  Richard Stallman  <rms@gnu.org>

	* objects.texi (Symbol Type): Fix typo.

2007-12-03  Richard Stallman  <rms@gnu.org>

	* hooks.texi (Standard Hooks): Add link to Hooks for Loading.

2007-12-01  Glenn Morris  <rgm@gnu.org>

	* functions.texi (Declaring Functions): Improve previous change.

2007-11-30  Glenn Morris  <rgm@gnu.org>

	* functions.texi (Declaring Functions): Add optional fourth
	argument of declare-function, and setting third argument to `t'.

2007-11-29  Richard Stallman  <rms@gnu.org>

	* customize.texi (Composite Types): Document `group' type.

2007-11-29  Glenn Morris  <rgm@gnu.org>

	* functions.texi (Declaring Functions): Add findex.
	Mention `external' files.

2007-11-26  Juanma Barranquero  <lekktu@gmail.com>

	* functions.texi (Declaring Functions): Fix directive.

2007-11-25  Richard Stallman  <rms@gnu.org>

	* help.texi (Help Functions): Clean up last change.

	* advice.texi (Preactivation, Activation of Advice): Minor cleanup.

	* loading.texi (Named Features): Minor cleanup.

	* macros.texi (Eval During Expansion): Minor cleanup.

	* variables.texi (Variable Aliases): Minor cleanup.

2007-11-24  Richard Stallman  <rms@gnu.org>

	* functions.texi (Declaring Functions): Clarify previous change.

	* compile.texi (Compiler Errors): Clarify previous change.

2007-11-24  Richard Stallman  <rms@gnu.org>

	* display.texi (Refresh Screen, Forcing Redisplay):
	Clarify the text and move items around.

2007-11-24  Glenn Morris  <rgm@gnu.org>

	* functions.texi (Declaring Functions): New section.
	* compile.texi (Compiler Errors): Mention declaring functions,
	defvar with no initvalue, and byte-compile-warnings.

2007-11-15  Martin Rudalics  <rudalics@gmx.at>

	* vol1.texi (Top): Remove Frame-Local Variables from Node Listing.
	* vol2.texi (Top): Remove Frame-Local Variables from Node Listing.

2007-11-13  Martin Rudalics  <rudalics@gmx.at>

	* help.texi (Help Functions): Document new macro `with-help-window'.

2007-11-10  Paul Pogonyshev  <pogonyshev@gmx.net>

	* searching.texi (Replacing Match): Describe new
	`match-substitute-replacement'.

2007-10-31  Richard Stallman  <rms@gnu.org>

	* strings.texi (Creating Strings): Null strings from concat not unique.

2007-10-26  Richard Stallman  <rms@gnu.org>

	* objects.texi (Equality Predicates): Null strings are uniquified.

	* minibuf.texi: Minor clarifications in previous change.

2007-10-25  Glenn Morris  <rgm@gnu.org>

	* customize.texi (Variable Definitions): Add :risky and :safe keywords.

2007-10-24  Richard Stallman  <rms@gnu.org>

	* elisp.texi (Top): Delete Frame-Local Variables from subnode menu.

	* variables.texi (Frame-Local Variables): Node deleted.
	(Variables): Delete Frame-Local Variables from menu.
	(Local Variables, Buffer-Local Variables, Intro to Buffer-Local)
	(Default Value): Don't mention frame-local vars.

	* os.texi (Idle Timers): current-idle-time returns nil if not idle.

	* loading.texi (Unloading): Document FEATURE-unload-function
	instead of FEATURE-unload-hook.

	* frames.texi (Multiple Displays): Don't mention frame-local vars.

2007-10-22  Juri Linkov  <juri@jurta.org>

	* minibuf.texi (Text from Minibuffer, Minibuffer Completion)
	(High-Level Completion): Document a list of default value strings
	in the DEFAULT argument, for which minibuffer functions return the
	first element.

2007-10-17  Juri Linkov  <juri@jurta.org>

	* text.texi (Filling): Update arguments of fill-paragraph.
	fill-paragraph operates on the active region in Transient Mark mode.
	Remove fill-paragraph-or-region.

2007-10-13  Karl Berry  <karl@gnu.org>

	* elisp.texi (@dircategory): Move to after @copying,
	since we want @copying as close as possible to the beginning of
	the output.

2007-10-12  Richard Stallman  <rms@gnu.org>

	* elisp.texi (Top): Add Distinguish Interactive to subnode menu.

	* commands.texi (Distinguish Interactive): New node,
	broken out from Interactive Call and rewritten.
	(Command Loop): Put Distinguish Interactive in menu.

2007-10-09  Richard Stallman  <rms@gnu.org>

	* text.texi (Examining Properties): Mention overlay priority.

	* display.texi (Display Margins): Correct the description
	of margin display specifications.
	(Replacing Specs): New subnode broken out of Display Property.

2007-10-06  Juri Linkov  <juri@jurta.org>

	* text.texi (Filling): Document fill-paragraph-or-region.

2007-10-05  Juanma Barranquero  <lekktu@gmail.com>

	* display.texi (Auto Faces): Fix typo.

2007-10-02  Richard Stallman  <rms@gnu.org>

	* display.texi (Display Property): Explain some display specs
	don't let you move point in.

	* frames.texi (Cursor Parameters):
	Describe cursor-in-non-selected-windows here.  Explain more values.

	* windows.texi (Basic Windows): Don't describe
	cursor-in-non-selected-windows here.

2007-10-01  Eli Zaretskii  <eliz@gnu.org>

	* processes.texi (Misc Network): Note that these functions are
	supported only on some systems.

2007-10-01  Richard Stallman  <rms@gnu.org>

	* display.texi (Overlay Properties): Explain nil as priority.
	Explain that conflicts are unpredictable if not resolved by
	priorities.

2007-09-23  Richard Stallman  <rms@gnu.org>

	* macros.texi (Backquote): Minor clarification.

2007-09-19  Richard Stallman  <rms@gnu.org>

	* display.texi (Display Property): Explain multiple display specs.
	Clarify when they work in parallel and when one overrides.
	Fix error in example.

2007-09-06  Glenn Morris  <rgm@gnu.org>

	Move from lispref/ to doc/lispref/.  Change all setfilename
	commands to use ../../info.
	* Makefile.in (infodir): Go up one more level.
	(usermanualdir): Change from ../man to ../emacs.
	(miscmanualdir): New.
	(dist): Use new variable miscmanualdir.
	* makefile.w32-in (infodir, texinputdir): Go up one more level.
	(usermanualdir): Change from ../man to ../emacs.

2007-08-30  Martin Rudalics  <rudalics@gmx.at>

	* commands.texi (Command Loop Info): Advise against changing
	most variables described here.  Explain new variable
	last-repeatable-command.

2007-08-29  Glenn Morris  <rgm@gnu.org>

	* elisp.texi (EMACSVER): Increase to 23.0.50.

2007-08-29  Dan Nicolaescu  <dann@ics.uci.edu>

	* frames.texi (Basic Parameters): Add display-environment-variable
	and term-environment-variable.

2007-08-28  Juri Linkov  <juri@jurta.org>

	* display.texi (Image Formats, Other Image Types): Add SVG.

2007-08-28  Juri Linkov  <juri@jurta.org>

	* display.texi (Images): Move formats-related text to new node
	"Image Formats".
	(Image Formats): New node.

2007-08-27  Richard Stallman  <rms@gnu.org>

	* windows.texi (Window Configurations): Clarify what
	a window configuration saves.

2007-08-25  Richard Stallman  <rms@gnu.org>

	* display.texi (Images): Delete redundant @findex.

2007-08-16  Stefan Monnier  <monnier@iro.umontreal.ca>

	* text.texi (Change Hooks): (after|before)-change-functions are no
	longer bound to nil while running; rather inhibit-modification-hooks
	is t.

2007-08-16  Richard Stallman  <rms@gnu.org>

	* processes.texi (Asynchronous Processes):
	Clarify doc of start-file-process.

2007-08-08  Martin Rudalics  <rudalics@gmx.at>

	* modes.texi (Example Major Modes): Fix typo.

2007-08-08  Glenn Morris  <rgm@gnu.org>

	* intro.texi (nil and t): Do not use `iff' in documentation.

	* tips.texi (Documentation Tips): Recommend against `iff'.

2007-08-07  Chong Yidong  <cyd@stupidchicken.com>

	* display.texi (Image Cache): Document image-refresh.

2007-08-06  Martin Rudalics  <rudalics@gmx.at>

	* windows.texi (Size of Window): Document window-full-width-p.

2007-07-25  Glenn Morris  <rgm@gnu.org>

	* gpl.texi (GPL): Replace license with GPLv3.

	* Relicense all FSF files to GPLv3 or later.

2007-07-24  Michael Albinus  <michael.albinus@gmx.de>

	* processes.texi (Synchronous Processes):
	Add `process-file-shell-command'.
	(Asynchronous Processes): Mention restricted use of
	`process-filter' and `process-sentinel' in
	`start-file-process'.  Add `start-file-process-shell-command'.

2007-07-17  Michael Albinus  <michael.albinus@gmx.de>

	* files.texi (Magic File Names): Introduce optional parameter
	IDENTIFICATION for `file-remote-p'.

2007-07-16  Richard Stallman  <rms@gnu.org>

	* display.texi (Defining Faces): Fix previous change.

2007-07-14  Richard Stallman  <rms@gnu.org>

	* control.texi (Handling Errors): Document `debug' in handler list.

2007-07-10  Richard Stallman  <rms@gnu.org>

	* display.texi (Defining Faces): Explain C-M-x feature for defface.

2007-07-09  Richard Stallman  <rms@gnu.org>

	* files.texi (Magic File Names): Rewrite previous change.

2007-07-08  Michael Albinus  <michael.albinus@gmx.de>

	* files.texi (Magic File Names): Introduce optional parameter
	CONNECTED for `file-remote-p'.

2007-07-07  Michael Albinus  <michael.albinus@gmx.de>

	* processes.texi (Asynchronous Processes):
	* files.texi (Magic File Names): Add `start-file-process'.

2007-06-27  Richard Stallman  <rms@gnu.org>

	* files.texi (Format Conversion Piecemeal):
	Clarify `after-insert-file-functions' calling convention.

2007-06-27  Michael Albinus  <michael.albinus@gmx.de>

	* files.texi (Magic File Names): Remove `dired-call-process'.
	Add `process-file'.

2007-06-27  Kenichi Handa  <handa@m17n.org>

	* text.texi (Special Properties): Fix description about
	`composition' property.

2007-06-26  Kenichi Handa  <handa@m17n.org>

	* nonascii.texi (Default Coding Systems): Document about the
	return value `undecided'.

2007-06-25  David Kastrup  <dak@gnu.org>

	* keymaps.texi (Active Keymaps): Document new POSITION argument of
	`current-active-maps'.

2007-06-24  Karl Berry  <karl@gnu.org>

	* elisp.texi, vol1.texi, vol2.texi: New Back-Cover Text.

2007-06-15  Juanma Barranquero  <lekktu@gmail.com>

	* display.texi (Overlay Arrow): Doc fix.

2007-06-14  Karl Berry  <karl@tug.org>

	* anti.texi (Antinews): Typo.

2007-06-14  Chong Yidong  <cyd@stupidchicken.com>

	* display.texi (Image Cache): Document image-refresh.

2007-06-12  Karl Berry  <karl@gnu.org>

	* vol1.texi, vol2.texi, two-volume-cross-refs.txt: Update.
	* two-volume.make: New file.
	* .cvsignore: Ignore two-volume files.

2007-06-12  Tom Tromey  <tromey@redhat.com>

	* os.texi (Init File): Document user-emacs-directory.

2007-06-03  Nick Roberts  <nickrob@snap.net.nz>

	* commands.texi (Click Events): Describe width and height when
	object is nil.

2007-05-30  Nick Roberts  <nickrob@snap.net.nz>

	* commands.texi (Click Events): Layout more logically.
	Describe width and height.
	(Drag Events, Motion Events): Update to new format for position.

2007-06-02  Richard Stallman  <rms@gnu.org>

	* frames.texi (Color Parameters): Add xref to (emacs)Standard Faces.

2007-06-02  Chong Yidong  <cyd@stupidchicken.com>

	* Version 22.1 released.

2007-06-01  Stefan Monnier  <monnier@iro.umontreal.ca>

	* text.texi (Special Properties): Correct meaning of fontified face.

2007-05-30  Richard Stallman  <rms@gnu.org>

	* text.texi (Special Properties): Add link to Adjusting Point.

2007-05-12  Richard Stallman  <rms@gnu.org>

	* text.texi (Margins): indent-to-left-margin is not the default.
	(Mode-Specific Indent): For indent-line-function, the default
	is indent-relative.

	* modes.texi (Example Major Modes): Explain last line of text-mode
	is redundant.

2007-05-10  Richard Stallman  <rms@gnu.org>

	* keymaps.texi (Scanning Keymaps): Update where-is-internal example.

	* help.texi (Keys in Documentation): Add reference to
	Documentation Tips.

	* files.texi (Format Conversion): TO-FN gets three arguments.

	* modes.texi (Auto Major Mode): Document file-start-mode-alist.

2007-05-10  Thien-Thi Nguyen  <ttn@gnuvola.org>

	* elisp.texi (Top): Remove "Saving Properties" from detailed menu.
	* files.texi (Format Conversion): Expand intro; add menu.
	(Format Conversion Overview, Format Conversion Round-Trip)
	(Format Conversion Piecemeal): New nodes/subsections.
	* hooks.texi: Xref "Format Conversion" , not "Saving Properties".
	* text.texi (Text Properties): Remove "Saving Properties" from menu.
	(Saving Properties): Delete node/subsection.

2007-05-07  Karl Berry  <karl@gnu.org>

	* elisp.texi (EMACSVER): Back to 22.

2007-05-06  Richard Stallman  <rms@gnu.org>

	* processes.texi (Accepting Output): Revert most of previous change.

2007-05-05  Richard Stallman  <rms@gnu.org>

	* processes.texi (Accepting Output): accept-process-output
	uses microseconds, not milliseconds.  But that arg is obsolete.

2007-05-04  Karl Berry  <karl@tug.org>

	* elisp.texi (EMACSVER) [smallbook]: 22.1, not 22.

2007-05-04  Eli Zaretskii  <eliz@gnu.org>

	* tips.texi (Documentation Tips): Rearrange items to place the
	more important ones first.  Add an index entry for hyperlinks.

2007-05-03  Karl Berry  <karl@gnu.org>

	* elisp.texi (\urlcolor, \linkcolor) [smallbook]: \Black for printing.
	(EMACSVER) [smallbook]: 22 for printed version.

	* control.texi (Signaling Errors) <signal>: texinfo.tex is fixed,
	so restore anchor to normal position after defun.  Found by Kevin Ryde.

2007-04-26  Glenn Morris  <rgm@gnu.org>

	* elisp.texi (EMACSVER): Increase to 22.1.50.

2007-04-28  Karl Berry  <karl@gnu.org>

	* elisp.texi: Improve line breaks on copyright page,
	similar layout to emacs manual, 8.5x11 by default.

2007-04-24  Richard Stallman  <rms@gnu.org>

	* text.texi (Special Properties): Add xref to Overlay Properties.

	* display.texi (Overlay Properties): Add xref to Special Properties.

2007-04-22  Richard Stallman  <rms@gnu.org>

	* keymaps.texi (Extended Menu Items): Move the info about
	format with cached keyboard binding.

2007-04-21  Richard Stallman  <rms@gnu.org>

	* text.texi (Special Properties): Clarify previous change.

	* files.texi (File Name Expansion): Clarify previous change.

	* display.texi (Attribute Functions): Fix example for
	face-attribute-relative-p.

2007-04-19  Kenichi Handa  <handa@m17n.org>

	* text.texi (Special Properties): Document composition property.

2007-04-19  Glenn Morris  <rgm@gnu.org>

	* files.texi (File Name Expansion): Mention "superroot".

2007-04-15  Chong Yidong  <cyd@stupidchicken.com>

	* frames.texi (Multiple Displays): Add note about "multi-monitor"
	setups.
	(Display Feature Testing): Note that display refers to all
	physical monitors for multi-monitor setups.

2007-04-14  Richard Stallman  <rms@gnu.org>

	* lists.texi (Sets And Lists): Clarify `delete' examples.
	Remove spurious xref to same node.
	Clarify xref for add-to-list.

2007-04-12  Nick Roberts  <nickrob@snap.net.nz>

	* keymaps.texi (Format of Keymaps): Remove spurious ")" from
	value of lisp-mode-map.

2007-04-11  Karl Berry  <karl@gnu.org>

	* anti.texi (Antinews):
	* display.texi (Overlay Properties, Defining Images):
	* processes.texi (Synchronous Processes, Sentinels):
	* syntax.texi (Syntax Table Internals):
	* searching.texi (Regexp Special):
	* nonascii.texi (Default Coding Systems):
	* text.texi (Special Properties):
	* minibuf.texi (Basic Completion): Wording to improve breaks in
	8.5x11 format.
	* elisp.texi (smallbook): New @set to more easily switch between
	smallbook and 8.5x11.

2007-04-11  Richard Stallman  <rms@gnu.org>

	* text.texi (Lazy Properties): Minor fix.

2007-04-08  Karl Berry  <karl@gnu.org>

	* symbols.texi (Plists and Alists): Period after "vs" in index entries.
	* macros.texi (Backquote): Downcase Backquote in index entries for
	consistency.

2007-04-08  Richard Stallman  <rms@gnu.org>

	* text.texi (Adaptive Fill): Just describe default,
	don't show it (since it contains non-ASCII chars).

2007-04-07  Karl Berry  <karl@gnu.org>

	* text.texi (Adaptive Fill) [@iftex]: Omit binary characters in
	adaptive-fill-regexp's value, since they are not in the standard
	TeX fonts.

2007-04-07  Guanpeng Xu  <herberteuler@hotmail.com>

	* display.texi (Defining Faces): Fix example.

2007-04-07  Karl Berry  <karl@gnu.org>

	* display.texi (Button Buffer Commands): Improve page break.

2007-04-07  Richard Stallman  <rms@gnu.org>

	* advice.texi (Activation of Advice): Remove redundant index entry.

	* backups.texi: Improve index entries.  Remove redundant ones.

	* compile.texi (Byte Compilation): Improve index entry.

	* hash.texi (Creating Hash): Improve index entry.

	* symbols.texi (Definitions): Improve index entry.

	* edebug.texi: Improve index entries.  Remove redundant/useless ones.

	* maps.texi (Standard Keymaps): Remove useless index entry.

	* help.texi (Documentation Basics): Remove redundant index entries.

	* customize.texi: Improve index entries.
	Remove redundant/useless ones.

	* locals.texi (Standard Buffer-Local Variables): Clarify intro text.

	* streams.texi (Output Variables): Improve index entry.

	* abbrevs.texi (Abbrevs): Remove useless index entry.

	* macros.texi (Expansion): Remove useless index entry.

	* text.texi: Improve index entries.  Remove redundant/useless ones.
	(Text Properties, Examining Properties)
	(Special Properties): Use "property category" instead of "category"
	to refer to the `category' property.

	* positions.texi: Improve index entries.  Remove useless one.

	* lists.texi: Improve index entries.  Remove redundant/useless ones.

	* os.texi: Improve index entries.
	(Timers): Fix previous change.

	* buffers.texi: Improve index entries.
	(Modification Time): Get rid of term "obsolete buffer".

	* debugging.texi: Improve index entries.
	(Test Coverage): Add xref to other test coverage ftr.

	* eval.texi: Improve index entry.  Remove redundant ones.

	* numbers.texi: Improve index entries.  Remove redundant/useless ones.

	* files.texi: Improve index entries.  Remove redundant/useless ones.

	* objects.texi: Improve index entries.

	* processes.texi: Improve index entries.

	* modes.texi: Improve index entry.  Remove redundant one.

	* nonascii.texi: Improve index entries.

	* internals.texi: Improve index entries.

	* syntax.texi: Improve index entries.

	* keymaps.texi (Active Keymaps): Improve index entries.

	* commands.texi: Improve index entries.  Remove redundant/useless ones.

	* frames.texi: Improve index entries.  Remove redundant/useless ones.

	* markers.texi: Improve index entries.  Remove redundant ones.

	* tips.texi: Improve index entries.

	* loading.texi (Unloading): Improve index entry.

	* variables.texi: Improve index entries.  Remove redundant one.

	* sequences.texi: Improve index entry.

	* display.texi: Improve index entries.  Remove redundant ones.

	* windows.texi: Improve index entries.

	* searching.texi: Improve index entries.  Remove redundant one.

	* strings.texi (Case Tables): Improve last change.

2007-04-04  Chong Yidong  <cyd@stupidchicken.com>

	* strings.texi (Case Tables): Document with-case-table and
	ascii-case-table.

2007-04-03  Karl Berry  <karl@gnu.org>

	* processes.texi (Network): Reword to improve page break.

2007-04-03  Eli Zaretskii  <eliz@gnu.org>

	* functions.texi (Inline Functions): Describe more disadvantages
	of defsubst, and make advice against it stronger.

2007-04-02  Karl Berry  <karl@gnu.org>

	* backups.texi (Backup Names): Avoid widow words.
	* modes.texi (Example Major Modes): Align last comment.

2007-04-01  Chong Yidong  <cyd@stupidchicken.com>

	* keymaps.texi (Remapping Commands): Document new arg to
	command-remapping.

2007-04-01  Karl Berry  <karl@gnu.org>

	* processes.texi (Low-Level Network): Typo.
	* loading.texi (Hooks for Loading): Avoid double "the".
	* keymaps.texi (Key Sequences): No double "and".
	(Changing Key Bindings): Shorten to improve line break.

2007-03-31  Glenn Morris  <rgm@gnu.org>

	* os.texi (Timers): Fix description of run-at-time TIME formats.

2007-03-31  Richard Stallman  <rms@gnu.org>

	* display.texi (Invisible Text): Correct buffer-invisibility-spec
	regarding ellipsis.

2007-03-31  Eli Zaretskii  <eliz@gnu.org>

	* intro.texi (nil and t):
	* symbols.texi (Plists and Alists):
	* variables.texi (Variable Aliases, Constant Variables):
	* functions.texi (Defining Functions):
	* advice.texi (Advising Primitives):
	* debugging.texi (Syntax Errors, Compilation Errors):
	* minibuf.texi (Minibuffer Windows):
	* commands.texi (Adjusting Point):
	* modes.texi (Syntactic Font Lock, Faces for Font Lock)
	(Auto Major Mode, Major Mode Conventions):
	* help.texi (Describing Characters):
	* files.texi (Create/Delete Dirs, Information about Files)
	(File Locks, Writing to Files, Reading from Files)
	(Saving Buffers):
	* windows.texi (Resizing Windows, Cyclic Window Ordering):
	* frames.texi (Finding All Frames):
	* positions.texi (Buffer End, Motion):
	* markers.texi (The Region):
	* text.texi (Deletion, Near Point):
	* display.texi (Displaying Messages, Truncation):
	* os.texi (Processor Run Time):
	* tips.texi (Key Binding Conventions, Programming Tips)
	(Warning Tips, Documentation Tips, Comment Tips):
	* internals.texi (Memory Usage): Improve indexing.

	* variables.texi (Frame-Local Variables):
	* functions.texi (Argument List):
	* loading.texi (Library Search):
	* streams.texi (Output Variables):
	* keymaps.texi (Translation Keymaps, Searching Keymaps):
	* searching.texi (Replacing Match, Search and Replace):
	* processes.texi (Byte Packing, Decoding Output)
	(Accepting Output, Network Servers, Shell Arguments):
	* display.texi (Abstract Display, Image Cache, Scroll Bars):
	* windows.texi (Window Point, Window Start):
	* frames.texi (Management Parameters, Frame Parameters, Frame Titles):
	* commands.texi (Reading Input, Keyboard Events):
	* minibuf.texi (Reading File Names, Minibuffer Completion)
	(Recursive Mini):
	* positions.texi (List Motion):
	* hash.texi (Hash Tables, Creating Hash, Defining Hash):
	* numbers.texi (Arithmetic Operations, Math Functions)
	(Predicates on Numbers, Comparison of Numbers):
	(Numeric Conversions):
	* locals.texi (Standard Buffer-Local Variables):
	* maps.texi (Standard Keymaps):
	* os.texi (User Identification, System Environment, Recording Input)
	(X11 Keysyms):
	* nonascii.texi (Non-ASCII Characters, Splitting Characters):
	* backups.texi (Backups and Auto-Saving):
	* customize.texi (Customization, Group Definitions)
	(Variable Definitions):
	* compile.texi (Byte Compilation): Improve index entries.

2007-03-31  Karl Berry  <karl@gnu.org>

	* macros.texi (Defining Macros): Avoid widow syllable.

2007-03-31  Eli Zaretskii  <eliz@gnu.org>

	* elisp.texi (Top): Postscript -> PostScript.

	* display.texi (Images, Postscript Images): Postscript -> PostScript.

2007-03-31  Markus Triska  <markus.triska@gmx.at>

	* internals.texi (Writing Emacs Primitives): Untabify `For'.

2007-03-30  Karl Berry  <karl@gnu.org>

	* lists.texi (List-related Predicates): Remove spurious @need.
	(Setcdr): Use @smallexample to improve page break.
	(Association Lists) <assoc>: Reword to improve page break.

	* strings.texi (String Conversion): Insert blank line to improve
	page break.

	* numbers.texi (Random Numbers): Use @minus{}.
	(Math Functions): Use @minus{}.

	* intro.texi (Acknowledgements): Avoid line breaks before middle
	initials.

2007-03-24  Eli Zaretskii  <eliz@gnu.org>

	* errors.texi (Standard Errors): Add an index entry.

2007-03-19  Richard Stallman  <rms@gnu.org>

	* os.texi (Recording Input): recent-keys now gives 300 keys.

2007-03-12  Glenn Morris  <rgm@gnu.org>

	* os.texi: Replace "daylight savings" with "daylight saving"
	throughout.

2007-03-05  Richard Stallman  <rms@gnu.org>

	* variables.texi (File Local Variables):
	Update enable-local-variables values.

2007-03-04  Richard Stallman  <rms@gnu.org>

	* syntax.texi (Control Parsing): Minor clarification.

	* strings.texi (Formatting Strings): Clarify width, precision, flags.

	* sequences.texi (Sequence Functions): Move string-bytes away,
	add xref.

	* nonascii.texi (Text Representations): Move string-bytes here.

	* modes.texi (Major Mode Conventions): Fundamental mode is exception.

	* minibuf.texi (Basic Completion): Minor clarification.

	* markers.texi (The Mark): Clarify existence vs activation of mark.
	Other cleanup.

	* display.texi (Finding Overlays): Write better example.

	* compile.texi (Eval During Compile): Clarify putting macros
	in eval-when-compile.

2007-02-25  Vinicius Jose Latorre  <viniciusjl@ig.com.br>  (tiny change)

	* loading.texi (How Programs Do Loading): Fix anchor position at
	load-read-function definition doc.

2007-02-21  Kim F. Storm  <storm@cua.dk>

	* strings.texi (Text Comparison): Mention that assoc-string
	converts symbols to strings before testing.

2007-02-17  Kim F. Storm  <storm@cua.dk>

	* processes.texi (Bindat Spec): Vector types can have optional
	element type.
	(Bindat Examples): Fix example.  Add vector with element type.

2007-02-16  Andreas Schwab  <schwab@suse.de>

	* strings.texi (Formatting Strings): Document '+' flag.

2007-02-15  Juanma Barranquero  <lekktu@gmail.com>

	* strings.texi (Modifying Strings): Clarify that `clear-string'
	always converts the string to unibyte.

2007-02-14  Kim F. Storm  <storm@cua.dk>

	* display.texi (Glyphs): Add make-glyph-code, glyph-char, glyph-face.
	Rewrite glyph code description to refer to these functions.
	Remove details of encoding face number and char into integer code.

2007-02-03  Alan Mackenzie  <acm@muc.de>

	* loading.texi (Hooks for Loading): Make the description of
	`eval-after-load' more detailed, and amend the description of
	after-load-alist, in accordance with changes from 2006-05.

2007-02-03  Chong Yidong  <cyd@stupidchicken.com>

	* modes.texi (Defining Minor Modes): Document that a :require
	keyword or similar may be required to make saved customization
	variables work.

2007-02-03  Eli Zaretskii  <eliz@gnu.org>

	* elisp.texi (Top): Make the detailed menu headers compliant with
	Texinfo guidelines and with what texnfo-upd.el expects.
	Add comments to prevent people from inadvertently modifying the key
	parts needed by `texinfo-multiple-files-update'.

2007-02-02  Eli Zaretskii  <eliz@gnu.org>

	* elisp.texi (Top): Update the top-level menus.

	* syntax.texi (Categories): Add index entries.

2007-02-01  Juanma Barranquero  <lekktu@gmail.com>

	* display.texi (Attribute Functions): Fix name and description of
	the UNDERLINE arg of `set-face-underline-p'.

2007-01-29  Eli Zaretskii  <eliz@gnu.org>

	* elisp.texi (Top): Add "Standard Errors", "Standard Buffer-Local
	Variables", and "Standard Keymaps" to the detailed menu.

	* variables.texi (Future Local Variables): Add index entry.

2007-01-28  Richard Stallman  <rms@gnu.org>

	* tips.texi (Coding Conventions): Clarify the tip about macros
	that define a function or a variable.

	* files.texi (File Attributes): UID and GID can be floats.
	(Magic File Names): Explain why deferring all operations to
	the standard handler does not work.

2007-01-23  Martin Rudalics  <rudalics@gmx.at>

	* backups.texi (Reverting): Use "buffer" instead of "file"
	when talking about major and minor modes.

2007-01-21  Richard Stallman  <rms@gnu.org>

	* help.texi (Documentation): Add xref to Documentation Tips.

2007-01-14  Juanma Barranquero  <lekktu@gmail.com>

	* tips.texi (Coding Conventions): Fix typos.

2007-01-05  Richard Stallman  <rms@gnu.org>

	* modes.texi (Defining Minor Modes): Fix previous change.

2007-01-03  Richard Stallman  <rms@gnu.org>

	* customize.texi (Variable Definitions, Customization Types):
	Don't use * in doc string for defcustom.

2007-01-02  Richard Stallman  <rms@gnu.org>

	* variables.texi (Variable Aliases): Clarify that aliases vars
	always have the same value.

	* processes.texi (Bindat Spec): Fix Texinfo usage.

	* modes.texi (Defining Minor Modes): Explain effect of command
	defined with define-global-minor-mode on new buffers.

2006-12-30  Kim F. Storm  <storm@cua.dk>

	* keymaps.texi (Tool Bar): Describe `grow-only' value of
	`auto-resize-tool-bars'.

2006-12-30  Richard Stallman  <rms@gnu.org>

	* keymaps.texi (Active Keymaps): Fix previous change.

2006-12-30  Nick Roberts  <nickrob@snap.net.nz>

	* keymaps.texi (Active Keymaps): Make xref to lookup-key.

2006-12-30  Kim F. Storm  <storm@cua.dk>

	* processes.texi (Bindat Spec): Clarify using field names in
	length specifications.

2006-12-29  Kim F. Storm  <storm@cua.dk>

	* processes.texi (Bindat Spec): Explain eval forms and lengths better.
	Add count and index variables for eval forms in repeat blocks.

2006-12-24  Richard Stallman  <rms@gnu.org>

	* customize.texi (Variable Definitions):
	Document new name custom-add-frequent-value.

2006-12-19  Kim F. Storm  <storm@cua.dk>

	* commands.texi (Misc Events): User signals now result in sigusr1
	and sigusr2 events which are handled through special-event-map.
	(Special Events): User signals and drag-n-drop are special.

2006-12-17  Richard Stallman  <rms@gnu.org>

	* loading.texi (Named Features): Explain subfeatures better.

	* customize.texi: Use "option" only for user options.
	For the keyword values inside defcustom etc, say "keywords".
	For :options value's elements, say "elements".
	:group should not be omitted.

	* syntax.texi (Parsing Expressions): Split up node.
	(Motion via Parsing, Position Parse, Parser State)
	(Low-Level Parsing, Control Parsing): New subnodes.
	(Parser State): Document syntax-ppss-toplevel-pos.

	* positions.texi (List Motion): Punctuation fix.

	* files.texi (File Name Completion): Document PREDICATE arg
	to file-name-completion.

2006-12-16  Eli Zaretskii  <eliz@gnu.org>

	* internals.texi (Building Emacs, Writing Emacs Primitives):
	Add index entries.

2006-12-11  Richard Stallman  <rms@gnu.org>

	* modes.texi (Font Lock Basics): Explain how nil for font-lock-defaults
	affects face menu.  Explain how to make it non-nil without enabling
	any fontification.

2006-12-10  Chong Yidong  <cyd@stupidchicken.com>

	* modes.texi (Font Lock Basics): Document nil value of
	font-lock-defaults.

2006-12-10  Glenn Morris  <rgm@gnu.org>

	* abbrevs.texi (Defining Abbrevs): Mention `define-abbrev' 'force
	value for system-flag argument.  Abbrev tables may not be empty
	when major modes are loaded.

2006-12-08  Juanma Barranquero  <lekktu@gmail.com>

	* makefile.w32-in (maintainer-clean): Partially revert last
	change; delete "elisp-?" and "elisp-??" instead of "elisp-*"
	to protect elisp-covers.texi.

2006-12-07  Juanma Barranquero  <lekktu@gmail.com>

	* makefile.w32-in (maintainer-clean): Depend on `distclean'.
	Don't remove elisp* info files; they are already deleted by the
	`clean' and `distclean' targets, and they are in the $(infodir)
	directory, not the current one.

2006-12-04  Kim F. Storm  <storm@cua.dk>

	* commands.texi (Misc Events): Update signal events.
	(Event Examples): Add signal example.

2006-11-29  Richard Stallman  <rms@gnu.org>

	* frames.texi (Visibility of Frames): Explain visible windows
	can be covered by others.  Add xref for raise-frame.

2006-11-28  Richard Stallman  <rms@gnu.org>

	* searching.texi (Regexp Special): Update when ^ is special.

2006-11-27  Eli Zaretskii  <eliz@gnu.org>

	* customize.texi (Customization, Common Keywords)
	(Group Definitions, Variable Definitions, Composite Types)
	(Type Keywords, Customization Types): Add index entries for
	various customization keywords.

2006-11-23  Stefan Monnier  <monnier@iro.umontreal.ca>

	* modes.texi (Multiline Font Lock): Rephrase some parts for clarity.

2006-11-10  Jan Djärv  <jan.h.d@swipnet.se>

	* frames.texi (Window System Selections): Remove clipboard from
	description of selection-coding-system.

2006-11-06  Richard Stallman  <rms@gnu.org>

	* lists.texi (List Variables): Document COMPARE-FN.

	* keymaps.texi: Avoid use of "binding" to mean a relation;
	use it only to refer to the meaning associated with a key.
	(Keymaps): Change menu node description.

	* elisp.texi (Top): Change menu node description.

	* display.texi (Managing Overlays): Document overlay-recenter.

2006-10-29  Chong Yidong  <cyd@stupidchicken.com>

	* Makefile.in: Use relative paths to avoid advertising filesystem
	contents during compilation.

2006-10-23  Kim F. Storm  <storm@cua.dk>

	* commands.texi (Event Input Misc): Update unread-command-events.

2006-10-23  Nick Roberts  <nickrob@snap.net.nz>

	* lists.texi (Sets And Lists): Fix typos.

2006-10-18  Juanma Barranquero  <lekktu@gmail.com>

	* control.texi (Processing of Errors): Use @var for an argument,
	not @code.

2006-10-16  Richard Stallman  <rms@gnu.org>

	* edebug.texi (Edebug Recursive Edit): Minor cleanup.

	* keymaps.texi (Format of Keymaps): Show all the keymap element
	patterns that result from menu items.
	(Key Lookup): Minor cleanups.

	* modes.texi (Precalculated Fontification): Don't say that
	not setting font-lock-defaults avoids loading font-lock.

	* help.texi (Documentation): Move xref to Emacs Manual here.
	(Documentation Basics): From here.
	Also doc emacs-lisp-docstring-fill-column.

	* elisp.texi: Update version and ISBN.

	* commands.texi (Interactive Call): Clarify KEYS arg to
	call-interactively is a vector.
	(Command Loop Info): Delete anchor in this-command-keys.
	Add anchor in this-command-keys-vector.
	(Recursive Editing): Document how recursive-edit
	handles the current buffer.

2006-10-13  Chong Yidong  <cyd@stupidchicken.com>

	* frames.texi (Frame Titles): %c and %l are ignored in
	frame-title-format.

2006-10-11  Richard Stallman  <rms@gnu.org>

	* keymaps.texi (Key Sequences): Clarify use of kbd.

2006-10-10  Kim F. Storm  <storm@cua.dk>

	* lists.texi (Sets And Lists): Add memql.

2006-10-03  Richard Stallman  <rms@gnu.org>

	* searching.texi (Char Classes): Document :multibyte: and :unibyte:.
	Clarify :ascii: and :nonascii:.

2006-09-29  Juri Linkov  <juri@jurta.org>

	* modes.texi (%-Constructs): Reorder coding systems in the
	documentation of %z to the real order displayed in the modeline.

2006-09-25  Richard Stallman  <rms@gnu.org>

	* os.texi (Timers): Describe timer-max-repeats.

2006-09-25  Chong Yidong  <cyd@stupidchicken.com>

	* os.texi (Timers): Mention with-local-quit.

2006-09-24  Richard Stallman  <rms@gnu.org>

	* searching.texi (Searching and Matching): Mention property search.

	* commands.texi (Command Loop Info): Explain how read-event affects
	this-command-keys.

2006-09-20  Richard Stallman  <rms@gnu.org>

	* os.texi (Timers): Clarify about REPEAT when timer is delayed.

	* windows.texi (Window Start): Minor cleanups.

2006-09-20  Kim F. Storm  <storm@cua.dk>

	* windows.texi (Window Start): pos-visible-in-window-p allows
	specifying t for position to mean "end of window".
	Add window-line-height.

	* anti.texi (Antinews): Mention window-line-height.

2006-09-19  David Kastrup  <dak@gnu.org>

	* keymaps.texi (Searching Keymaps): Small clarification.

2006-09-18  Richard Stallman  <rms@gnu.org>

	* keymaps.texi (Creating Keymaps): Explain that keymap prompt strings
	cause keyboard menus.
	(Menu Keymaps): Likewise.
	(Defining Menus, Keyboard Menus): Clarify.

	* text.texi (Fields): Clarify explanation of constrain-to-field.

2006-09-16  Eli Zaretskii  <eliz@gnu.org>

	* variables.texi (Tips for Defining): Fix a typo.

2006-09-15  Richard Stallman  <rms@gnu.org>

	* keymaps.texi (Remapping Commands, Searching Keymaps)
	(Active Keymaps): Clean up previous change.

2006-09-15  Jay Belanger  <belanger@truman.edu>

	* gpl.texi: Replace "Library Public License" by "Lesser Public
	License" throughout.

2006-09-15  David Kastrup  <dak@gnu.org>

	* keymaps.texi (Active Keymaps): Adapt description to use
	`get-char-property' instead `get-text-property'.  Explain how
	mouse events change this.  Explain the new optional argument of
	`key-binding' and its mouse-dependent lookup.
	(Searching Keymaps): Adapt description similarly.
	(Remapping Commands): Explain the new optional argument of
	`command-remapping'.

2006-09-14  Richard Stallman  <rms@gnu.org>

	* keymaps.texi (Searching Keymaps): Clarification.
	(Active Keymaps): Refer to Searching Keymaps instead of duplication.

2006-09-13  Richard Stallman  <rms@gnu.org>

	* objects.texi (Character Type): Node split.
	Add xref to Describing Characters.
	(Basic Char Syntax, General Escape Syntax)
	(Ctl-Char Syntax, Meta-Char Syntax): New subnodes.

2006-09-11  Richard Stallman  <rms@gnu.org>

	* display.texi (Display Table Format): Wording clarification.
	(Glyphs): Clarifications.

2006-09-10  Chong Yidong  <cyd@stupidchicken.com>

	* keymaps.texi (Active Keymaps): Mention that key-binding checks
	local maps.

2006-09-10  Kim F. Storm  <storm@cua.dk>

	* display.texi (Forcing Redisplay): Document return value of
	function redisplay.

2006-09-09  Richard Stallman  <rms@gnu.org>

	* windows.texi (Window Hooks): Explain limits of
	window-scroll-functions.

	* display.texi (Fringe Indicators): Update for last change in
	indicate-buffer-boundaries.

2006-09-08  Richard Stallman  <rms@gnu.org>

	* processes.texi (Bindat Spec): Suggest names ending in -bindat-spec.

2006-09-06  Kim F. Storm  <storm@cua.dk>

	* frames.texi (Display Feature Testing): display-mm-dimensions-alist.

	* windows.texi (Window Start): Update pos-visible-in-window-p.

2006-09-04  Richard Stallman  <rms@gnu.org>

	* processes.texi (Accepting Output): Explain SECONDS=0 for
	accept-process-output.

	* os.texi (Idle Timers): Explain why timer functions should not
	loop until (input-pending-p).

2006-09-02  Eli Zaretskii  <eliz@gnu.org>

	* makefile.w32-in (usermanualdir): New variable.
	(elisp.dvi): Use it.

2006-09-01  Eli Zaretskii  <eliz@gnu.org>

	* buffers.texi (Buffer Modification): Fix last change.

2006-09-01  Chong Yidong  <cyd@stupidchicken.com>

	* buffers.texi (Buffer Modification):
	Document buffer-chars-modified-tick.

2006-08-31  Richard Stallman  <rms@gnu.org>

	* modes.texi (Syntactic Font Lock): Mention specific faces once again.

2006-08-31  Richard Bielawski  <RBielawski@moneygram.com>  (tiny change)

	* modes.texi (Syntactic Font Lock):
	Mention font-lock-syntactic-face-function
	instead of specific faces.

2006-08-29  Chong Yidong  <cyd@stupidchicken.com>

	* display.texi (Images): Add xrref to display-images-p.

2006-08-28  Kenichi Handa  <handa@m17n.org>

	* nonascii.texi (Lisp and Coding Systems): Fix description of
	detect-coding-region.

2006-08-27  Michael Olson  <mwolson@gnu.org>

	* processes.texi (Transaction Queues): Remove stray quote
	character.

2006-08-25  Richard Stallman  <rms@gnu.org>

	* os.texi (Idle Timers): run-with-idle-timer allows Lisp time value.
	Add xref.

2006-08-24  Chong Yidong  <cyd@stupidchicken.com>

	* os.texi (Timers): Avoid waiting inside timers.

2006-08-21  Lute Kamstra  <lute@gnu.org>

	* Makefile.in: Use ../man/texinfo.tex to build elisp.dvi.

2006-08-20  Richard Stallman  <rms@gnu.org>

	* os.texi (Idle Timers): New node, split out from Timers.
	Document current-idle-time.
	* commands.texi (Reading One Event): Update xref.
	* elisp.texi (Top): Update subnode menu.

2006-08-16  Richard Stallman  <rms@gnu.org>

	* keymaps.texi (Extended Menu Items): Show format of cached
	bindings in extended menu items.

	* customize.texi (Variable Definitions): Explain when the
	standard value expression is evaluated.

2006-08-15  Chong Yidong  <cyd@stupidchicken.com>

	* commands.texi (Reading One Event): Explain idleness in
	`read-event'.

2006-08-12  Chong Yidong  <cyd@stupidchicken.com>

	* text.texi (Near Point): Say "cursor" not "terminal cursor".
	(Commands for Insertion): Remove split-line since it's not
	relevant for Lisp programming.
	(Yank Commands): Rewrite introduction.
	(Undo): Clarify.
	(Maintaining Undo): Clarify.  Document undo-ask-before-discard.
	(Filling): Remove redundant comment.  Clarify return value of
	current-justification.
	(Margins): Minor clarifications.
	(Adaptive Fill): Update default value of adaptive-fill-regexp.
	(Sorting): Update definition of sort-lines.
	(Columns): Clarify behavior of sort-columns.
	(Indent Tabs): Link to Tab Stops in Emacs manual.
	(Special Properties): Clarify.
	(Clickable Text): Mention Buttons package.

2006-08-12  Kevin Ryde  <user42@zip.com.au>

	* os.texi (Time Parsing): Add %z to description of
	format-time-string, as per docstring.  Add cross reference to
	glibc manual for strftime.

2006-08-08  Richard Stallman  <rms@gnu.org>

	* modes.texi: Clean up wording in previous change.

2006-08-07  Chong Yidong  <cyd@stupidchicken.com>

	* modes.texi (Hooks): Clarify.
	(Major Mode Basics): Mention define-derived-mode explicitly.
	(Major Mode Conventions): Rebinding RET is OK for some modes.
	Mention change-major-mode-hook and after-change-major-mode-hook.
	(Example Major Modes): Move to end of Modes section.
	(Mode Line Basics): Clarify.
	(Mode Line Data): Mention help-echo and local-map in strings.
	Explain reason for treatment of non-risky variables.
	(Properties in Mode): Clarify.
	(Faces for Font Lock): Add font-lock-negation-char-face.

2006-08-04  Eli Zaretskii  <eliz@gnu.org>

	* strings.texi (Formatting Strings): Warn against arbitrary
	strings as first arg to `format'.

2006-07-31  Thien-Thi Nguyen  <ttn@gnu.org>

	* text.texi (Clickable Text): Mention `help-echo' text property.
	Update intro, examples and associated explanations.

2006-07-31  Richard Stallman  <rms@gnu.org>

	* commands.texi: Update xrefs.
	(Event Mod): New node, cut out from old Translating Input.

	* maps.texi: Update xrefs.

	* keymaps.texi (Translation Keymaps): New node.
	Update xrefs from Translating Input to Translation Keymaps.

	* elisp.texi (Top): Update subnode menu.

	* display.texi (Face Functions): Fix explanations of FRAME=t or nil.

	* os.texi (System Interface): Fix menu descriptions of some nodes.
	(Translating Input): Node deleted.

2006-07-31  Nick Roberts  <nickrob@snap.net.nz>

	* modes.texi (Minor Mode Conventions): Update xref for add-to-list.

	* lists.texi (Sets And Lists): Likewise.

2006-07-30  Thien-Thi Nguyen  <ttn@gnu.org>

	* text.texi (Fields): Mention POS
	requirement when narrowing is in effect.

2006-07-28  Richard Stallman  <rms@gnu.org>

	* display.texi (Face Attributes): Simplify wording.
	(Attribute Functions): Clarify meaning of new-frame default
	attribute settings.

	* customize.texi (Common Keywords): Document how to use
	:package-version in a package not in Emacs.

2006-07-28  Kim F. Storm  <storm@cua.dk>

	* commands.texi (Reading One Event): Fix last change.

2006-07-26  Chong Yidong  <cyd@stupidchicken.com>

	* commands.texi (Reading One Event): Document SECONDS argument for
	read-event, read-char, and read-char-exclusive.

2006-07-25  Stefan Monnier  <monnier@iro.umontreal.ca>

	* modes.texi (Multiline Font Lock): Can't use jit-lock-defer-multiline
	to ensure correct identification.

2006-07-24  Richard Stallman  <rms@gnu.org>

	* text.texi (Clickable Text): Clarify.

	* sequences.texi (Vector Functions): Delete duplicate xref.

	* objects.texi (Function Type): Clarify.

	* modes.texi (Keymaps and Minor Modes): List punct chars for minor
	modes.

	* lists.texi (List Variables): New node.
	Material moved from other nodes.

	* variables.texi (Setting Variables): add-to-list and
	add-to-ordered-list moved to List Variables node.

2006-07-23  Thien-Thi Nguyen  <ttn@gnu.org>

	* text.texi (Links and Mouse-1):
	For mouse-on-link-p, expand on arg POS.

2006-07-21  Kim F. Storm  <storm@cua.dk>

	* display.texi (Forcing Redisplay): Don't mention systems which
	don't support sub-second timers for redisplay-preemption-period.

	* os.texi (Terminal Output): Clarify text vs graphical terminal.

2006-07-21  Eli Zaretskii  <eliz@gnu.org>

	* frames.texi (Input Focus): Document that focus-follows-mouse has
	no effect on MS-Windows.

2006-07-18  Richard Stallman  <rms@gnu.org>

	* display.texi (Forcing Redisplay): Cleanups in previous change.

	* processes.texi (Low-Level Network): Make menu more convenient.

2006-07-18  Kim F. Storm  <storm@cua.dk>

	* display.texi (Forcing Redisplay): redisplay-preemption-period
	only used on window systems.  Add xref to Terminal Output.

	* os.texi (Terminal Output): baud-rate only controls preemption on
	non-window systems.  Add xref to Forcing Redisplay.

	* processes.texi (Low-Level Network): Rename node "Make Network"
	to "Network Processes".

2006-07-18  Karl Berry  <karl@gnu.org>

	* variables.texi, functions.texi, customize.texi, loading.texi:
	* edebug.texi, minibuf.texi: Fix page breaks through chapter 20.

2006-07-17  Chong Yidong  <cyd@stupidchicken.com>

	* commands.texi (Waiting): Document batch-mode sit-for behavior.

2006-07-17  Richard Stallman  <rms@gnu.org>

	* eval.texi, elisp.texi, text.texi: Use real doublequote inside menus.
	Put period and comma inside quotes.

	* loading.texi, markers.texi: Use real doublequote inside menus.

	* windows.texi: Put point and comma inside quotes.
	(Textual Scrolling): Use @samp for error message.

	* variables.texi, tips.texi, syntax.texi, symbols.texi:
	* strings.texi, streams.texi, processes.texi, os.texi:
	* objects.texi, numbers.texi, modes.texi, minibuf.texi:
	* lists.texi, keymaps.texi, intro.texi, hash.texi, internals.texi:
	* gpl.texi, functions.texi, files.texi, frames.texi, doclicense.texi:
	* display.texi, control.texi, commands.texi, buffers.texi, anti.texi:
	Put point and comma inside quotes.

	* control.texi (Processing of Errors): Add command-error-function.

	* variables.texi (File Local Variables): Clarify that
	file local variables make buffer-local bindings.

	* modes.texi (Syntactic Font Lock): Give default for
	font-lock-syntax-table.

2006-07-17  Nick Roberts  <nickrob@snap.net.nz>

	* text.texi (Special Properties): Clean up previous change.

2006-07-16  Karl Berry  <karl@gnu.org>

	* objects.texi, numbers.texi, strings.texi, lists.texi, hash.texi:
	* control.texi: Fix bad page breaks through chapter 10 (control).

	* anti.texi (Antinews): Reorder face-attribute fns to avoid
	underfull hbox.

2006-07-15  Nick Roberts  <nickrob@snap.net.nz>

	* text.texi (Special Properties): Describe fontified text property
	in relation to a character (not text).

2006-07-15  Kim F. Storm  <storm@cua.dk>

	* maps.texi (Standard Keymaps): Add xref for minibuffer maps.
	Add apropos-mode-map, custom-mode-map, esc-map, global-map,
	grep-mode-map, help-map, help-mode-map, kmacro-map, and tool-bar-map.

	* anti.texi (Antinews): Mention redisplay function.
	The kbd macro existed, but was not documented, before 22.x.
	Function pos-visible-in-window-p is not new in 22.x, just enhanced.

2006-07-14  Nick Roberts  <nickrob@snap.net.nz>

	* display.texi (Displaying Messages): Add anchor.

	* frames.texi (Dialog Boxes): Use it.

2006-07-12  Richard Stallman  <rms@gnu.org>

	* objects.texi (Frame Type): Explain nature of frames better.

	* frames.texi (Frames): Explain nature of frames better.

2006-07-12  Ken Manheimer  <ken.manheimer@gmail.com>

	* tips.texi (Coding Conventions): Explain why use cl at compile time.

2006-07-12  YAMAMOTO Mitsuharu  <mituharu@math.s.chiba-u.ac.jp>

	* frames.texi (Window System Selections): Mention scrap support for Mac.
	Default value of x-select-enable-clipboard is t on Mac.

	* os.texi (Getting Out): Suspending is not allowed on Mac, either.

2006-07-11  Kim F. Storm  <storm@cua.dk>

	* display.texi (Forcing Redisplay): Add `redisplay' function.
	Don't mention (sit-for -1) -- use (redisplay t) instead.

	* commands.texi (Waiting): (sit-for -1) is no longer special.
	(sit-for 0) is equivalent to (redisplay).
	Iconifying/deiconifying no longer makes sit-for return.

2006-07-10  Nick Roberts  <nickrob@snap.net.nz>

	* display.texi (Buttons): Fix typo.

	* index.texi, elisp.texi (New Symbols): Comment node out.

2006-07-09  Richard Stallman  <rms@gnu.org>

	* display.texi (Truncation): Clean up previous change.

2006-07-08  Richard Stallman  <rms@gnu.org>

	* commands.texi (Interactive Call): Use 3 as prefix in example
	for execute-extended-command.

	* display.texi (Attribute Functions): Move paragraph about
	compatibility with Emacs < 21.

2006-07-09  Kim F. Storm  <storm@cua.dk>

	* display.texi (Refresh Screen): Clarify force-window-update.
	(Truncation): "Normally" indicated by fringe arrows.

2006-07-08  Eli Zaretskii  <eliz@gnu.org>

	* windows.texi (Textual Scrolling, Resizing Windows):
	* variables.texi (Constant Variables):
	* text.texi (Buffer Contents, Deletion, Changing Properties)
	(Property Search, Special Properties, Sticky Properties)
	(Links and Mouse-1, Fields, Change Hooks):
	* syntax.texi (Syntax Table Functions, Parsing Expressions)
	(Categories):
	* symbols.texi (Other Plists):
	* streams.texi (Output Variables):
	* processes.texi (Input to Processes, Query Before Exit):
	* positions.texi (Word Motion, Text Lines, List Motion):
	* os.texi (Init File, System Environment, Sound Output)
	(Session Management):
	* nonascii.texi (Text Representations, Character Sets)
	(Chars and Bytes, Locales):
	* modes.texi (Defining Minor Modes, Header Lines):
	* minibuf.texi (Minibuffer Contents):
	* markers.texi (Information from Markers):
	* lists.texi (List Elements, Building Lists, Association Lists):
	* keymaps.texi (Tool Bar):
	* hash.texi (Creating Hash, Hash Access, Defining Hash, Other Hash):
	* functions.texi (What Is a Function, Mapping Functions):
	* frames.texi (Creating Frames, Parameter Access, Pointer Shape)
	(Color Names, Text Terminal Colors, Display Feature Testing):
	* files.texi (Visiting Functions, File Name Components)
	(Unique File Names, Contents of Directories):
	* display.texi (Forcing Redisplay, Displaying Messages)
	(Temporary Displays, Font Selection, Auto Faces)
	(Font Lookup, Fringe Indicators, Display Margins)
	(Image Descriptors, Showing Images, Image Cache, Button Types)
	(Making Buttons, Manipulating Buttons, Button Buffer Commands)
	(Display Table Format, Glyphs):
	* control.texi (Iteration):
	* commands.texi (Command Loop Info, Adjusting Point):
	* backups.texi (Making Backups, Auto-Saving):
	Remove @tindex entries.

2006-07-07  Kim F. Storm  <storm@cua.dk>

	* display.texi (Fringe Cursors): Fix typo.
	(Customizing Bitmaps): Fix define-fringe-bitmap entry.
	(Overlay Arrow): Default is overlay-arrow fringe indicator.

2006-07-05  Richard Stallman  <rms@gnu.org>

	* text.texi (Buffer Contents): Add example of text props
	in result of buffer-substring.
	(Text Properties): Explain better about use of specific property names.
	(Property Search): Some cleanups; reorder some functions.

	* keymaps.texi (Changing Key Bindings): Cleanup.
	Add xref to Key Binding Conventions.

	* display.texi (Attribute Functions): Add examples for
	face-attribute-relative-p.

	* tips.texi (Coding Conventions): Cleanup last change.

2006-07-05  Karl Berry  <karl@gnu.org>

	* elisp.texi: Use @fonttextsize 10pt, a la emacs.texi.
	Remove @setchapternewpage odd.
	Result is 1013 pages, down from 1100.

	* anti.texi, customize.texi, display.texi, internals.texi:
	* minibuf.texi, modes.texi, tips.texi:
	Fix overfull/underfull boxes.

2006-07-05  Thien-Thi Nguyen  <ttn@gnu.org>

	* edebug.texi (Instrumenting):
	Add Edebug-specific findex for eval-buffer.
	* loading.texi (Loading):
	Replace eval-current-buffer with eval-buffer.

2006-06-30  Nick Roberts  <nickrob@snap.net.nz>

	* locals.texi (Standard Buffer-Local Variables): Update the list
	of variables.

2006-06-26  Nick Roberts  <nickrob@snap.net.nz>

	* files.texi (File Name Completion): Point user to the node
	"Reading File Names".

2006-06-24  Eli Zaretskii  <eliz@gnu.org>

	* files.texi (Contents of Directories): Document case-insensitive
	behavior on respective filesystems.

	* objects.texi (Character Type): Document that Emacs signals an
	error for unsupported Unicode characters specified as \uNNNN.

2006-06-19  Richard Stallman  <rms@gnu.org>

	* processes.texi (Bindat Spec): Clarify previous change.

2006-06-16  Richard Stallman  <rms@gnu.org>

	* tips.texi (Coding Conventions): Better explain conventions
	for definition constructs.

	* text.texi (Special Properties): String value of `read-only'
	serves as the error message.

	* objects.texi (Character Type): Clarify prev. change.
	(Non-ASCII in Strings): Mention \u and \U.

	* commands.texi (Using Interactive): Explain problem of
	markers, etc., in command-history.

2006-06-14  Kim F. Storm  <storm@cua.dk>

	* commands.texi (Waiting): Negative arg to sit-for forces
	redisplay even if input is pending.

	* display.texi (Forcing Redisplay): Use (sit-for -1) to force a
	redisplay.  Remove incorrect example of binding redisplay-dont-pause
	around (sit-for 0).

2006-06-13  Richard Stallman  <rms@gnu.org>

	* display.texi (Forcing Redisplay): Clarify previous change.

2006-06-13  Romain Francoise  <romain@orebokech.com>

	* display.texi (Forcing Redisplay): Fix typo.

2006-06-13  Kim F. Storm  <storm@cua.dk>

	* display.texi (Forcing Redisplay): Add redisplay-preemption-period.

2006-06-10  Luc Teirlinck  <teirllm@auburn.edu>

	* tips.texi (Coding Conventions): Add `@end itemize'.

2006-06-10  Richard Stallman  <rms@gnu.org>

	* tips.texi (Coding Conventions): Explain use of coding systems
	to ensure one decoding for strings.

2006-06-09  Aidan Kehoe  <kehoea@parhasard.net>

	* objects.texi (Character Type): Describe the \uABCD and \U00ABCDEF
	syntax.

2006-06-07  Eli Zaretskii  <eliz@gnu.org>

	* display.texi (Font Selection): Remove description of
	clear-face-cache.

	* compile.texi (Eval During Compile): Fix a typo.  Add index
	entries for possible uses of eval-when-compile.

2006-06-04  Thien-Thi Nguyen  <ttn@gnu.org>

	* display.texi (Abstract Display): Fix typo.

2006-06-03  Eli Zaretskii  <eliz@gnu.org>

	* minibuf.texi (Minibuffer History) <history-add-new-input>:
	Reword variable's description.

2006-06-01  Richard Stallman  <rms@gnu.org>

	* windows.texi (Splitting Windows): Clarify splitting nonselected
	window.

2006-05-31  Juri Linkov  <juri@jurta.org>

	* minibuf.texi (Minibuffer History): Add history-add-new-input.

2006-05-30  Richard Stallman  <rms@gnu.org>

	* display.texi (Line Height): Fix errors in description of
	default line height and line-height property.

	* nonascii.texi (Default Coding Systems): Further clarification.

2006-05-29  Luc Teirlinck  <teirllm@auburn.edu>

	* internals.texi (Pure Storage): Mention that an overflow in pure
	space causes a memory leak.
	(Garbage Collection): If there was an overflow in pure space,
	`garbage-collect' returns nil.

2006-05-30  Eli Zaretskii  <eliz@gnu.org>

	* nonascii.texi (Default Coding Systems): Fix it some more.

2006-05-29  Eli Zaretskii  <eliz@gnu.org>

	* nonascii.texi (Default Coding Systems): Fix last change.

2006-05-29  Kenichi Handa  <handa@m17n.org>

	* nonascii.texi (find-operation-coding-system): Describe the new
	argument format (FILENAME . BUFFER).

2006-05-28  Richard Stallman  <rms@gnu.org>

	* tips.texi (Coding Conventions): Better explain reasons not to
	advise other packages or use `eval-after-load'.

2006-05-29  Kim F. Storm  <storm@cua.dk>

	* processes.texi (Bindat Functions): Rename `pos' and `raw-data' to
	`bindat-idx' and `bindat-raw' for clarity.

2006-05-27  Thien-Thi Nguyen  <ttn@gnu.org>

	* processes.texi (Bindat Spec): Expand on `repeat' handler.

	* display.texi (Display): Add "Abstract Display" to menu.
	(Abstract Display, Abstract Display Functions)
	(Abstract Display Example): New nodes.
	* elisp.texi (Top): Add "Abstract Display" to menu.

2006-05-27  Chong Yidong  <cyd@stupidchicken.com>

	* keymaps.texi (Key Sequences): Link to input events definition.
	(Format of Keymaps): Delete material duplicated in Keymap Basics.

	* files.texi (Changing Files): Document updated argument list for
	copy-file.

2006-05-27  Thien-Thi Nguyen  <ttn@gnu.org>

	* processes.texi (Bindat Functions): Explain term "total length".
	Use it in bindat-length and bindat-pack descriptions.

2006-05-26  Eli Zaretskii  <eliz@gnu.org>

	* tips.texi (Coding Conventions): Advise against using
	eval-after-load in packages.  Add an index entry.

2006-05-25  Juri Linkov  <juri@jurta.org>

	* minibuf.texi (Text from Minibuffer): Undocument keep-all.

	* modes.texi (%-Constructs): Add %e, %z, %Z.

2006-05-25  Richard Stallman  <rms@gnu.org>

	* elisp.texi (Top): Update subnode menu.

	* keymaps.texi (Keymap Basics): New node, split out of Key Sequences.
	(Keymaps): Update menu.

2006-05-25  Chong Yidong  <cyd@stupidchicken.com>

	* keymaps.texi (Key Sequences): Some clarifications.

2006-05-25  Thien-Thi Nguyen  <ttn@gnu.org>

	* processes.texi (Bindat Functions): Say "unibyte string"
	explicitly for bindat-unpack and bindat-pack descriptions.
	(Bindat Examples): Don't call `string-make-unibyte' in example.

2006-05-25  Chong Yidong  <cyd@stupidchicken.com>

	* keymaps.texi (Key Sequences): Rename from Keymap Terminology.
	Explain string and vector representations of key sequences.

	* keymaps.texi (Changing Key Bindings):
	* commands.texi (Interactive Codes):
	* help.texi (Describing Characters): Refer to it.

2006-05-23  Luc Teirlinck  <teirllm@auburn.edu>

	* frames.texi (Pointer Shape): @end table -> @end defvar.

2006-05-22  Richard Stallman  <rms@gnu.org>

	* elisp.texi (Top): Update subnode menus.

	* frames.texi (Pointer Shape): Node renamed from Pointer Shapes.
	Contents rewritten; material from old Pointer Shape node moved here.

	* display.texi (Pointer Shape): Node deleted.
	(Image Descriptors): Minor cleanup.

2006-05-21  Richard Stallman  <rms@gnu.org>

	* syntax.texi (Parsing Expressions): Update info on which STATE
	elements are ignored.

2006-05-19  Luc Teirlinck  <teirllm@auburn.edu>

	* hooks.texi (Standard Hooks): Correct typo.

	* gpl.texi (GPL): ifinfo -> ifnottex.

2006-05-19  Michael Ernst  <mernst@alum.mit.edu>  (tiny change)

	* searching.texi (Simple Match Data): Warn about match data being
	set anew by every search.

2006-05-17  Richard Stallman  <rms@gnu.org>

	* minibuf.texi (Minibuffer History): Clarify.

	* searching.texi (Regexp Special): Clarify nested regexp warning.

2006-05-16  Kim F. Storm  <storm@cua.dk>

	* minibuf.texi (Minibuffer History): Update add-to-history.

2006-05-15  Oliver Scholz  <epameinondas@gmx.de>  (tiny change)

	* nonascii.texi (Explicit Encoding):
	Fix typo (encoding<->decoding).

2006-05-14  Richard Stallman  <rms@gnu.org>

	* buffers.texi (Creating Buffers): Cleanup.

	* files.texi (Visiting Functions): Rewrite in find-file-noselect.

2006-05-13  Eli Zaretskii  <eliz@gnu.org>

	* buffers.texi (Current Buffer): Document that with-temp-buffer
	disables undo.

	* os.texi (Terminal-Specific): More accurate description of how
	Emacs searches for the terminal-specific libraries.

2006-05-12  Eli Zaretskii  <eliz@gnu.org>

	* hooks.texi (Standard Hooks) [iftex]: Convert @xref's to
	emacs-xtra to @inforef's.

	* text.texi (Undo): Document that undo is turned off in buffers
	whose names begin with a space.

	* buffers.texi (Buffer Names): Add index entries for buffers whose
	names begin with a space.
	(Creating Buffers): Document that undo is turned off in buffers
	whose names begin with a space.

	* files.texi (Visiting Functions, Reading from Files)
	(Saving Buffers): Mention code and EOL conversions by file I/O
	primitives and subroutines.

	* nonascii.texi (Lisp and Coding Systems):
	Document coding-system-eol-type.  Add index entries for eol conversion.

	* display.texi (Defining Faces): Mention `mac', and add an xref to
	where window-system is described.

2006-05-10  Richard Stallman  <rms@gnu.org>

	* internals.texi (Writing Emacs Primitives): Clarify GCPRO rules.

2006-05-10  Reiner Steib  <Reiner.Steib@gmx.de>

	* variables.texi (File Local Variables): Recommend to quote lambda
	expressions in safe-local-variable property.

2006-05-09  Richard Stallman  <rms@gnu.org>

	* variables.texi (File Local Variables):
	Document safe-local-eval-forms and safe-local-eval-function.

2006-05-07  Kim F. Storm  <storm@cua.dk>

	* minibuf.texi (Minibuffer History): Remove keep-dups arg
	from add-to-history.

2006-05-07  Romain Francoise  <romain@orebokech.com>

	* commands.texi (Event Input Misc):
	* compile.texi (Eval During Compile):
	* internals.texi (Buffer Internals):
	* minibuf.texi (Initial Input):
	* nonascii.texi (Scanning Charsets):
	* numbers.texi (Comparison of Numbers):
	* windows.texi (Textual Scrolling, Vertical Scrolling):
	Fix various typos.

2006-05-06  Eli Zaretskii  <eliz@gnu.org>

	* hooks.texi (Standard Hooks): Replace inforef to emacs-xtra by
	conditional xref's to either emacs or emacs-xtra, depending on
	@iftex/@ifnottex.

	* minibuf.texi (Minibuffer History): Document add-to-history.

2006-05-05  Eli Zaretskii  <eliz@gnu.org>

	* internals.texi (Pure Storage): Mention the pure overflow message
	at startup.

2006-05-05  Johan Bockgård  <bojohan@dd.chalmers.se>

	* keymaps.texi (Active Keymaps): Fix pseudo-Lisp syntax.
	(Searching Keymaps): Fix pseudo-Lisp description of keymap
	search.

2006-05-01  Richard Stallman  <rms@gnu.org>

	* intro.texi (nil and t): Clarify.

	* variables.texi (File Local Variables): Suggest using booleanp.

2006-05-01  Juanma Barranquero  <lekktu@gmail.com>

	* objects.texi (Type Predicates): Fix typos.

2006-05-01  Stefan Monnier  <monnier@iro.umontreal.ca>

	* intro.texi (nil and t): Add booleanp.

	* objects.texi (Type Predicates): Add links for booleanp and
	string-or-null-p.

2006-04-29  Richard Stallman  <rms@gnu.org>

	* modes.texi (Multiline Font Lock): Rename from
	Multi line Font Lock Elements.  Much clarification.
	(Font Lock Multiline, Region to Fontify): Much clarification.

2006-04-29  Stefan Monnier  <monnier@iro.umontreal.ca>

	* variables.texi (File Local Variables): Remove the special case t for
	safe-local-variable.

2006-04-26  Richard Stallman  <rms@gnu.org>

	* syntax.texi (Parsing Expressions): Minor cleanup.

2006-04-18  Richard Stallman  <rms@gnu.org>

	* tips.texi (Coding Conventions): Explain when the package's
	prefix should appear later on (not at the start of the name).

	* searching.texi (String Search): Clarify effect of NOERROR.

	* modes.texi (Imenu): Clarify what special items do.

	* hooks.texi (Standard Hooks): Delete text about old hook names.

2006-04-17  Romain Francoise  <romain@orebokech.com>

	* variables.texi (Local Variables): Update the default value of
	`max-specpdl-size'.

2006-04-15  Michael Olson  <mwolson@gnu.org>

	* processes.texi (Transaction Queues): Mention the new optional
	`delay-question' argument for `tq-enqueue'.

2006-04-13  Bill Wohler  <wohler@newt.com>

	* customize.texi (Common Keywords): Use dotted notation for
	:package-version value.  Specify its values.  Improve documentation
	for customize-package-emacs-version-alist.

2006-04-12  Bill Wohler  <wohler@newt.com>

	* customize.texi (Common Keywords): Move description of
	customize-package-emacs-version-alist to @defvar.

2006-04-10  Bill Wohler  <wohler@newt.com>

	* customize.texi (Common Keywords): Add :package-version.

2006-04-10  Kim F. Storm  <storm@cua.dk>

	* text.texi (Buffer Contents): Add NOPROPS arg to
	filter-buffer-substring.

2006-04-08  Kevin Ryde  <user42@zip.com.au>

	* os.texi (Command-Line Arguments): Update xref to emacs manual
	"Command Arguments" -> "Emacs Invocation", per change there.

2006-04-08  Thien-Thi Nguyen  <ttn@gnu.org>

	* display.texi (Other Display Specs): Arrange a @code{DOTTED-LIST} to
	be on one line to help makeinfo not render two spaces after the dot.

2006-04-07  Reiner Steib  <Reiner.Steib@gmx.de>

	* strings.texi (Predicates for Strings): Add string-or-null-p.

2006-03-28  Kim F. Storm  <storm@cua.dk>

	* processes.texi (Accepting Output): Remove obsolete (and incorrect)
	remarks about systems that don't support fractional seconds.

2006-03-25  Karl Berry  <karl@gnu.org>

	* elisp.texi: Use @copyright{} instead of (C), and do not indent
	the year list.

2006-03-21  Nick Roberts  <nickrob@snap.net.nz>

	* display.texi (Fringe Indicators): Fix typos.

2006-03-19  Luc Teirlinck  <teirllm@auburn.edu>

	* tips.texi (Documentation Tips): One can now also write `program'
	in front of a quoted symbol in a docstring to prevent making a
	hyperlink.

2006-03-19  Alan Mackenzie  <acm@muc.de>

	* text.texi (Special Properties): Clarify `fontified' property.

2006-03-16  Richard Stallman  <rms@gnu.org>

	* display.texi (Defining Images): Minor cleanup.

2006-03-16  Bill Wohler  <wohler@newt.com>

	* display.texi (Defining Images): In image-load-path-for-library,
	prefer user's images.

2006-03-15  Stefan Monnier  <monnier@iro.umontreal.ca>

	* modes.texi (Region to Fontify): Remove font-lock-lines-before.

2006-03-15  Bill Wohler  <wohler@newt.com>

	* display.texi (Defining Images): Fix example in
	image-load-path-for-library by not recommending that one binds
	image-load-path.  Just defvar it to placate compiler and only use
	it if previously defined.

2006-03-14  Bill Wohler  <wohler@newt.com>

	* display.texi (Defining Images): In image-load-path-for-library,
	always return list of directories.  Update example.

2006-03-14  Alan Mackenzie  <acm@muc.de>

	* modes.texi: New node, "Region to Fontify" (for Font Lock).
	This describes font-lock-extend-region-function.
	("Other Font Lock Variables"): Move "font-lock-lines-before" to
	the new node "Region to Fontify".

2006-03-13  Richard Stallman  <rms@gnu.org>

	* display.texi (Invisible Text): The impossible position is
	now before the invisible text, not after.
	(Defining Images): Clean up last change.

2006-03-11  Bill Wohler  <wohler@newt.com>

	* display.texi (Defining Images): Add image-load-path-for-library.

2006-03-11  Luc Teirlinck  <teirllm@auburn.edu>

	* text.texi (Adaptive Fill): Fix Texinfo usage.

	* strings.texi (Creating Strings): Fix Texinfo usage.

	* searching.texi (Regexp Special): Use @samp for regular
	expressions that are not in Lisp syntax.

2006-03-08  Luc Teirlinck  <teirllm@auburn.edu>

	* searching.texi (Regexp Special): Put remark between parentheses
	to avoid misreading.

2006-03-07  Luc Teirlinck  <teirllm@auburn.edu>

	* searching.texi (Syntax of Regexps): More accurately describe
	which characters are special in which situations.
	(Regexp Special): Recommend _not_ to quote `]' or `-' when they
	are not special.  Describe in detail when `[' and `]' are special.
	(Regexp Backslash): Plenty of regexps with unbalanced square
	brackets are valid, so reword that statement.

2006-03-02  Kim F. Storm  <storm@cua.dk>

	* keymaps.texi (Tool Bar): Add tool-bar-border.

2006-02-28  Luc Teirlinck  <teirllm@auburn.edu>

	* loading.texi (Load Suffixes): Rephrase last paragraph.  Fix typos.

2006-02-27  Luc Teirlinck  <teirllm@auburn.edu>

	* elisp.texi (Top): Include "Load Suffixes" in the detailed menu.

	* files.texi (Locating Files): Suggest additional values for the
	SUFFIXES arg of `locate-file'.  Update pxref.

	* loading.texi (Loading): Include new node "Load Suffixes" in menu.
	(How Programs Do Loading): Discuss the effects of Auto Compression
	mode on `load'.
	(Load Suffixes): New node.
	(Library Search): Delete description of `load-suffixes'; it was
	moved to "Load Suffixes".
	(Autoload, Named Features): Mention `load-suffixes'.

2006-02-21  Giorgos Keramidas  <keramida@ceid.upatras.gr>  (tiny change)

	* display.texi (Fringe Indicators, Fringe Cursors): Fix typos.

	* windows.texi (Window Tree): Fix typo.

2006-02-20  Kim F. Storm  <storm@cua.dk>

	* display.texi (Fringe Indicators): New section.
	Move indicate-empty-lines, indicate-buffer-boundaries, and
	default-indicate-buffer-boundaries here.
	Add fringe-indicator-alist and default-fringes-indicator-alist.
	Add list of logical fringe indicator symbols.
	Update list of standard bitmap names.
	(Fringe Cursors): New section.
	Move overflow-newline-into-fringe here.
	Add fringe-cursor-alist and default-fringes-cursor-alist.
	Add list of fringe cursor symbols.

2006-02-20  Juanma Barranquero  <lekktu@gmail.com>

	* commands.texi (Using Interactive): Fix reference to node
	"Minibuffers".

2006-02-19  Richard M. Stallman  <rms@gnu.org>

	* minibuf.texi (High-Level Completion):
	Add xref to read-input-method-name.

	* files.texi (Relative File Names): Move file-relative-name here.
	(File Name Expansion): From here.  Minor clarifications.

	* commands.texi (Using Interactive): Add xrefs about reading input.
	Clarify remarks about that moving point and mark.
	Put string case before list case.

2006-02-16  Johan Bockgård  <bojohan@dd.chalmers.se>

	* display.texi (Other Display Specs, Image Descriptors):
	Revert erroneous changes.  The previous description of
	image-descriptors as `(image . PROPS)' was correct.

2006-02-14  Richard M. Stallman  <rms@gnu.org>

	* variables.texi (File Local Variables): Clarifications.

2006-02-14  Juanma Barranquero  <lekktu@gmail.com>

	* variables.texi (File Local Variables): Use @code for a cons
	cell, not @var.

2006-02-13  Chong Yidong  <cyd@stupidchicken.com>

	* variables.texi (File Local Variables): Document new file local
	variable behavior.

2006-02-10  Kim F. Storm  <storm@cua.dk>

	* eval.texi (Function Indirection): Add NOERROR to indirect-function.

2006-02-08  Juanma Barranquero  <lekktu@gmail.com>

	* modes.texi (%-Constructs): Remove obsolete info about
	`global-mode-string'.

2006-02-07  Richard M. Stallman  <rms@gnu.org>

	* commands.texi (Prefix Command Arguments): Minor cleanup.

	* display.texi: "Graphical display", not window system.

	* functions.texi (What Is a Function): Fix xref.

	* keymaps.texi (Key Lookup): Clarify wrt commands vs other functions.
	(Changing Key Bindings): Clarify when remapping is better than
	substitute-key-definition.

2006-02-02  Richard M. Stallman  <rms@gnu.org>

	* minibuf.texi (Basic Completion): Completion alists are risky.

	* keymaps.texi (Active Keymaps): Clarifications.
	(Searching Keymaps): New node.
	(Keymaps): Update menu.

	* frames.texi (Layout Parameters): Minor clarification.
	(Drag and Drop): New node.
	(Frames): Update menu.

2006-01-29  Chong Yidong  <cyd@stupidchicken.com>

	* display.texi (Other Display Specs, Image Descriptors):
	Image description is a list, not a cons cell.

2006-01-28  Luc Teirlinck  <teirllm@auburn.edu>

	* lists.texi (Cons Cells): Minor correction (the cdr of a dotted
	list is not necessarily a list).

2006-01-27  Eli Zaretskii  <eliz@gnu.org>

	* frames.texi (Layout Parameters): border-width and
	internal-border-width belong to the frame, not the window.

2006-01-19  Richard M. Stallman  <rms@gnu.org>

	* nonascii.texi (Translation of Characters): Search cmds use
	translation-table-for-input.  Automatically made local.

	* markers.texi (Overview of Markers): Count insertion type
	as one of a marker's attributes.

	* keymaps.texi (Controlling Active Maps): New node, split out of
	Active Keymaps.
	(Keymaps): Menu updated.
	(Active Keymaps): Give pseudocode to explain how the active
	maps are searched.  current-active-maps and key-binding moved here.
	(Functions for Key Lookup): current-active-maps and key-binding moved.
	Clarifications.
	(Searching the Keymaps): New subnode.

	* elisp.texi (Top): Menu clarification.

	* display.texi (Other Display Specs): Delete duplicate entry for
	just a string as display spec.  Move text about recursive display
	specs on such a string.

	* commands.texi (Key Sequence Input): Clarify.
	Move num-nonmacro-input-events out.
	(Reading One Event): num-nonmacro-input-events moved here.

2006-01-14  Nick Roberts  <nickrob@snap.net.nz>

	* advice.texi (Simple Advice): Update example to fit argument
	change in previous-line.

2006-01-05  Richard M. Stallman  <rms@gnu.org>

	* markers.texi (The Mark): Fix in `mark'.

2006-01-04  Richard M. Stallman  <rms@gnu.org>

	* processes.texi (Misc Network, Make Network): Minor cleanups.

2006-01-04  Kim F. Storm  <storm@cua.dk>

	* processes.texi (Make Network): Add IPv6 addresses and handling.
	(Network Feature Testing): Mention (:family ipv6).
	(Misc Network): Add IPv6 formats to format-network-address.

2005-12-30  Richard M. Stallman  <rms@gnu.org>

	* text.texi (Changing Properties):
	Don't use return value of set-text-properties.

2005-12-29  Luc Teirlinck  <teirllm@auburn.edu>

	* modes.texi (Mode Line Format): Correct typo in menu.

2005-12-29  Richard M. Stallman  <rms@gnu.org>

	* modes.texi (Mode Line Top): New node.
	(Mode Line Data): Some text moved to new node.
	Explain the data structure more concretely.
	(Mode Line Basics): Clarifications.
	(Mode Line Variables): Clarify intro paragraph.
	(%-Constructs): Clarify intro paragraph.
	(Mode Line Format): Update menu.

2005-12-28  Luc Teirlinck  <teirllm@auburn.edu>

	* minibuf.texi (Basic Completion): Update lazy-completion-table
	examples for removal of ARGS argument.

2005-12-23  Richard M. Stallman  <rms@gnu.org>

	* text.texi (Undo): Restore some explanation from the version
	that was deleted.

2005-12-23  Eli Zaretskii  <eliz@gnu.org>

	* text.texi (Undo): Remove duplicate descriptions of `apply
	funname' and `apply delta' elements of the undo list.

2005-12-20  Richard M. Stallman  <rms@gnu.org>

	* help.texi (Help Functions): Update documentation of `apropos'.

2005-12-20  Luc Teirlinck  <teirllm@auburn.edu>

	* customize.texi (Type Keywords): Delete xref to "Text help-echo",
	because it is confusing.  If the :help-echo keyword is a function,
	it is not directly used as the :help-echo overlay property, as the
	xref seems to suggest (it does not take the appropriate args).

2005-12-19  Luc Teirlinck  <teirllm@auburn.edu>

	* customize.texi (Common Keywords): Fix Texinfo usage.
	(Group Definitions, Variable Definitions): Update for new
	conventions for using `*' in docstrings.

	* tips.texi (Documentation Tips): Update for new conventions for
	using `*' in docstrings.

2005-12-16  Richard M. Stallman  <rms@gnu.org>

	* minibuf.texi (Minibuffer Contents): Minor cleanup.

2005-12-16  Juri Linkov  <juri@jurta.org>

	* minibuf.texi (Minibuffer Contents): Add minibuffer-completion-contents.

2005-12-14  Romain Francoise  <romain@orebokech.com>

	* modes.texi (Customizing Keywords): Rename `append' to `how'.
	Fix typo.

2005-12-11  Juri Linkov  <juri@jurta.org>

	* minibuf.texi (Completion Commands): Add mention of read-file-name
	for filename completion keymaps.
	(Reading File Names): Add mention of filename completion keymaps
	for read-file-name and xref to `Completion Commands'.

2005-12-10  Richard M. Stallman  <rms@gnu.org>

	* customize.texi (Common Keywords): State caveats for use of :tag.

2005-12-08  Richard M. Stallman  <rms@gnu.org>

	* minibuf.texi (Intro to Minibuffers): Replace list of local maps
	with xrefs and better explanation.
	(Completion Commands): Add the filename completion maps.

	* objects.texi (Character Type): Clarify that \s is not space
	if a dash follows.

2005-12-05  Richard M. Stallman  <rms@gnu.org>

	* windows.texi (Resizing Windows): Delete preserve-before args.

2005-12-05  Stefan Monnier  <monnier@iro.umontreal.ca>

	* keymaps.texi (Format of Keymaps): Remove mention of a quirk
	in full keymaps, since the quirk has been fixed.

2005-12-03  Eli Zaretskii  <eliz@gnu.org>

	* hooks.texi (Standard Hooks): Add index entries.
	Mention `compilation-finish-functions'.

2005-11-27  Richard M. Stallman  <rms@gnu.org>

	* windows.texi (Resizing Windows): Add adjust-window-trailing-edge.

2005-11-21  Juri Linkov  <juri@jurta.org>

	* customize.texi (Common Keywords): Update links types
	custom-manual and url-link.  Add link types emacs-library-link,
	file-link, function-link, variable-link, custom-group-link.

2005-11-20  Chong Yidong  <cyd@stupidchicken.com>

	* display.texi: Revert 2005-11-20 change.

2005-11-20  Thien-Thi Nguyen  <ttn@gnu.org>

	* processes.texi (Bindat Functions):
	Say "third" to refer to zero-based index "2".

2005-11-18  Luc Teirlinck  <teirllm@auburn.edu>

	* loading.texi (Library Search): Update the default value of
	`load-suffixes'.

2005-11-17  Chong Yidong  <cyd@stupidchicken.com>

	* display.texi (Attribute Functions): Mention :ignore-defface.

2005-11-16  Stefan Monnier  <monnier@iro.umontreal.ca>

	* modes.texi (Minor Mode Conventions): Use custom-set-minor-mode.
	(Minor Mode Conventions): Mention the use of a hook.

2005-11-06  Richard M. Stallman  <rms@gnu.org>

	* files.texi (Magic File Names): find-file-name-handler checks the
	`operations' property of the handler.

2005-11-03  Richard M. Stallman  <rms@gnu.org>

	* variables.texi (Frame-Local Variables): Small clarification.

2005-10-29  Chong Yidong  <cyd@stupidchicken.com>

	* os.texi (Init File): Document ~/.emacs.d/init.el.

2005-10-29  Richard M. Stallman  <rms@gnu.org>

	* internals.texi (Garbage Collection): Document memory-full.

2005-10-28  Bill Wohler  <wohler@newt.com>

	* tips.texi (Documentation Tips): Help mode now creates hyperlinks
	for URLs.

2005-10-28  Richard M. Stallman  <rms@gnu.org>

	* minibuf.texi (Completion Commands): Clean up prev change.

2005-10-26  Kevin Ryde  <user42@zip.com.au>

	* compile.texi (Eval During Compile): Explain recommended uses
	of eval-when-compile and eval-and-compile.

2005-10-27  Masatake YAMATO  <jet@gyve.org>

	* minibuf.texi (Completion Commands):
	Write about new optional argument for `display-completion-list'.

2005-10-23  Richard M. Stallman  <rms@gnu.org>

	* display.texi (Overlay Arrow): Clarify about local bindings of
	overlay-arrow-position.

2005-10-22  Eli Zaretskii  <eliz@gnu.org>

	* internals.texi (Building Emacs): Fix last change.

2005-10-22  Richard M. Stallman  <rms@gnu.org>

	* internals.texi (Building Emacs): Document eval-at-startup.

2005-10-21  Richard M. Stallman  <rms@gnu.org>

	* loading.texi (Where Defined): load-history contains abs file names.
	symbol-file returns abs file names.

2005-10-19  Kim F. Storm  <storm@cua.dk>

	* display.texi (Showing Images): Add max-image-size integer value.

2005-10-18  Chong Yidong  <cyd@stupidchicken.com>

	* display.texi (Showing Images): Document max-image-size.

2005-10-17  Richard M. Stallman  <rms@gnu.org>

	* commands.texi (Quitting): Minor clarification.

	* processes.texi (Sentinels): Clarify about output and quitting.
	(Filter Functions): Mention with-local-quit.

2005-10-17  Juri Linkov  <juri@jurta.org>

	* buffers.texi (Current Buffer):
	* commands.texi (Event Input Misc):
	* compile.texi (Eval During Compile, Compiler Errors):
	* customize.texi (Group Definitions):
	* display.texi (Progress, Defining Faces):
	* files.texi (Writing to Files):
	* modes.texi (Mode Hooks, Defining Minor Modes):
	* streams.texi (Output Functions):
	* syntax.texi (Syntax Table Functions):
	* text.texi (Change Hooks):
	Replace `...' with `@dots{}' in `@defmac' and `@defspec'.

	* commands.texi (Quitting): Replace arg `forms' with `body' in
	`with-local-quit'.

	* positions.texi (Excursions): Replace arg `forms' with `body' in
	`save-excursion'.

2005-10-08  Kim F. Storm  <storm@cua.dk>

	* windows.texi (Window Tree): Rename window-split-tree to window-tree.
	Rename manual section accordingly.

2005-10-04  Kim F. Storm  <storm@cua.dk>

	* windows.texi (Window Split Tree): New section describing
	new function window-split-tree function.

2005-10-03  Nick Roberts  <nickrob@snap.net.nz>

	* display.texi (Fringe Size/Pos): Simplify and add detail.

2005-09-30  Romain Francoise  <romain@orebokech.com>

	* minibuf.texi (High-Level Completion): Explain that the prompt
	given to `read-buffer' should end with a colon and a space.
	Update usage examples.

2005-09-29  Juri Linkov  <juri@jurta.org>

	* display.texi (Displaying Messages): Rename argument name
	`string' to `format-string' in functions `message', `message-box',
	`message-or-box'.

2005-09-26  Chong Yidong  <cyd@stupidchicken.com>

	* errors.texi (Standard Errors): Correct xrefs.

2005-09-18  Chong Yidong  <cyd@stupidchicken.com>

	* display.texi (Defining Images): Update documentation for
	`image-load-path'.

2005-09-17  Richard M. Stallman  <rms@gnu.org>

	* display.texi (Defining Images): Clean up previous change.

2005-09-16  Romain Francoise  <romain@orebokech.com>

	* elisp.texi: Specify GFDL version 1.2.

	* doclicense.texi (GNU Free Documentation License): Update to
	version 1.2.

2005-09-15  Chong Yidong  <cyd@stupidchicken.com>

	* display.texi (Defining Images): Document `image-load-path'.

2005-09-15  Richard M. Stallman  <rms@gnu.org>

	* objects.texi (Printed Representation): Minor cleanup.
	(Box Diagrams): Minor fix.
	(Cons Cell Type): Move (...) index item here.
	(Box Diagrams): From here.
	(Array Type): Minor fix.
	(Type Predicates): Delete index "predicates".
	(Hash Table Type): Clarify xref.
	(Dotted Pair Notation): Minor fix.

2005-09-10  Chong Yidong  <cyd@stupidchicken.com>

	* files.texi (Saving Buffers): Fix typo.

2005-09-08  Richard M. Stallman  <rms@gnu.org>

	* tips.texi (Programming Tips): Correct the "default" prompt spec.

2005-09-08  Chong Yidong  <cyd@stupidchicken.com>

	* locals.texi (Standard Buffer-Local Variables): Don't include
	mode variables for minor modes.
	Fix xrefs for buffer-display-count, buffer-display-table,
	buffer-offer-save, buffer-saved-size, cache-long-line-scans,
	enable-multibyte-characters, fill-column, header-line-format,
	left-fringe-width, left-margin, and right-fringe-width.

	* hooks.texi (Standard Hooks): All hooks should conform to the
	standard naming convention now.
	Fix xref for `echo-area-clear-hook'.

	* display.texi (Usual Display): Note that indicate-empty-lines and
	tab-width are buffer-local.

	* files.texi (Saving Buffers): Add xref to `Killing Buffers'.

	* modes.texi (Mode Help): Note that major-mode is buffer-local.

	* nonascii.texi (Encoding and I/O): Note that
	buffer-file-coding-system is buffer-local.

	* positions.texi (List Motion): Note that defun-prompt-regexp is
	buffer-local.

	* text.texi (Auto Filling): Note that auto-fill-function is
	buffer-local.
	(Undo): Note that buffer-undo-list is buffer-local.

	* windows.texi (Buffers and Windows):
	Document buffer-display-count.

2005-09-06  Richard M. Stallman  <rms@gnu.org>

	* tips.texi (Coding Conventions): Sometimes it is ok to put the
	package prefix elsewhere than at the start of the name.

2005-09-03  Richard M. Stallman  <rms@gnu.org>

	* tips.texi (Programming Tips): Add conventions for minibuffer
	questions and prompts.

2005-09-03  Joshua Varner  <jlvarner@gmail.com>  (tiny change)

	* intro.texi (nil and t): Minor cleanup.
	Delete spurious mention of keyword symbols.
	(Evaluation Notation): Add index entry.
	(A Sample Function Description): Minor cleanup.
	(A Sample Variable Description): Not all vars can be set.

2005-09-03  Thien-Thi Nguyen  <ttn@gnu.org>

	* text.texi (Buffer Contents): Use "\n" in examples' result strings.

	(Insertion): Document precise type of `insert-char' arg COUNT.

2005-09-02  Stefan Monnier  <monnier@iro.umontreal.ca>

	* modes.texi (Other Font Lock Variables): Sync the default of
	font-lock-lines-before.

2005-08-31  Michael Albinus  <michael.albinus@gmx.de>

	* files.texi (Magic File Names): Add `make-auto-save-file-name'.

2005-08-29  Richard M. Stallman  <rms@gnu.org>

	* elisp.texi (Top): Update subnode menu.

	* searching.texi (Searching and Matching): Move node.
	Rearrange contents and add overall explanation.
	(Searching and Case): Move node.
	(Searching and Matching): Update menu.

2005-08-27  Eli Zaretskii  <eliz@gnu.org>

	* os.texi (Startup Summary): Fix the description of the initial
	startup message display.

2005-08-25  Richard M. Stallman  <rms@gnu.org>

	* searching.texi (Search and Replace): Add replace-regexp-in-string.

2005-08-25  Emilio C. Lopes  <eclig@gmx.net>

	* display.texi (Finding Overlays): Fix `find-overlay-prop' in
	`next-overlay-change' example.

2005-08-22  Juri Linkov  <juri@jurta.org>

	* display.texi (Attribute Functions): Add set-face-inverse-video-p.
	Fix invert-face.  Fix args of face-background.

	* display.texi (Standard Faces): Delete node.
	(Faces): Add xref to `(emacs)Standard Faces'.
	(Displaying Faces): Fix xref to `Standard Faces'.

	* modes.texi (Mode Line Data): Fix xref to Standard Faces.

2005-08-20  Alan Mackenzie  <acm@muc.de>

	* buffers.texi (The Buffer List): Clarify the manipulation of the
	buffer list.

2005-08-14  Richard M. Stallman  <rms@gnu.org>

	* modes.texi (Auto Major Mode): interpreter-mode-alist key is not
	a regexp.

2005-08-11  Richard M. Stallman  <rms@gnu.org>

	* elisp.texi (Top): Update subnode lists.

	* display.texi (Inverse Video): Node deleted.

	* tips.texi (Key Binding Conventions, Programming Tips, Warning Tips):
	New nodes split out of Coding Conventions.

	* searching.texi (Regular Expressions): Document re-builder.

	* os.texi (Time Parsing): New node split out of Time Conversion.

	* processes.texi (Misc Network, Network Feature Testing)
	(Network Options, Make Network): New nodes split out of
	Low-Level Network.

2005-08-09  Richard M. Stallman  <rms@gnu.org>

	* frames.texi (Geometry): New node, split from Size and Position.
	(Frame Parameters): Refer to Geometry.

	* buffers.texi (The Buffer List): Fix xrefs.

	* windows.texi (Splitting Windows): Fix xref.

	* frames.texi (Layout Parameters): Add xref.

	* display.texi (Line Height, Scroll Bars): Fix xrefs.

	* keymaps.texi (Menu Bar): Fix xref.

	* locals.texi (Standard Buffer-Local Variables): Fix xref.

	* modes.texi (%-Constructs): Fix xref.

	* frames.texi (Window Frame Parameters): Node split up.
	(Basic Parameters, Position Parameters, Size Parameters)
	(Layout Parameters, Buffer Parameters, Management Parameters)
	(Cursor Parameters, Color Parameters): New subnodes.

2005-08-09  Luc Teirlinck  <teirllm@auburn.edu>

	* positions.texi (Screen Lines): Update xref for previous change
	in minibuf.texi.

	* minibuf.texi (Intro to Minibuffers): Update pxref for previous
	change in minibuf.texi.

2005-08-09  Richard M. Stallman  <rms@gnu.org>

	* tips.texi (Coding Conventions): Minor cleanup.

	* modes.texi (Defining Minor Modes): Explain when init-value
	can be non-nil.

	* elisp.texi (Top): Update submenu for Minibuffer.

	* minibuf.texi (Minibuffer Misc): Node split up.
	(Minibuffer Commands, Minibuffer Windows, Minibuffer Contents)
	(Recursive Mini): New nodes split out from Minibuffer Misc.
	(Minibuffer Misc): Document max-mini-window-height.

	* hash.texi (Defining Hash): Delete stray paren in example.

	* display.texi (Echo Area Customization): Don't define
	max-mini-window-height here; xref instead.

	* commands.texi (Event Input Misc): Update while-no-input.

	* advice.texi (Advising Functions): Explain when to use advice
	and when to use a hook.

2005-07-30  Eli Zaretskii  <eliz@gnu.org>

	* makefile.w32-in (info): Don't run install-info.
	($(infodir)/dir): New target, produced by running install-info.

2005-07-27  Luc Teirlinck  <teirllm@auburn.edu>

	* modes.texi (Defining Minor Modes): The keyword for the initial
	value is :init-value, not :initial-value.

2005-07-23  Eli Zaretskii  <eliz@gnu.org>

	* loading.texi (Autoload): Make the `doctor' example be consistent
	with what's in current loaddefs.el.  Describe the "fn" magic in
	the usage portion of the doc string.

2005-07-22  Richard M. Stallman  <rms@gnu.org>

	* internals.texi (Garbage Collection): Clarify previous change.

2005-07-21  Stefan Monnier  <monnier@iro.umontreal.ca>

	* internals.texi (Garbage Collection): Add gc-cons-percentage.

2005-07-18  Juri Linkov  <juri@jurta.org>

	* commands.texi (Accessing Events):
	* frames.texi (Text Terminal Colors, Resources):
	* markers.texi (The Mark):
	* modes.texi (Defining Minor Modes):
	Delete duplicate duplicate words.

2005-07-16  Richard M. Stallman  <rms@gnu.org>

	* display.texi (Managing Overlays): Clarify make-overlay
	args for insertion types.

2005-07-13  Luc Teirlinck  <teirllm@auburn.edu>

	* customize.texi (Variable Definitions):
	Add `custom-initialize-safe-set' and `custom-initialize-safe-default'.
	`standard-value' is a list too.
	(Defining New Types): Use @key{RET} instead of @key{ret}.

2005-07-13  Francis Litterio  <franl@world.std.com>  (tiny change)

	* os.texi (Translating Input): Fix typo.

2005-07-08  Richard M. Stallman  <rms@gnu.org>

	* README: Update edition number and size estimate.

	* elisp.texi (VERSION): Set to 2.9.

2005-07-07  Richard M. Stallman  <rms@gnu.org>

	* book-spine.texinfo: Update Emacs version.

	* display.texi (Inverse Video): Delete mode-line-inverse-video.

2005-07-06  Richard M. Stallman  <rms@gnu.org>

	* searching.texi (Regexp Search): Clarify what re-search-forward
	does when the search fails.

2005-07-05  Lute Kamstra  <lute@gnu.org>

	* Update FSF's address in GPL notices.

	* doclicense.texi (GNU Free Documentation License):
	* gpl.texi (GPL):
	* tips.texi (Coding Conventions, Library Headers):
	* vol1.texi:
	* vol2.texi: Update FSF's address.

2005-07-04  Richard M. Stallman  <rms@gnu.org>

	* hooks.texi (Standard Hooks): Add occur-hook.

2005-07-03  Luc Teirlinck  <teirllm@auburn.edu>

	* display.texi (The Echo Area): Correct menu.

2005-07-03  Richard M. Stallman  <rms@gnu.org>

	* elisp.texi (Top): Update subnode menu for Display.

	* display.texi (Displaying Messages): New node, with most
	of what was in The Echo Area.
	(Progress): Move under The Echo Area.
	(Logging Messages): New node with new text.
	(Echo Area Customization): New node, the rest of what was
	in The Echo Area.  Document message-truncate-lines with @defvar.
	(Display): Update menu.

	* windows.texi (Textual Scrolling): Doc 3 values for
	scroll-preserve-screen-position.

	* text.texi (Special Properties): Change hook functions
	should bind inhibit-modification-hooks around altering buffer text.

	* keymaps.texi (Key Binding Commands): Call binding BINDING
	rather than DEFINITION.

2005-06-29  Juanma Barranquero  <lekktu@gmail.com>

	* variables.texi (Defining Variables): `user-variable-p' returns t
	for aliases of user options, nil for alias loops.

2005-06-28  Richard M. Stallman  <rms@gnu.org>

	* keymaps.texi (Creating Keymaps): Put make-sparse-keymap before
	make-keymap.

2005-06-27  Luc Teirlinck  <teirllm@auburn.edu>

	* variables.texi (Setting Variables): Correct and clarify
	description of `add-to-ordered-list'.

2005-06-26  Richard M. Stallman  <rms@gnu.org>

	* display.texi (Faces): Minor cleanup.

2005-06-25  Luc Teirlinck  <teirllm@auburn.edu>

	* display.texi (Faces): `facep' returns t for strings that are
	face names.

2005-06-25  Richard M. Stallman  <rms@gnu.org>

	* objects.texi (Equality Predicates): Clarify meaning of equal.

	* windows.texi (Selecting Windows): save-selected-window
	and with-selected-window save and restore the current buffer.

2005-06-24  Richard M. Stallman  <rms@gnu.org>

	* numbers.texi (Float Basics): Explain how to test for NaN,
	and printing the sign of NaNs.

2005-06-24  Eli Zaretskii  <eliz@gnu.org>

	* makefile.w32-in (MAKEINFO): Use --force.

2005-06-23  Richard M. Stallman  <rms@gnu.org>

	* display.texi (Face Functions): Correct Texinfo usage.

2005-06-23  Luc Teirlinck  <teirllm@auburn.edu>

	* lists.texi (Rings): `ring-elements' now returns the elements of
	RING in order.

2005-06-23  Juanma Barranquero  <lekktu@gmail.com>

	* markers.texi (The Mark): Texinfo usage fix.

2005-06-23  Kim F. Storm  <storm@cua.dk>

	* searching.texi (Entire Match Data): Remove evaporate option for
	match-data.  Do not mention evaporate option for set-match-data.

2005-06-22  Glenn Morris  <gmorris@ast.cam.ac.uk>

	* display.texi (Face Functions): Mention face aliases.

2005-06-21  Richard M. Stallman  <rms@gnu.org>

	* anti.texi (Antinews): Texinfo usage fix.

2005-06-21  Karl Berry  <karl@gnu.org>

	* elisp.texi: Use @copying.

	* elisp.texi: Put @summarycontents and @contents before the Top
	node, instead of the end of the file, so that the contents appear
	in the right place in the dvi/pdf output.

2005-06-21  Juri Linkov  <juri@jurta.org>

	* display.texi (Defining Faces): Add `customized-face'.

2005-06-20  Kim F. Storm  <storm@cua.dk>

	* variables.texi (Setting Variables): Any type of element can be
	given order in add-to-ordered-list.  Compare elements with eq.

	* lists.texi (Rearrangement): Sort predicate may just return non-nil.

2005-06-20  Karl Berry  <karl@gnu.org>

	* syntax.texi (Syntax Flags): Make last column very slightly wider
	to avoid "generic comment" breaking on two lines and causing an
	underfull box.

2005-06-19  Luc Teirlinck  <teirllm@auburn.edu>

	* lists.texi (Rings): Various minor clarifications and corrections.

2005-06-18  Richard M. Stallman  <rms@gnu.org>

	* functions.texi (Obsolete Functions): Simplify.

	* variables.texi (Variable Aliases): Simplify.

	* anti.texi, backups.texi, compile.texi, customization.texi:
	* debugging.texi, display.texi, edebug.texi, errors.texi, frames.texi:
	* functions.texi, help.texi, keymaps.texi, modes.texi, nonascii.texi:
	* os.texi, processes.texi, searching.texi, strings.texi, text.texi:
	* variables.texi: Fix formatting ugliness.

	* elisp.texi: Add links to Rings and Byte Packing.
	Update version and copyright years.

	* minibuf.texi: Fix formatting ugliness.
	(Completion Commands): Move keymap vars to the end
	and vars completing-read binds to the top.

2005-06-17  Luc Teirlinck  <teirllm@auburn.edu>

	* processes.texi: Fix typos.
	(Bindat Spec): Correct Texinfo error.
	(Byte Packing): Fix ungrammatical sentence.

2005-06-17  Thien-Thi Nguyen  <ttn@gnu.org>

	* lists.texi (Rings): New node.
	(Lists): Add it to menu.

	* processes.texi (Byte Packing): New node.
	(Processes): Add it to menu.

2005-06-17  Richard M. Stallman  <rms@gnu.org>

	* syntax.texi (Parsing Expressions): Fix texinfo usage.

	* help.texi (Documentation Basics): Explain the xref to
	Documentation Tips.

	* debugging.texi (Debugger Commands): Minor fix.

2005-06-16  Luc Teirlinck  <teirllm@auburn.edu>

	* edebug.texi (Instrumenting): Eliminate duplicate link.
	(Specification List): Replace references to "below", referring to
	a later node, with one @ref to that node.

	* os.texi (Timers): Timers should save and restore the match data
	if they change it.

	* debugging.texi (Debugger Commands): Mention that the Lisp
	debugger can not step through primitive functions.

2005-06-16  Juanma Barranquero  <lekktu@gmail.com>

	* functions.texi (Obsolete Functions): Update argument names of
	`make-obsolete' and `define-obsolete-function-alias'.

	* variables.texi (Variable Aliases): Update argument names of
	`defvaralias', `make-obsolete-variable' and
	`define-obsolete-variable-alias'.

2005-06-15  Kim F. Storm  <storm@cua.dk>

	* searching.texi (Entire Match Data): Rephrase warnings about
	evaporate arg to match-data and set-match-data.

2005-06-14  Luc Teirlinck  <teirllm@auburn.edu>

	* elisp.texi (Top): Update detailed menu.

	* edebug.texi (Edebug): Update menu.
	(Instrumenting): Update xrefs.
	(Edebug Execution Modes): Correct xref.
	(Jumping): Clarify description of `h' command.
	Eliminate redundant @ref.
	(Breaks): New node.
	(Breakpoints): Is now a subsubsection.
	(Global Break Condition): Mention `C-x X X'.
	(Edebug Views): Clarify `v' and `p'.  Mention `C-x X w'.
	(Trace Buffer): Clarify STRING arg of `edebug-tracing'.
	(Edebug Display Update): Correct pxref.
	(Edebug and Macros): New node.
	(Instrumenting Macro Calls): Is now a subsubsection.
	Neither arg of `def-edebug-spec' is evaluated.
	(Instrumenting Macro Calls): Mention `edebug-eval-macro-args'.
	(Specification Examples): Fix typo.

2005-06-14  Lute Kamstra  <lute@gnu.org>

	* debugging.texi (Function Debugging): Primitives can break on
	entry too.

2005-06-14  Kim F. Storm  <storm@cua.dk>

	* variables.texi (Setting Variables): Add add-to-ordered-list.

2005-06-13  Stefan Monnier  <monnier@iro.umontreal.ca>

	* syntax.texi (Parsing Expressions): Document aux functions and vars of
	syntax-ppss: syntax-ppss-flush-cache and syntax-begin-function.

2005-06-13  Lute Kamstra  <lute@gnu.org>

	* text.texi (Special Properties): Fix cross reference.

2005-06-11  Luc Teirlinck  <teirllm@auburn.edu>

	* debugging.texi (Function Debugging): Delete mention of empty
	string argument to `cancel-debug-on-entry'.  Delete inaccurate
	description of the return value of that command.

2005-06-11  Alan Mackenzie  <acm@muc.de>

	* text.texi (Adaptive Fill): Amplify the description of
	fill-context-prefix.

2005-06-10  Luc Teirlinck  <teirllm@auburn.edu>

	* syntax.texi (Parsing Expressions): Fix Texinfo error.

2005-06-10  Stefan Monnier  <monnier@iro.umontreal.ca>

	* syntax.texi (Parsing Expressions): Document syntax-ppss.

2005-06-10  Luc Teirlinck  <teirllm@auburn.edu>

	* debugging.texi (Error Debugging): Minor rewording.
	(Function Debugging): FUNCTION-NAME arg to `cancel-debug-on-entry'
	is optional.

2005-06-10  Lute Kamstra  <lute@gnu.org>

	* elisp.texi: Use EMACSVER to refer to the current version of Emacs.
	(Top): Give it a title.  Correct version number.  Give the
	detailed node listing a more prominent header.
	* intro.texi: Don't set VERSION here a second time.
	Mention Emacs's version too.
	* anti.texi (Antinews): Use EMACSVER to refer to the current
	version of Emacs.

2005-06-09  Kim F. Storm  <storm@cua.dk>

	* searching.texi (Entire Match Data): Explain new `reseat' argument to
	match-data and set-match-data.

2005-06-08  Richard M. Stallman  <rms@gnu.org>

	* searching.texi (Entire Match Data): Clarify when match-data
	returns markers and when integers.

	* display.texi (Defining Faces): Explain that face name should not
	end in `-face'.

	* modes.texi (Mode Line Data): Minor cleanup.
	(Customizing Keywords): Node split out of Search-based Fontification.
	Add example of using font-lock-add-keywords from a hook.
	Clarify when MODE should be non-nil, and when nil.

2005-06-06  Richard M. Stallman  <rms@gnu.org>

	* modes.texi (Mode Line Data): Explain what happens when the car
	of a list is a void symbol.
	(Search-based Fontification): Explain MODE arg to
	font-lock-add-keywords and warn about calls from major modes.

2005-06-08  Juri Linkov  <juri@jurta.org>

	* display.texi (Standard Faces): Add `shadow' face.

2005-05-29  Luc Teirlinck  <teirllm@auburn.edu>

	* modes.texi (Major Mode Conventions): A derived mode only needs
	to put the call to the parent mode inside `delay-mode-hooks'.

2005-05-29  Richard M. Stallman  <rms@gnu.org>

	* modes.texi (Mode Hooks): Explain that after-change-major-mode-hook is
	new, and what that implies.  Clarify.

	* files.texi (Locating Files): Clean up the text.

	* frames.texi (Window Frame Parameters): Document user-size.
	Shorten entry for top by referring to left.

2005-05-26  Richard M. Stallman  <rms@gnu.org>

	* modes.texi (Mode Hooks): Explain that after-change-major-mode-hook
	is new, and what the implications are.  Other clarifications.

2005-05-24  Richard M. Stallman  <rms@gnu.org>

	* frames.texi (Dialog Boxes): Minor fixes.

2005-05-25  Masatake YAMATO  <jet@gyve.org>

	* display.texi (Standard Faces): Write about `mode-line-highlight'.

2005-05-24  Luc Teirlinck  <teirllm@auburn.edu>

	* frames.texi (Dialog Boxes): HEADER argument to `x-popup-dialog'
	is optional.

2005-05-24  Nick Roberts  <nickrob@snap.net.nz>

	* frames.texi (Dialog Boxes): Describe new optional argument.

2005-05-23  Lute Kamstra  <lute@gnu.org>

	* modes.texi (Font Lock Basics, Syntactic Font Lock): Recommend
	syntax-begin-function over font-lock-beginning-of-syntax-function.

2005-05-21  Luc Teirlinck  <teirllm@auburn.edu>

	* minibuf.texi (Reading File Names): Update description of
	`read-directory-name'.

	* modes.texi (Derived Modes): Clarify :group keyword.

2005-05-21  Eli Zaretskii  <eliz@gnu.org>

	* files.texi (Locating Files): New subsection.
	Describe locate-file and executable-find.

2005-05-21  Kevin Ryde  <user42@zip.com.au>

	* frames.texi (Initial Parameters): Update cross reference to
	"Emacs Invocation".

2005-05-19  Luc Teirlinck  <teirllm@auburn.edu>

	* keymaps.texi (Active Keymaps): Add anchor.

	* modes.texi (Hooks): Delete confusing and unnecessary sentence.
	(Major Mode Conventions): Refer to `Auto Major Mode' in more
	appropriate place.
	(Derived Modes): Small clarifications.
	(Minor Mode Conventions, Keymaps and Minor Modes):
	Replace references to nodes with references to anchors.
	(Mode Line Data): Warn that `(:eval FORM)' should not load any files.
	Clarify description of lists whose first element is an integer.
	(Mode Line Variables): Add anchor.
	(%-Constructs): Clarify description of integer after %.
	(Emulating Mode Line): Describe nil value for FACE.

2005-05-18  Luc Teirlinck  <teirllm@auburn.edu>

	* modes.texi (Derived Modes): Correct references to non-existing
	variable standard-syntax-table.

2005-05-17  Lute Kamstra  <lute@gnu.org>

	* modes.texi (Defining Minor Modes): Mention the mode hook.

2005-05-15  Kim F. Storm  <storm@cua.dk>

	* processes.texi (Network): Remove open-network-stream-nowait.
	(Network Servers): Remove open-network-stream-server.

2005-05-15  Luc Teirlinck  <teirllm@auburn.edu>

	* elisp.texi (Top): Update detailed menu.

	* variables.texi: Reorder nodes.
	(Variables): Update menu.
	(File Local Variables): Do not refer to the `-*-' line as
	a "local variables list".  Add pxref.

2005-05-14  Luc Teirlinck  <teirllm@auburn.edu>

	* elisp.texi (Top): Update detailed menu for node changes.

	* modes.texi (Modes): Update Menu.
	(Hooks): Move to beginning of chapter.
	Most minor modes run mode hooks too.
	`add-hook' can handle void hooks or hooks whose value is a single
	function.
	(Major Modes): Update Menu.
	(Major Mode Basics): New node, split off from `Major Modes'.
	(Major Mode Conventions): Correct xref.  Explain how to handle
	auto-mode-alist if the major mode command has an autoload cookie.
	(Auto Major Mode): Major update.  Add magic-mode-alist.
	(Derived Modes): Major update.
	(Mode Line Format): Update Menu.
	(Mode Line Basics): New node, split off from `Mode Line Format'.

	* loading.texi (Autoload): Mention `autoload cookie' as synonym
	for `magic autoload comment'.  Add index entries and anchor.

2005-05-14  Richard M. Stallman  <rms@gnu.org>

	* tips.texi (Coding Conventions): Explain how important it is
	that just loading certain files not change Emacs behavior.

	* modes.texi (Defining Minor Modes): Define define-global-minor-mode.

2005-05-12  Lute Kamstra  <lute@gnu.org>

	* modes.texi (Generic Modes): Update.
	(Major Modes): Refer to node "Generic Modes".

	* elisp.texi (Top): Update to the current structure of the manual.
	* processes.texi (Processes): Add menu description.
	* customize.texi (Customization): Add menu descriptions.

2005-05-11  Thien-Thi Nguyen  <ttn@gnu.org>

	* processes.texi (Signals to Processes)
	(Low-Level Network): Fix typos.

2005-05-11  Lute Kamstra  <lute@gnu.org>

	* elisp.texi (Top): Add some nodes from the chapter "Major and
	Minor Modes" to the detailed node listing.

2005-05-10  Richard M. Stallman  <rms@gnu.org>

	* keymaps.texi (Extended Menu Items): Menu item filter functions
	can be called at any time.

2005-05-08  Luc Teirlinck  <teirllm@auburn.edu>

	* variables.texi (File Local Variables): `(hack-local-variables t)'
	now also checks whether a mode is specified in the local variables
	list.

2005-05-05  Kevin Ryde  <user42@zip.com.au>

	* display.texi (The Echo Area): Correct format function cross
	reference.

2005-05-05  Luc Teirlinck  <teirllm@auburn.edu>

	* variables.texi (Variable Aliases): Change description of
	`define-obsolete-variable-alias'.

	* functions.texi (Functions): Add "Obsolete Functions" to menu.
	(Defining Functions): Add xref.
	(Obsolete Functions): New node.
	(Function Safety): Standardize capitalization of section title.

	* frames.texi (Pop-Up Menus): Complete description of `x-popup-menu'.
	(Dialog Boxes): Complete description of `x-popup-dialog'.

2005-05-04  Richard M. Stallman  <rms@gnu.org>

	* commands.texi (Interactive Codes): Fix Texinfo usage.
	Document U more clearly.

2005-05-01  Luc Teirlinck  <teirllm@auburn.edu>

	* variables.texi (Variable Aliases): `make-obsolete-variable' is a
	function and not a macro.

	* frames.texi (Pop-Up Menus): Correct and clarify description of
	`x-popup-menu'.
	(Dialog Boxes): Clarify description of `x-popup-dialog'.

2005-05-01  Richard M. Stallman  <rms@gnu.org>

	* edebug.texi (Checking Whether to Stop): Fix previous change.

2005-05-01  Luc Teirlinck  <teirllm@auburn.edu>

	* display.texi: Fix typos and Texinfo usage.

	* edebug.texi (Checking Whether to Stop): executing-macro ->
	executing-kbd-macro.

2005-05-01  Richard M. Stallman  <rms@gnu.org>

	* display.texi (Invisible Text): Correct add-to-invisibility-spec.

2005-04-30  Richard M. Stallman  <rms@gnu.org>

	* files.texi (Magic File Names): Document `operations' property.

2005-04-29  Lute Kamstra  <lute@gnu.org>

	* modes.texi (Generic Modes): New node.
	(Major Modes): Add it to the menu.
	(Derived Modes): Add "derived mode" to concept index.

2005-04-28  Lute Kamstra  <lute@gnu.org>

	* modes.texi (Defining Minor Modes): Fix previous change.
	(Font Lock Mode): Simplify.
	(Font Lock Basics): Say that font-lock-defaults is buffer-local
	when set and that some parts are optional.  Add cross references.
	(Search-based Fontification): Say how to specify font-lock-keywords.
	Add cross references.  Add font-lock-multiline to index.
	Move font-lock-keywords-case-fold-search here from node "Other Font
	Lock Variables".  Document font-lock-add-keywords and
	font-lock-remove-keywords.
	(Other Font Lock Variables): Move font-lock-keywords-only,
	font-lock-syntax-table, font-lock-beginning-of-syntax-function,
	and font-lock-syntactic-face-function to node "Syntactic Font
	Lock".  Move font-lock-keywords-case-fold-search to node
	"Search-based Fontification".  Document font-lock-inhibit-thing-lock
	and font-lock-{,un}fontify-{buffer,region}-function.
	(Precalculated Fontification): Remove reference to deleted variable
	font-lock-core-only.
	(Faces for Font Lock): Add font-lock-comment-delimiter-face.
	(Syntactic Font Lock): Add intro.  Move font-lock-keywords-only,
	font-lock-syntax-table, font-lock-beginning-of-syntax-function,
	and font-lock-syntactic-face-function here from node "Other Font
	Lock Variables".  Move font-lock-syntactic-keywords to "Setting
	Syntax Properties".  Add cross references.
	(Setting Syntax Properties): New node.
	Move font-lock-syntactic-keywords here from "Syntactic Font Lock".
	* syntax.texi (Syntax Properties): Add cross reference.
	* hooks.texi (Standard Hooks): Add Font-Lock hooks.

2005-04-26  Richard M. Stallman  <rms@gnu.org>

	* display.texi (Defining Faces):
	Document `default' elements of defface spec.

	* modes.texi (Major Mode Conventions): Explain customizing ElDoc mode.

	* variables.texi (Variable Aliases): Clarify text.

2005-04-25  Chong Yidong  <cyd@stupidchicken.com>

	* windows.texi (Window Hooks): Remove reference to obsolete Lazy Lock.

2005-04-25  Luc Teirlinck  <teirllm@auburn.edu>

	* hooks.texi (Standard Hooks): Most minor modes have mode hooks too.

2005-04-24  Eli Zaretskii  <eliz@gnu.org>

	* syntax.texi (Syntax Table Internals): Elaborate documentation of
	syntax-after and syntax-class.

	* files.texi (Changing Files): Fix last change's cross-reference.
	(Unique File Names): Don't mention "numbers" in the documentation
	of make-temp-file and make-temp-name.

2005-04-23  Richard M. Stallman  <rms@gnu.org>

	* files.texi (Changing Files): Document MUSTBENEW arg in copy-file.

2005-04-22  Nick Roberts  <nickrob@snap.net.nz>

	* windows.texi (Cyclic Window Ordering): Clarify window-list.

2005-04-22  Nick Roberts  <nickrob@snap.net.nz>

	* variables.texi (Variable Aliases): Describe make-obsolete-variable
	and define-obsolete-variable-alias.

2005-04-22  Kim F. Storm  <storm@cua.dk>

	* symbols.texi (Symbol Plists): Remove safe-get, as get is now safe.
	(Other Plists): Remove safe-plist-get, as plist-get is now safe.

2005-04-21  Lute Kamstra  <lute@gnu.org>

	* lists.texi (Association Lists): Document rassq-delete-all.

2005-04-19  Richard M. Stallman  <rms@gnu.org>

	* modes.texi (Search-based Fontification): Explain that
	facespec is an expression to be evaluated.

2005-04-19  Kevin Ryde  <user42@zip.com.au>

	* streams.texi (Output Functions): Fix xref.
	* strings.texi (String Conversion): Fix xref.

2005-04-19  Kim F. Storm  <storm@cua.dk>

	* symbols.texi (Symbol Plists): Add safe-get.
	Mention that `get' may signal an error.

2005-04-18  Nick Roberts  <nickrob@snap.net.nz>

	* customize.texi (Variable Definitions): Replace tooltip-mode
	example with save-place.

2005-04-17  Richard M. Stallman  <rms@gnu.org>

	* buffers.texi (Indirect Buffers): Clarify.

	* positions.texi (Positions): Clarify converting marker to integer.

	* strings.texi (String Basics): Mention string-match; clarify.

2005-04-08  Lute Kamstra  <lute@gnu.org>

	* modes.texi (Search-based Fontification): Fix cross references.
	Use consistent terminology.  Document anchored highlighting.

2005-04-05  Lute Kamstra  <lute@gnu.org>

	* modes.texi (Defining Minor Modes): Document :group keyword
	argument and its default value.

2005-04-03  Lute Kamstra  <lute@gnu.org>

	* hooks.texi (Standard Hooks): Add some hooks.  Add cross
	references and/or descriptions.  Delete major mode hooks; mention
	them as a category instead.  Rename or delete obsolete hooks.

2005-04-02  Richard M. Stallman  <rms@gnu.org>

	* nonascii.texi (Coding System Basics): Another wording cleanup.

2005-04-01  Richard M. Stallman  <rms@gnu.org>

	* nonascii.texi (Coding System Basics): Clarify previous change.

2005-04-01  Kenichi Handa  <handa@m17n.org>

	* nonascii.texi (Coding System Basics): Describe about roundtrip
	identity of coding systems.

2005-03-29  Chong Yidong  <cyd@stupidchicken.com>

	* text.texi (Buffer Contents): Add filter-buffer-substring and
	buffer-substring-filters.

2005-03-26  Chong Yidong  <cyd@stupidchicken.com>

	* anti.texi (Antinews): Mention `G' interactive code.

	* tips.texi (Compilation Tips): Mention benchmark.el.

2005-03-27  Luc Teirlinck  <teirllm@auburn.edu>

	* modes.texi (Other Font Lock Variables): `font-lock-fontify-block'
	is now bound to M-o M-o.

	* keymaps.texi (Prefix Keys): `facemenu-keymap' is now on M-o.

2005-03-26  Glenn Morris  <gmorris@ast.cam.ac.uk>

	* calendar.texi: Delete file (and move contents to emacs-xtra.texi
	in the Emacs Manual).
	* Makefile.in (srcs): Remove calendar.texi.
	* makefile.w32-in (srcs): Remove calendar.texi.
	* display.texi (Display): Change name of next node.
	* os.texi (System In): Change name of previous node.
	* elisp.texi (Top): Remove Calendar references.
	* vol1.texi (Top): Remove Calendar references.
	* vol2.texi (Top): Remove Calendar references.

2005-03-25  Richard M. Stallman  <rms@gnu.org>

	* display.texi (Standard Faces, Fringe Bitmaps, Customizing Bitmaps):
	Cleanup previous change.

2005-03-25  Chong Yidong  <cyd@stupidchicken.com>

	* display.texi (Face Attributes): Faces earlier in an :inherit
	list take precedence.
	(Scroll Bars): Fix description of vertical-scroll-bars.
	Document frame-current-scroll-bars and window-current-scroll-bars.

	* markers.texi (The Mark): Document temporary Transient Mark mode.

	* minibuf.texi (Reading File Names):
	Document read-file-name-completion-ignore-case.

	* positions.texi (Screen Lines): Document nil for width argument
	to compute-motion.

2005-03-23  Kim F. Storm  <storm@cua.dk>

	* display.texi (Standard Faces): Other faces used in the fringe
	implicitly inherits from the fringe face.
	(Fringe Bitmaps): FACE in right-fringe and left-fringe display
	properties implicitly inherits from fringe face.
	(Customizing Bitmaps): Likewise for set-fringe-bitmap-face.

2005-03-20  Chong Yidong  <cyd@stupidchicken.com>

	* display.texi (Invisible Text): State default value of
	line-move-ignore-invisible.
	(Managing Overlays): Document remove-overlays.
	(Standard Faces): Document escape-glyph face.

	* minibuf.texi (Reading File Names): Document read-file-name-function.

	* modes.texi (Other Font Lock Variables):
	Document font-lock-lines-before.

	* positions.texi (Skipping Characters): skip-chars-forward allows
	character classes.

2005-03-18  Lute Kamstra  <lute@gnu.org>

	* edebug.texi (Instrumenting Macro Calls): Fix another typo.

2005-03-17  Richard M. Stallman  <rms@gnu.org>

	* text.texi (Undo): Document extensible undo entries.

	* searching.texi (String Search, Regexp Search): Cleanups.

	* nonascii.texi (Character Codes): Minor fix.

	* display.texi (Display Property): Explain the significance
	of having text properties that are eq.
	(Other Display Specs): Explain string as display spec.

	* commands.texi (Interactive Codes): Document G option.

2005-03-17  Chong Yidong  <cyd@stupidchicken.com>

	* text.texi (Filling): Add sentence-end-without-period and
	sentence-end-without-space.
	(Changing Properties): Minor fix.

	* anti.texi: Total rewrite.

2005-03-15  Lute Kamstra  <lute@gnu.org>

	* edebug.texi (Instrumenting Macro Calls): Fix typos.

2005-03-08  Kim F. Storm  <storm@cua.dk>

	* display.texi (Specified Space): Property :width is support on
	non-graphic terminals, :height is not.

2005-03-07  Richard M. Stallman  <rms@gnu.org>

	* display.texi (Overlay Arrow, Fringe Bitmaps, Customizing Bitmaps):
	Now subnodes of Fringes.
	(Overlay Arrow): Document overlay-arrow-variable-list.
	(Fringe Size/Pos): New node, broken out of Fringes.
	(Display): Explain clearing vs redisplay better.
	(Truncation): Clarify use of bitmaps.
	(The Echo Area): Clarify the uses of the echo area.
	Add max-mini-window-height.
	(Progress): Clarify.
	(Invisible Text): Explain that main loop moves point out.
	(Selective Display): Say "hidden", not "invisible".
	(Managing Overlays): Move up.  Describe relation to Undo here.
	(Overlay Properties): Clarify intro.
	(Finding Overlays): Explain return values when nothing found.
	(Width): truncate-string-to-width has added arg.
	(Displaying Faces): Clarify and update mode line face handling.
	(Face Functions): Minor cleanup.
	(Conditional Display): Merge into Other Display Specs.
	(Pixel Specification, Other Display Specs): Minor cleanups.
	(Images, Image Descriptors): Minor cleanups.
	(GIF Images): Patents have expired.
	(Showing Images): Explain default text for insert-image.
	(Manipulating Button Types): Merge into Manipulating Buttons.
	(Making Buttons): Explain return values.
	(Button Buffer Commands): Add xref.
	(Inverse Video): Update mode-line-inverse-video.
	(Display Table Format): Clarify.
	(Active Display Table): Give defaults for window-display-table.

	* calendar.texi (Calendar Customizing): calendar-holiday-marker
	and calendar-today-marker are strings, not chars.
	(Holiday Customizing): Minor fix.

	* internals.texi (Writing Emacs Primitives): Update `or' example.
	Update limit on # args of subr.

	* edebug.texi (Using Edebug): Arrow is in fringe.
	(Instrumenting): Arg to eval-defun works without loading edebug.
	(Edebug Execution Modes): Add xref.

	* customize.texi (Common Keywords): Clarify :require.
	Mention :version here.
	(Variable Definitions, Group Definitions): Not here.
	(Variable Definitions): Clarify symbol arg to :initialize and :set fns.

2005-03-07  Chong Yidong  <cyd@stupidchicken.com>
	* nonascii.texi (Text Representations): Clarify position-bytes.
	(Character Sets): Add list-charset-chars.
	(Scanning Charsets): Add charset-after.
	(Encoding and I/O): Minor fix.

2005-03-06  Richard M. Stallman  <rms@gnu.org>

	* windows.texi (Vertical Scrolling): Get rid of "Emacs 21".
	(Resizing Windows): Likewise.

	* text.texi (Change Hooks): Get rid of "Emacs 21".

	* strings.texi (Formatting Strings): Get rid of "Emacs 21".

	* streams.texi (Output Variables): Get rid of "Emacs 21".

	* searching.texi (Regexp Special, Char Classes): Get rid of "Emacs 21".

	* os.texi (Translating Input): Replace flow-control example
	with a less obsolete example that uses `keyboard-translate'.

	* objects.texi (Hash Table Type, Circular Objects):
	Get rid of "Emacs 21".

	* modes.texi (Mode Line Format): Get rid of "Emacs 21".
	(Mode Line Data, Properties in Mode, Header Lines): Likewise.

	* minibuf.texi (Minibuffer Misc): Get rid of "Emacs 21".

	* lists.texi (List Elements, Building Lists): Get rid of "Emacs 21".

	* keymaps.texi (Menu Separators, Tool Bar): Get rid of "Emacs 21".
	(Menu Bar): Fix when menu-bar-update-hook is called.

	* hash.texi (Hash Tables): Get rid of "Emacs 21".

	* frames.texi (Text Terminal Colors): Get rid of "Emacs 21",
	and make it read better.

	* files.texi (Writing to Files): Get rid of "Emacs 21".
	(Unique File Names): Likewise.

	* elisp.texi: Update Emacs version to 22.

	* display.texi (Forcing Redisplay): Get rid of "Emacs 21".
	(Overlay Properties, Face Attributes): Likewise.
	(Managing Overlays): Fix punctuation.
	(Attribute Functions): Clarify set-face-font; get rid of
	info about old Emacs versions.
	(Auto Faces, Font Lookup, Display Property, Images):
	Get rid of "Emacs 21".

	* calendar.texi (Calendar Customizing): Get rid of "Emacs 21".

2005-03-05  Richard M. Stallman  <rms@gnu.org>

	* debugging.texi (Error Debugging): Remove stack-trace-on-error.

2005-03-04  Lute Kamstra  <lute@gnu.org>

	* debugging.texi (Error Debugging): Document stack-trace-on-error.

2005-03-03  Lute Kamstra  <lute@gnu.org>

	* edebug.texi (Instrumenting Macro Calls): Fix typo.

2005-03-01  Lute Kamstra  <lute@gnu.org>

	* debugging.texi (Debugger Commands): Update `j'.

2005-02-28  Lute Kamstra  <lute@gnu.org>

	* debugging.texi (Debugging): Fix typo.
	(Error Debugging): Document eval-expression-debug-on-error.
	(Function Debugging): Update example.
	(Using Debugger): Mention starred stack frames.
	(Debugger Commands): Document `j' and `l'.
	(Invoking the Debugger): `d' and `j' exit recursive edit too.
	Update the messages that the debugger displays.
	(Internals of Debugger): Add cross reference.  Update example.
	(Excess Open): Minor improvement.
	(Excess Close): Minor improvement.

2005-02-26  Richard M. Stallman  <rms@gnu.org>

	* tips.texi (Coding Conventions): Clarify.
	Put all the major mode key reservations together.
	Mention the Mouse-1 => Mouse-2 conventions.

	* syntax.texi (Syntax Class Table): Clarify.
	(Syntax Table Functions): syntax-after moved from here.
	(Syntax Table Internals): syntax-after moved to here.
	(Parsing Expressions): Update info on number of values
	and what's meaningful in the STATE argument.
	(Categories): Fix typo.

	* sequences.texi (Arrays): Cleanup.
	(Char-Tables): Clarify.

	* processes.texi (Deleting Processes): Cleanups, add xref.
	(Subprocess Creation): Explain nil in exec-path.  Cleanup.
	(Process Information): set-process-coding-system, some args optional.
	(Input to Processes): Explain various types for PROCESS args.
	Rename them from PROCESS-NAME to PROCESS.
	(Signals to Processes): Likewise.
	(Decoding Output): Cleanup.
	(Query Before Exit): Clarify.

	* os.texi (Startup Summary): Correct the options; add missing ones.
	(Terminal Output, Batch Mode): Clarify.
	(Flow Control): Node deleted.

	* markers.texi (The Mark): Clarify.

	* macros.texi (Expansion): Cleanup.
	(Indenting Macros): indent-spec allows ints, not floats.

	* keymaps.texi (Keymaps): Clarify.
	(Format of Keymaps): Update lisp-mode-map example.
	(Active Keymaps, Key Lookup): Clarify.
	(Changing Key Bindings): Add xref to `kbd'.
	(Key Binding Commands, Simple Menu Items): Clarify.
	(Mouse Menus, Menu Bar): Clarify.
	(Menu Example): Replace print example with menu-bar-replace-menu.

	* help.texi (Documentation Basics): Add function-documentation prop.

	* elisp.texi (Top): Don't refer to Flow Control node.

	* commands.texi (Command Overview): Improve xrefs.
	(Adjusting Point): Adjusting point applies to intangible and invis.
	(Key Sequence Input): Doc extra read-key-sequence args.
	Likewise for read-key-sequence-vector.

	* backups.texi (Rename or Copy): Minor fix.
	(Numbered Backups): For version-control, say the default.
	(Auto-Saving): make-auto-save-file-name example is simplified.

	* advice.texi (Advising Functions): Don't imply one part of Emacs
	should advise another part.  Markup changes.
	(Defining Advice): Move transitional para.
	(Activation of Advice): Cleanup.
	Explain if COMPILE is nil or negative.

	* abbrevs.texi (Abbrev Expansion): Clarify, fix typo.

2005-02-24  Lute Kamstra  <lute@gnu.org>

	* modes.texi (Defining Minor Modes): Explain that INIT-VALUE,
	LIGHTER, and KEYMAP can be omitted when KEYWORD-ARGS are used.

2005-02-23  Lute Kamstra  <lute@gnu.org>

	* modes.texi (Defining Minor Modes): define-minor-mode can be used
	to define global minor modes as well.

	* display.texi (Managing Overlays): overlay-buffer returns nil for
	deleted overlays.

2005-02-22  Kim F. Storm  <storm@cua.dk>

	* minibuf.texi (Basic Completion): Allow symbols in addition to
	strings in try-completion and all-completions.

2005-02-14  Lute Kamstra  <lute@gnu.org>

	* elisp.texi (Top): Remove reference to deleted node.

	* lists.texi (Lists): Remove reference to deleted node.
	(Cons Cells): Fix typo.

	* loading.texi (Where Defined): Fix typo.

2005-02-14  Richard M. Stallman  <rms@gnu.org>

	* variables.texi (Creating Buffer-Local): change-major-mode-hook
	is useful for discarding some minor modes.

	* symbols.texi (Symbol Components): Reorder examples.

	* streams.texi (Input Functions): State standard-input default.
	(Output Variables): State standard-output default.

	* objects.texi (Printed Representation): Clarify read syntax vs print.
	(Floating Point Type): Explain meaning better.
	(Symbol Type): Explain uniqueness better.
	(Cons Cell Type): Explain empty list sooner.  CAR and CDR later.
	List examples sooner.
	(Box Diagrams): New subnode broken out.
	Some examples moved from old Lists as Boxes node.
	(Dotted Pair Notation): Clarify intro.
	(Array Type): Clarify.
	(Type Predicates): Add hash-table-p.

	* numbers.texi (Integer Basics): Clarify radix explanation.
	(Predicates on Numbers): Minor clarification.
	(Comparison of Numbers): Minor clarification.  Clarify eql.
	Typos in min, max.
	(Math Functions): Clarify overflow in expt.

	* minibuf.texi (Text from Minibuffer): Minor clarification.
	Mention arrow keys.

	* loading.texi (Autoload): defun's doc string overrides autoload's
	doc string.
	(Repeated Loading): Modernize "add to list" examples.
	(Where Defined): Finish updating table of load-history elts.

	* lists.texi (List-related Predicates): Minor wording improvement.
	(Lists as Boxes): Node deleted.
	(Building Lists): Explain trivial cases of number-sequence.

	* hash.texi (Hash Tables): Add desc to menu items.
	(Creating Hash): Explain "full" means "make larger".
	(Hash Access): Any object can be a key.
	State value of maphash.

	* functions.texi (What Is a Function): Wording cleanup.
	(Function Documentation): Minor cleanup.
	Explain purpose of calling convention at end of doc string.
	(Function Names): Wording cleanup.
	(Calling Functions): Wording cleanup.
	Explain better how funcall calls the function.
	(Function Cells): Delete example of saving and redefining function.

	* control.texi (Combining Conditions): Wording cleanup.
	(Iteration): dolist and dotimes bind VAR locally.
	(Cleanups): Xref to Atomic Changes.

	* compile.texi (Byte Compilation): Delete 19.29 info.
	(Compilation Functions): Macros' difficulties don't affect defsubst.
	(Docs and Compilation): Delete 19.29 info.

2005-02-10  Richard M. Stallman  <rms@gnu.org>

	* objects.texi (Symbol Type): Minor correction.

2005-02-06  Lute Kamstra  <lute@gnu.org>

	* modes.texi (Example Major Modes): Fix typos.

2005-02-06  Richard M. Stallman  <rms@gnu.org>

	* text.texi (Margins): fill-nobreak-predicate can be one function.

	* strings.texi (Modifying Strings): clear-string can make unibyte.
	(Formatting Strings): format gives error if values missing.

	* positions.texi (Character Motion): Mention default arg
	for forward-char.  backward-char refers to forward-char.
	(Word Motion): Mention default arg for forward-word.
	(Buffer End Motion): Mention default arg for beginning-of-buffer.
	Simplify end-of-buffer.
	(Text Lines): Mention default arg for forward-line.
	(List Motion): Mention default arg for beginning/end-of-defun.
	(Skipping Characters): Minor fixes in explaining character-set.

	* modes.texi (Major Mode Conventions): Mention "system abbrevs".
	Mode inheritance applies only when default-major-mode is nil.
	Clarifications.
	(Example Major Modes): Update Text mode and Lisp mode examples.
	(Minor Mode Conventions): Mention define-minor-mode at top.
	(Defining Minor Modes): In Hungry example, don't define C-M-DEL.
	(Mode Line Format): Update mode line face display info.
	(Properties in Mode): Mention effect of risky vars.
	(Imenu): Define imenu-add-to-menubar.
	(Font Lock Mode): Add descriptions to menu lines.
	(Faces for Font Lock): Add font-lock-doc-face.

2005-02-05  Lute Kamstra  <lute@gnu.org>

	* text.texi (Maintaining Undo): Remove obsolete function.

2005-02-05  Eli Zaretskii  <eliz@gnu.org>

	* frames.texi (Color Names): Add pointer to the X docs about RGB
	color specifications.  Improve indexing.
	(Text Terminal Colors): Replace the description of RGB values by
	an xref to "Color Names".

2005-02-03  Richard M. Stallman  <rms@gnu.org>

	* windows.texi (Basic Windows): Add cursor-in-non-selected-windows.
	Clarify.
	(Selecting Windows): Clarify save-selected-window.
	(Cyclic Window Ordering): Clarify walk-windows.
	(Window Point): Clarify.
	(Window Start): Add comment to example.
	(Resizing Windows): Add `interactive' specs in examples.
	Document fit-window-to-buffer.

	* text.texi (User-Level Deletion): just-one-space takes numeric arg.
	(Undo, Maintaining Undo): Clarify last change.
	(Sorting): In sort-numeric-fields, explain about octal and hex.
	Mention sort-numeric-base.
	(Format Properties): Add xref for hard newlines.

	* frames.texi (Window Frame Parameters): Explain pixel=char on tty.
	(Pop-Up Menus): Fix typo.
	(Color Names): Explain all types of color names.
	Explain color-values on B&W terminal.
	(Text Terminal Colors): Explain "rgb values" are lists.  Fix arg names.

	* files.texi (File Locks): Not supported on MS systems.
	(Testing Accessibility): Clarify.

	* edebug.texi (Printing in Edebug): Fix edebug-print-circle.
	(Coverage Testing): Fix typo.

	* commands.texi (Misc Events): Remove stray space.

	* buffers.texi (Buffer Names): Clarify generate-new-buffer-name.
	(Modification Time): Clarify when visited-file-modtime returns 0.
	(The Buffer List): Clarify bury-buffer.
	(Killing Buffers): Clarify.
	(Indirect Buffers): Add clone-indirect-buffer.

2005-02-02  Matt Hodges  <MPHodges@member.fsf.org>

	* edebug.texi (Printing in Edebug): Fix default value of
	edebug-print-circle.
	(Coverage Testing): Fix displayed frequency count data.

2005-02-02  Luc Teirlinck  <teirllm@auburn.edu>

	* text.texi (Maintaining Undo): Add `undo-outer-limit'.

2005-02-02  Kim F. Storm  <storm@cua.dk>

	* text.texi (Undo) <buffer-undo-list>: Describe `apply' elements.

2005-01-29  Eli Zaretskii  <eliz@gnu.org>

	* commands.texi (Misc Events): Describe the help-echo event.

	* text.texi (Special Properties) <help-echo>: Use `pos'
	consistently in description of the help-echo property.
	Use @code{nil} instead of @var{nil}.

	* display.texi (Overlay Properties): Fix the index entry for
	help-echo overlay property.

	* customize.texi (Type Keywords): Uncomment the xref to the
	help-echo property documentation.

2005-01-23  Kim F. Storm  <storm@cua.dk>

	* windows.texi (Window Start): Fix `pos-visible-in-window-p'
	return value.  Third element FULLY replaced by PARTIAL which
	specifies number of invisible pixels if row is only partially visible.
	(Textual Scrolling): Mention auto-window-vscroll.
	(Vertical Scrolling): New defvar auto-window-vscroll.

2005-01-16  Luc Teirlinck  <teirllm@auburn.edu>

	* keymaps.texi (Changing Key Bindings): `suppress-keymap' now uses
	command remapping.

2005-01-15  Richard M. Stallman  <rms@gnu.org>

	* display.texi (Defining Images): Mention DATA-P arg of create-image.

2005-01-14  Kim F. Storm  <storm@cua.dk>

	* commands.texi (Accessing Events): Add WHOLE arg to posn-at-x-y.

	* text.texi (Links and Mouse-1): Fix string and vector item.

2005-01-13  Richard M. Stallman  <rms@gnu.org>

	* keymaps.texi (Active Keymaps): Rewrite the text, and update the
	descriptions of overriding-local-map and overriding-terminal-local-map.

	* text.texi (Links and Mouse-1): Clarify text.

2005-01-13  Kim F. Storm  <storm@cua.dk>

	* modes.texi (Emulating Mode Line): Update format-mode-line entry.

2005-01-13  Francis Litterio  <franl@world.std.com>  (tiny change)

	* keymaps.texi (Active Keymaps): Fix overriding-local-map description.

2005-01-12  Kim F. Storm  <storm@cua.dk>

	* text.texi (Links and Mouse-1): Rename section from Enabling
	Mouse-1 to Following Links.  Change xrefs.
	Add examples for define-button-type and define-widget.

	* display.texi (Button Properties, Button Buffer Commands):
	Clarify mouse-1 and follow-link functionality.

2005-01-12  Richard M. Stallman  <rms@gnu.org>

	* text.texi (Enabling Mouse-1 to Follow Links): Redo prev. change.

	* display.texi (Beeping): Fix Texinfo usage.

	* modes.texi (Emulating Mode Line): Doc FACE arg in format-header-line.

2005-01-11  Kim F. Storm  <storm@cua.dk>

	* display.texi (Button Properties, Button Buffer Commands):
	Mention mouse-1 binding.  Add follow-link keyword.

	* text.texi (Text Properties): Add "Enable Mouse-1" to submenu.
	(Enabling Mouse-1 to Follow Links): New subsection.

2005-01-06  Richard M. Stallman  <rms@gnu.org>

	* text.texi (Special Properties): Minor change.

	* os.texi (Timers): Clarify previous change.

	* modes.texi (Emulating Mode Line): format-mode-line requires 1 arg.

2005-01-01  Luc Teirlinck  <teirllm@auburn.edu>

	* display.texi (Face Attributes): Correct xref to renamed node.

2005-01-01  Richard M. Stallman  <rms@gnu.org>

	* display.texi (Face Attributes): Describe hex color specs.

2004-12-31  Richard M. Stallman  <rms@gnu.org>

	* os.texi (Timers): Update previous change.

2004-12-30  Kim F. Storm  <storm@cua.dk>

	* display.texi (Line Height): Total line-height is now specified
	in line-height property of form (HEIGHT TOTAL).  Swap (FACE . RATIO)
	in cons cells.  (nil . RATIO) is relative to actual line height.
	Use line-height `t' instead of `0' to get minimum height.

2004-12-29  Richard M. Stallman  <rms@gnu.org>

	* os.texi (Timers): Discuss timers vs editing the buffer and undo.

2004-12-28  Richard M. Stallman  <rms@gnu.org>

	* commands.texi (Quitting): Clarify value of with-local-quit.

	* elisp.texi (Top): Fix previous change.

	* loading.texi (Loading): Fix previous change.

2004-12-27  Richard M. Stallman  <rms@gnu.org>

	* Makefile.in (MAKEINFO): Specify --force.

	* buffers.texi (Killing Buffers): Add buffer-save-without-query.

	* modes.texi (Emulating Mode Line): Document format's BUFFER arg.

	* display.texi (Line Height): Further clarify.

	* elisp.texi (Top): Update Loading submenu.

	* loading.texi (Where Defined): New node.
	(Unloading): load-history moved to Where Defined.

2004-12-21  Richard M. Stallman  <rms@gnu.org>

	* commands.texi (Event Input Misc): Add while-no-input.

2004-12-11  Richard M. Stallman  <rms@gnu.org>

	* display.texi (Line Height): Rewrite text for clarity.

2004-12-11  Kim F. Storm  <storm@cua.dk>

	* display.texi (Display): Add node "Line Height" to menu.
	(Line Height): New node.  Move full description of line-spacing
	and line-height text properties here from text.texi.
	(Scroll Bars): Add vertical-scroll-bar variable.

	* frames.texi (Window Frame Parameters): Remove line-height defvar.

	* locals.texi (Standard Buffer-Local Variables): Fix xref for
	line-spacing and vertical-scroll-bar.

	* text.texi (Special Properties): Just mention line-spacing and
	line-height here, add xref to new "Line Height" node.

2004-12-09  Thien-Thi Nguyen  <ttn@gnu.org>

	* frames.texi (Window Frame Parameters): New @defvar for `line-spacing'.

	* locals.texi (Standard Buffer-Local Variables):
	Add @xref for `line-spacing'.

2004-12-05  Richard M. Stallman  <rms@gnu.org>

	* Makefile.in (maintainer-clean): Remove the info files
	in $(infodir) where they are created.

2004-12-03  Richard M. Stallman  <rms@gnu.org>

	* windows.texi (Selecting Windows): get-lru-window and
	get-largest-window don't consider dedicated windows.

	* text.texi (Undo): Document undo-in-progress.

2004-11-26  Richard M. Stallman  <rms@gnu.org>

	* locals.texi (Standard Buffer-Local Variables): Undo prev change.
	Remove a few vars that are not always buffer-local.

2004-11-24  Luc Teirlinck  <teirllm@auburn.edu>

	* locals.texi (Standard Buffer-Local Variables): Comment out
	xref's to non-existent node `Yet to be written'.

2004-11-24  Richard M. Stallman  <rms@gnu.org>

	* processes.texi (Synchronous Processes): Grammar fix.

	* numbers.texi (Comparison of Numbers): Add eql.

	* locals.texi (Standard Buffer-Local Variables): Add many vars.

	* intro.texi (Printing Notation): Fix previous change.

	* display.texi (Customizing Bitmaps): Move indicate-buffer-boundaries
	and default-indicate-buffer-boundaries from here.
	(Usual Display): To here.
	(Scroll Bars): Add scroll-bar-mode and scroll-bar-width.
	(Usual Display): Move tab-width up.

	* customize.texi (Variable Definitions):
	Replace show-paren-mode example with tooltip-mode.
	(Simple Types, Composite Types, Defining New Types):
	Minor cleanups.

2004-11-21  Jesper Harder  <harder@ifa.au.dk>

	* processes.texi (Synchronous Processes, Output from Processes):
	Markup fix.

2004-11-20  Richard M. Stallman  <rms@gnu.org>

	* positions.texi (Skipping Characters): skip-chars-forward
	now handles char classes.

	* intro.texi (Printing Notation): Avoid confusion of `print'
	when explaining @print.

	* macros.texi (Argument Evaluation): Fix 1st `for' expansion example.

	* display.texi (Display Table Format): Minor fix.

	* streams.texi (Output Functions): Fix print example.

	* Makefile.in (elisp): New target.
	(dist): Depend on $(infodir)/elisp, not elisp.
	Copy the info files from $(infodir).

	* minibuf.texi (Text from Minibuffer): Document KEEP-ALL arg in
	read-from-minibuffer.

	* searching.texi (Regexp Search): Rename that to search-spaces-regexp.

2004-11-19  Richard M. Stallman  <rms@gnu.org>

	* searching.texi (Regexp Search): Add search-whitespace-regexp.

2004-11-19  CHENG Gao  <chenggao@gmail.com>  (tiny change)

	* tips.texi (Coding Conventions): Fix typo.

2004-11-16  Richard M. Stallman  <rms@gnu.org>

	* tips.texi (Coding Conventions): Separate defvar and require
	methods to avoid warnings.  Use require only when there are many
	functions and variables from that package.

	* minibuf.texi (Minibuffer Completion): When ignoring case,
	predicate must not be case-sensitive.

	* debugging.texi (Function Debugging, Explicit Debug): Clarified.
	(Test Coverage): Don't talk about "splotches".  Clarified.

2004-11-16  Thien-Thi Nguyen  <ttn@gnu.org>

	* frames.texi (Window Frame Parameters): Fix typo.

2004-11-15  Kim F. Storm  <storm@cua.dk>

	* symbols.texi (Other Plists): Note that plist-get may signal error.
	Add safe-plist-get.

2004-11-15  Thien-Thi Nguyen  <ttn@gnu.org>

	* modes.texi (Font Lock Basics): Fix typo.

2004-11-08  Richard M. Stallman  <rms@gnu.org>

	* syntax.texi (Syntax Table Functions): Add syntax-after.

2004-11-06  Lars Brinkhoff  <lars@nocrew.org>

	* os.texi (Processor Run Time): New section documenting
	get-internal-run-time.

2004-11-06  Eli Zaretskii  <eliz@gnu.org>

	* Makefile.in (install, maintainer-clean): Don't use "elisp-*" as
	it nukes elisp-cover.texi.
	(dist): Change elisp-[0-9] to elisp-[1-9], as there could be no
	elisp-0 etc.

2004-11-05  Luc Teirlinck  <teirllm@auburn.edu>

	* commands.texi (Keyboard Macros): Document `append' return value
	of `defining-kbd-macro'.

2004-11-01  Richard M. Stallman  <rms@gnu.org>

	* commands.texi (Interactive Call): Add called-interactively-p.

2004-10-29  Simon Josefsson  <jas@extundo.com>

	* minibuf.texi (Reading a Password): Revert.

2004-10-28  Richard M. Stallman  <rms@gnu.org>

	* frames.texi (Display Feature Testing): Explain about "vendor".

2004-10-27  Richard M. Stallman  <rms@gnu.org>

	* commands.texi (Interactive Codes): `N' uses numeric prefix,
	not raw.  Clarify `n'.
	(Interactive Call): Rewrite interactive-p, focusing on when
	and how to use it.
	(Misc Events): Clarify previous change.

	* advice.texi (Simple Advice): Clarify what job the example does.
	(Around-Advice): Clarify ad-do-it.
	(Activation of Advice): An option of ad-default-compilation-action
	is `never', not `nil'.

2004-10-26  Kim F. Storm  <storm@cua.dk>

	* commands.texi (Interactive Codes): Add U code letter.

2004-10-25  Simon Josefsson  <jas@extundo.com>

	* minibuf.texi (Reading a Password): Add.

2004-10-24  Jason Rumney  <jasonr@gnu.org>

	* commands.texi (Misc Events): Remove mouse-wheel.  Add wheel-up
	and wheel-down.

2004-10-24  Kai Grossjohann  <kai.grossjohann@gmx.net>

	* processes.texi (Synchronous Processes): Document process-file.

2004-10-22  Kenichi Handa  <handa@m17n.org>

	* text.texi (translate-region): Document that it accepts also a
	char-table.

2004-10-22  David Ponce  <david@dponce.com>

	* windows.texi (Resizing Windows): Document the `preserve-before'
	argument of the functions `enlarge-window' and `shrink-window'.

2004-10-19  Jason Rumney  <jasonr@gnu.org>

	* makefile.w32-in (elisp): Change order of arguments to makeinfo.

2004-10-09  Luc Teirlinck  <teirllm@auburn.edu>

	* text.texi (Filling): Add anchor for definition of
	`sentence-end-double-space'.

	* searching.texi (Regexp Example): Update description of how
	Emacs currently recognizes the end of a sentence.
	(Standard Regexps): Update definition of the variable
	`sentence-end'.  Add definition of the function `sentence-end'.

2004-10-08  Paul Pogonyshev  <pogonyshev@gmx.net>

	* display.texi (Progress): New node.

2004-10-05  Kim F. Storm  <storm@cua.dk>

	* display.texi (Fringe Bitmaps): Update fringe-bitmaps-at-pos.

2004-09-29  Kim F. Storm  <storm@cua.dk>

	* display.texi (Fringe Bitmaps): Use symbols rather than numbers
	to identify bitmaps.  Remove -fringe-bitmap suffix for standard
	fringe bitmap symbols, as they now have their own namespace.
	(Customizing Bitmaps) <define-fringe-bitmap>: Clarify bit ordering
	vs. pixels.  Signal error if no free bitmap slots.
	(Pixel Specification): Change IMAGE to @var{image}.

2004-09-28  Richard M. Stallman  <rms@gnu.org>

	* text.texi (Special Properties): Clarify line-spacing and line-height.

	* searching.texi (Regexp Search): Add looking-back.

2004-09-25  Luc Teirlinck  <teirllm@auburn.edu>

	* display.texi: Correct typos.
	(Image Descriptors): Correct xref's.

2004-09-25  Richard M. Stallman  <rms@gnu.org>

	* text.texi (Special Properties): Cleanups in `cursor'.
	Rewrites in `line-height' and `line-spacing'; exchange them.

	* display.texi (Fringes): Rewrite previous change.
	(Fringe Bitmaps): Merge text from Display Fringe Bitmaps.  Rewrite.
	(Display Fringe Bitmaps): Node deleted, text moved.
	(Customizing Bitmaps): Split off from Fringe Bitmaps.  Rewrite.
	(Scroll Bars): Clarify set-window-scroll-bars.
	(Pointer Shape): Rewrite.
	(Specified Space): Clarify :align-to, etc.
	(Pixel Specification): Use @var.  Clarify new text.
	(Other Display Specs): Clarify `slice'.
	(Image Descriptors): Cleanups.
	(Showing Images): Cleanups.

2004-09-24  Luc Teirlinck  <teirllm@auburn.edu>

	* hooks.texi (Standard Hooks): Add `after-change-major-mode-hook'.

	* modes.texi: Various minor changes in addition to:
	(Major Mode Conventions): Final call to `run-mode-hooks' should
	not be inside the `delay-mode-hooks' form.
	(Mode Hooks): New node.
	(Hooks): Delete obsolete example.
	Move definitions of `run-mode-hooks' and `delay-mode-hooks' to new
	node "Mode Hooks".

2004-09-22  Luc Teirlinck  <teirllm@auburn.edu>

	* display.texi: Correct various typos.
	(Display): Rename node "Pointer Shapes" to "Pointer
	Shape".  (There is already a node called "Pointer Shapes" in
	frames.texi.)
	(Images): Remove non-existent node "Image Slices" from menu.

2004-09-23  Kim F. Storm  <storm@cua.dk>

	* text.texi (Special Properties): Add `cursor', `pointer',
	`line-height', and `line-spacing' properties.

	* display.texi (Display): Add 'Fringe Bitmaps' and 'Pointer
	Shapes' to menu.
	(Standard Faces): Doc fix for fringe face.
	(Fringes): Add `overflow-newline-into-fringe' and
	'indicate-buffer-boundaries'.
	(Fringe Bitmaps, Pointer Shapes): New nodes.
	(Display Property): Add 'Pixel Specification' and 'Display Fringe
	Bitmaps' to menu.
	(Specified Space): Describe pixel width and height.
	(Pixel Specification): New node.
	(Other Display Specs): Add `slice' property.
	(Display Fringe Bitmaps): New node.
	(Images): Add 'Image Slices' to menu.
	(Image Descriptors): Add `:pointer' and `:map' properties.
	(Showing Images): Add slice arg to `insert-image'.
	Add 'insert-sliced-image'.

2004-09-20  Richard M. Stallman  <rms@gnu.org>

	* commands.texi (Key Sequence Input):
	Clarify downcasing in read-key-sequence.

2004-09-08  Juri Linkov  <juri@jurta.org>

	* minibuf.texi (Minibuffer History): Add `history-delete-duplicates'.

2004-09-07  Luc Teirlinck  <teirllm@auburn.edu>

	* locals.texi (Standard Buffer-Local Variables):
	Add `buffer-auto-save-file-format'.
	* internals.texi (Buffer Internals): Describe new
	auto_save_file_format field of the buffer structure.
	* files.texi (Format Conversion): `auto-save-file-format' has been
	renamed `buffer-auto-save-file-format'.

2004-08-27  Luc Teirlinck  <teirllm@auburn.edu>

	* abbrevs.texi (Abbrev Expansion): `abbrev-start-location' can be
	an integer or a marker.
	(Abbrev Expansion): Replace example for `pre-abbrev-expand-hook'.

2004-08-22  Richard M. Stallman  <rms@gnu.org>

	* modes.texi (Major Mode Conventions): Discuss rebinding of
	standard key bindings.

2004-08-18  Kim F. Storm  <storm@cua.dk>

	* processes.texi (Accepting Output): Add `just-this-one' arg to
	`accept-process-output'.
	(Output from Processes): New var `process-adaptive-read-buffering'.

2004-08-10  Luc Teirlinck  <teirllm@auburn.edu>

	* keymaps.texi: Various changes in addition to:
	(Keymap Terminology): `kbd' uses same syntax as Edit Macro mode.
	Give more varied examples for `kbd'.
	(Creating Keymaps): Char tables have slots for all characters
	without modifiers.
	(Active Keymaps): `overriding-local-map' and
	`overriding-terminal-local-map' also override text property and
	overlay keymaps.
	(Functions for Key Lookup): Mention OLP arg to `current-active-maps'.
	(Scanning Keymaps): `accessible-keymaps' uses `[]' instead of `""'
	to denote a prefix of no events.
	`map-keymap' includes parent's bindings _recursively_.
	Clarify and correct description of `where-is-internal'.
	Mention BUFFER-OR-NAME arg to `describe-bindings'.
	(Menu Example): For menus intended for use with the keyboard, the
	menu items should be bound to characters or real function keys.

2004-08-08  Luc Teirlinck  <teirllm@auburn.edu>

	* objects.texi (Character Type): Reposition `@anchor' to prevent
	double space inside sentence in Info.

	* hooks.texi (Standard Hooks): `disabled-command-hook' has been
	renamed to `disabled-command-function'.
	* commands.texi (Key Sequence Input): Remove unnecessary anchor.
	(Command Loop Info): Replace reference to it.
	(Disabling Commands): `disabled-command-hook' has been renamed to
	`disabled-command-function'.

2004-08-07  Luc Teirlinck  <teirllm@auburn.edu>

	* os.texi (Translating Input): Only non-prefix bindings in
	`key-translation-map' override actual key bindings.  Warn about
	possible indirect effect of actual key bindings on non-prefix
	bindings in `key-translation-map'.

2004-08-06  Luc Teirlinck  <teirllm@auburn.edu>

	* minibuf.texi (High-Level Completion): Add anchor for definition
	of `read-variable'.

	* commands.texi: Various changes in addition to:
	(Using Interactive): Clarify description of `interactive-form'.
	(Interactive Call): Mention default for KEYS argument to
	`call-interactively'.
	(Command Loop Info): Clarify description of `this-command-keys'.
	Mention KEEP-RECORD argument to `clear-this-command-keys'.
	Value of `last-event-frame' can be `macro'.
	(Repeat Events): `double-click-fuzz' is also used to distinguish
	clicks and drags.
	(Classifying Events): Clarify descriptions of `event-modifiers'
	`event-basic-type' and `event-convert-list'.
	(Accessing Events): `posn-timestamp' takes POSITION argument.
	(Quoted Character Input): Clarify description of
	`read-quoted-char' and fix example.
	(Quitting): Add `with-local-quit'.
	(Disabling Commands): Correct and clarify descriptions of
	`enable-command' and `disable-command'.
	Mention what happens if `disabled-command-hook' is nil.
	(Keyboard Macros): Mention LOOPFUNC arg to `execute-kbd-macro'.
	Describe `executing-kbd-macro' instead of obsolete `executing-macro'.

2004-07-24  Luc Teirlinck  <teirllm@auburn.edu>

	* frames.texi: Various changes in addition to:
	(Creating Frames): Expand and clarify description of `make-frame'.
	(Window Frame Parameters): Either none or both of the `icon-left'
	and `icon-top' parameters must be specified.  Put descriptions of
	`menu-bar-lines' and `toolbar-lines' closer together and change
	them accordingly.
	(Frame Titles): `multiple-frames' is not guaranteed to be accurate
	except while processing `frame-title-format' or `icon-title-format'.
	(Deleting Frames): Correct description of `delete-frame'.
	Non-nil return values of `frame-live-p' are like those of `framep'.
	(Frames and Windows): Mention return value of
	`set-frame-selected-window'.
	(Visibility of Frames): Mention `force' argument to
	`make-frame-invisible'.  `frame-visible-p' returns t for all
	frames on text-only terminals.
	(Frame Configurations): Restoring a frame configuration does not
	restore deleted frames.
	(Window System Selections): `x-set-selection' returns DATA.
	(Resources): Add example.
	(Display Feature Testing): Clarify descriptions of
	`display-pixel-height', `display-pixel-width', `x-server-version'
	and `x-server-vendor'.

	* windows.texi (Choosing Window): Add anchor.
	* minibuf.texi (Minibuffer Misc): Add anchor.

2004-07-23  John Paul Wallington  <jpw@gnu.org>

	* macros.texi (Defining Macros): Declaration keyword for setting
	Edebug spec is `debug' not `edebug'.

2004-07-19  Luc Teirlinck  <teirllm@auburn.edu>

	* windows.texi: Various small changes in addition to:
	(Window Point): Mention return value of `set-window-point'.
	(Window Start): `pos-visible-in-window-p' disregards horizontal
	scrolling.  Explain return value if PARTIALLY is non-nil.
	(Vertical Scrolling): Mention PIXELS-P argument to `window-vscroll'
	and `set-window-vscroll'.
	(Size of Window): The argument WINDOW to `window-inside-edges',
	`window-pixel-edges' and `window-inside-pixel-edges' is optional.
	(Resizing Windows): Explain return value of
	`shrink-window-if-larger-than-buffer'.
	`window-size-fixed' automatically becomes buffer local when set.
	(Window Configurations): Explain return value of
	`set-window-configuration'.

	* minibuf.texi (Minibuffer Misc): Add anchor for
	`minibuffer-scroll-window'.

	* positions.texi (Text Lines): Add anchor for `count-lines'.

2004-07-17  Richard M. Stallman  <rms@gnu.org>

	* display.texi (Overlay Properties): Adding `evaporate' prop
	deletes empty overlay immediately.

	* abbrevs.texi (Abbrev Expansion): Clarify pre-abbrev-expand-hook,
	fix example.

2004-07-16  Jim Blandy  <jimb@redhat.com>

	* searching.texi (Regexp Backslash): Document new \_< and \_>
	operators.

2004-07-16  Juanma Barranquero  <lektu@terra.es>

	* display.texi (Images): Fix Texinfo usage.

2004-07-14  Luc Teirlinck  <teirllm@auburn.edu>

	* buffers.texi (Modification Time): `visited-file-modtime' now
	returns a list of two integers, instead of a cons.

2004-07-13  Luc Teirlinck  <teirllm@auburn.edu>

	* windows.texi: Various changes in addition to:
	(Splitting Windows): Add `split-window-keep-point'.

2004-07-09  Richard M. Stallman  <rms@gnu.org>

	* frames.texi (Input Focus): Minor fix.

2004-07-07  Luc Teirlinck  <teirllm@auburn.edu>

	* frames.texi (Input Focus): Clarify descriptions of
	`select-frame-set-input-focus' and `select-frame'.

2004-07-06  Luc Teirlinck  <teirllm@auburn.edu>

	* os.texi: Various small changes in addition to:
	(Killing Emacs): Expand and clarify description of
	`kill-emacs-query-functions' and `kill-emacs-hook'.
	(System Environment): Expand and clarify description of `getenv'
	and `setenv'.
	(Timers): Clarify description of `run-at-time'.
	(Translating Input): Correct description of
	`extra-keyboard-modifiers'.
	(Flow Control): Correct description of `enable-flow-control'.

2004-07-06  Thien-Thi Nguyen  <ttn@gnu.org>

	* os.texi: Update copyright.
	(Session Management): Grammar fix.
	Clarify which Emacs does the restarting.
	Use @samp for *scratch* buffer.

2004-07-04  Alan Mackenzie  <acm@muc.de>

	* frames.texi (Input Focus): Add documentation for
	`select-frame-set-input-focus'.  Replace refs to non-existent
	`switch-frame' with `select-frame'.  Minor corrections and tidying
	up of text-only terminal stuff.

2004-07-02  Richard M. Stallman  <rms@gnu.org>

	* files.texi (Saving Buffers): Cleanup write-contents-function.
	(Magic File Names): Cleanup file-remote-p.

2004-07-02  Kai Großjohann  <kai@emptydomain.de>

	* files.texi (Magic File Names): `file-remote-p' returns an
	identifier of the remote system, not just t.

2004-07-02  David Kastrup  <dak@gnu.org>

	* searching.texi (Entire Match Data): Add explanation about new
	match-data behavior when @var{integers} is non-nil.

2004-06-24  Richard M. Stallman  <rms@gnu.org>

	* commands.texi (Misc Events): Describe usr1-signal, usr2-signal event.

	* customize.texi (Variable Definitions): Note about doc strings
	and :set.

	* keymaps.texi (Keymap Terminology): Document `kbd'.
	(Changing Key Bindings, Key Binding Commands): Use kbd in examples.

	* display.texi (Invisible Text): Setting buffer-invisibility-spec
	makes it buffer-local.

	* files.texi (Saving Buffers): Correct previous change.

	* commands.texi (Accessing Events):
	Clarify posn-col-row and posn-actual-col-row.

2004-06-24  David Ponce  <david.ponce@wanadoo.fr>

	* commands.texi (Accessing Events): New functions
	posn-at-point and posn-at-x-y.  Add example to posn-x-y.

2004-06-23  Luc Teirlinck  <teirllm@auburn.edu>

	* lists.texi, files.texi, processes.texi, macros.texi, hash.texi:
	* frames.texi, buffers.texi, backups.texi, variables.texi:
	* loading.texi, eval.texi, functions.texi, control.texi:
	* symbols.texi, minibuf.texi: Reposition @anchor's.

	* help.texi: Various small changes in addition to the following.
	(Describing Characters): Describe PREFIX argument to
	`key-description'.  Correct and clarify definition of
	`text-char-description'.  Describe NEED-VECTOR argument to
	`read-kbd-macro'.
	(Help Functions): Clarify definition of `apropos'.

2004-06-23  Lars Hansen  <larsh@math.ku.dk>

	* files.texi (Saving Buffers): Correct description of
	`write-contents-functions'.

2004-06-21  Juanma Barranquero  <lektu@terra.es>

	* display.texi (Images): Remove redundant @vindex directives.
	Rewrite `image-library-alist' doc in active voice.

2004-06-14  Juanma Barranquero  <lektu@terra.es>

	* display.texi (Images): Document new delayed library loading,
	variable `image-library-alist' and (existing but undocumented)
	function `image-type-available-p'.

2004-06-05  Richard M. Stallman  <rms@gnu.org>

	* minibuf.texi (Minibuffer Completion): For INITIAL arg,
	refer the user to the Initial Input node.
	(Text from Minibuffer): Likewise.
	(Initial Input): New node.  Document this feature
	and say it is mostly deprecated.

2004-05-30  Richard M. Stallman  <rms@gnu.org>

	* loading.texi (Named Features): Clarify return value
	and meaning of NOERROR.

	* variables.texi (File Local Variables): Minor cleanup.

2004-05-30  Michael Albinus  <michael.albinus@gmx.de>

	* files.texi (Magic File Names): Add `file-remote-p' as operation
	of file name handlers.

2004-05-29  Richard M. Stallman  <rms@gnu.org>

	* modes.texi (Minor Mode Conventions): (-) has no special meaning
	as arg to a minor mode command.

2004-05-22  Richard M. Stallman  <rms@gnu.org>

	* syntax.texi (Syntax Class Table): Word syntax not just for English.

	* streams.texi (Output Variables): Doc float-output-format.

	* searching.texi (Regexp Special): Nested repetition can be infloop.

	* eval.texi (Eval): Increasing max-lisp-eval-depth can cause
	real stack overflow.

	* compile.texi: Minor cleanups.

2004-05-22  Luc Teirlinck  <teirllm@dms.auburn.edu>

	* lists.texi (Cons Cells): Explain dotted lists, true lists,
	circular lists.
	(List Elements): Explain handling of circular and dotted lists.

2004-05-19  Thien-Thi Nguyen  <ttn@gnu.org>

	* modes.texi (Search-based Fontification): Fix typo.

2004-05-10  Juanma Barranquero  <lektu@terra.es>

	* modes.texi (Mode Line Variables): Fix description of
	global-mode-string, which is now after which-func-mode, not the
	buffer name.

2004-05-07  Lars Hansen  <larsh@math.ku.dk>

	* modes.texi (Desktop Save Mode): Add.
	(Modes): Add menu entry Desktop Save Mode.

	* hooks.texi: Add desktop-after-read-hook,
	desktop-no-desktop-file-hook and desktop-save-hook.

	* locals.texi: Add desktop-save-buffer.

2004-04-30  Jesper Harder  <harder@ifa.au.dk>

	* display.texi: emacs -> Emacs.

2004-04-27  Matthew Mundell  <matt@mundell.ukfsn.org>

	* files.texi (Changing Files): Document set-file-times.

2004-04-23  Juanma Barranquero  <lektu@terra.es>

	* makefile.w32-in: Add "-*- makefile -*-" mode tag.

2004-04-18  Jesper Harder  <harder@ifa.au.dk>

	* tips.texi (Coding Conventions): defopt -> defcustom.

2004-04-16  Luc Teirlinck  <teirllm@auburn.edu>

	* sequences.texi: Various clarifications.

2004-04-14  Luc Teirlinck  <teirllm@auburn.edu>

	* buffers.texi (Read Only Buffers): Mention optional ARG to
	`toggle-read-only'.

2004-04-14  Nick Roberts  <nick@nick.uklinux.net>

	* windows.texi (Selecting Windows): Note that get-lru-window
	returns a full-width window if possible.

2004-04-13  Luc Teirlinck  <teirllm@auburn.edu>

	* buffers.texi: Various changes in addition to:
	(Buffer File Name): Add `find-buffer-visiting'.
	(Buffer Modification): Mention optional ARG to `not-modified'.
	(Indirect Buffers): Mention optional CLONE argument to
	`make-indirect-buffer'.

	* files.texi: Various changes in addition to:
	(Visiting Functions): `find-file-hook' is now a normal hook.
	(File Name Expansion): Explain difference between the way that
	`expand-file-name' and `file-truename' treat `..'.
	(Contents of Directories): Mention optional ID-FORMAT argument to
	`directory-files-and-attributes'.
	(Format Conversion): Mention new optional CONFIRM argument to
	`format-write-file'.

2004-04-12  Miles Bader  <miles@gnu.org>

	* macros.texi (Expansion): Add description of `macroexpand-all'.

2004-04-05  Jesper Harder  <harder@ifa.au.dk>

	* variables.texi (Variable Aliases):
	Mention cyclic-variable-indirection.

	* errors.texi (Standard Errors): Ditto.

2004-04-04  Luc Teirlinck  <teirllm@auburn.edu>

	* backups.texi: Various small changes in addition to:
	(Making Backups): Mention return value of `backup-buffer'.
	(Auto-Saving): Mention optional FORCE argument to
	`delete-auto-save-file-if-necessary'.
	(Reverting): Mention optional PRESERVE-MODES argument to
	`revert-buffer'.  Correct description of `revert-buffer-function'.

2004-03-22  Juri Linkov  <juri@jurta.org>

	* sequences.texi (Sequence Functions): Replace xref to `Vectors'
	with `Vector Functions'.

	* text.texi (Sorting): Add missing quote.

2004-03-14  Luc Teirlinck  <teirllm@auburn.edu>

	* intro.texi (Lisp History): Replace xref to `cl' manual with
	inforef.

2004-03-12  Richard M. Stallman  <rms@gnu.org>

	* intro.texi (Version Info): Add arg to emacs-version.
	(Lisp History): Change xref to CL manual.

2004-03-09  Luc Teirlinck  <teirllm@auburn.edu>

	* minibuf.texi (Completion Commands): Add xref to Emacs manual
	for Partial Completion mode.

2004-03-07  Thien-Thi Nguyen  <ttn@gnu.org>

	* customize.texi: Fix typo.  Remove eol whitespace.

2004-03-04  Richard M. Stallman  <rms@gnu.org>

	* processes.texi: Fix typos.

	* lists.texi (Building Lists): Minor clarification.

	* hash.texi (Creating Hash): Correct the meaning of t for WEAK
	in make-hash-table.

2004-02-29  Juanma Barranquero  <lektu@terra.es>

	* makefile.w32-in (clean, maintainer-clean): Use $(DEL) instead of
	rm, and ignore exit code.

2004-02-27  Dan Nicolaescu  <dann@ics.uci.edu>

	* display.texi (Defining Faces): Add description for min-colors.
	Update example.

2004-02-23  Luc Teirlinck  <teirllm@auburn.edu>

	* abbrevs.texi: Various corrections and clarifications in addition
	to the following:
	(Abbrev Tables): Delete add-abbrev (as suggested by RMS).

2004-02-22  Matthew Mundell  <matt@mundell.ukfsn.org>  (tiny change)

	* calendar.texi (Holiday Customizing): Quote arg of holiday-sexp.

2004-02-21  Luc Teirlinck  <teirllm@auburn.edu>

	* text.texi: Various small changes in addition to the following:
	(User-Level Deletion): Mention optional BACKWARD-ONLY argument
	to delete-horizontal-space.
	(Kill Functions, Yanking, Low-Level Kill Ring): Clarify and correct
	description of yank-handler text property at various places.

	* frames.texi (Window System Selections): Add anchor.

	* syntax.texi (Syntax Table Functions): Clarify and correct
	descriptions of make-syntax-table and copy-syntax-table.
	(Motion and Syntax): Clarify SYNTAXES argument to
	skip-syntax-forward.
	(Parsing Expressions): Mention that the return value of
	parse-partial-sexp is currently a list of ten rather than nine
	elements.
	(Categories): Various corrections and clarifications.

2004-02-17  Luc Teirlinck  <teirllm@auburn.edu>

	* markers.texi (Marker Insertion Types): Minor change.

	* locals.texi (Standard Buffer-Local Variables):
	* commands.texi (Interactive Codes, Using Interactive):
	* functions.texi (Related Topics): Fix xrefs.

2004-02-16  Luc Teirlinck  <teirllm@auburn.edu>

	* lists.texi (Sets And Lists): Update description of delete-dups.

2004-02-16  Jesper Harder  <harder@ifa.au.dk>  (tiny change)

	* keymaps.texi (Tool Bar): tool-bar-item => tool-bar-button.

2004-02-16  Jan Djärv  <jan.h.d@swipnet.se>

	* frames.texi (Parameter Access): frame-parameters arg is optional.
	modify-frame-parameters handles nil for FRAME.
	(Window Frame Parameters): menu-bar-lines and tool-bar-lines
	are all-or-nothing for certain toolkits.
	Mention parameter wait-for-wm.
	(Frames and Windows): In frame-first-window and frame-selected-window
	the arg is optional.
	(Input Focus): In redirect-frame-focus the second arg is optional.
	(Window System Selections): Mention selection type CLIPBOARD.
	Mention data-type UTF8_STRING.
	Mention numbering of cut buffers.
	(Resources): Describe x-resource-name.

2004-02-16  Richard M. Stallman  <rms@gnu.org>

	* windows.texi (Buffers and Windows): Delete false table
	about all-frames.

	* syntax.texi (Parsing Expressions): Delete old caveat
	about parse-sexp-ignore-comments.

	* streams.texi (Output Variables): Add print-quoted.

	* lists.texi (Building Lists): Minor cleanup.

	* hash.texi (Creating Hash): Correct and clarify doc of WEAK values.

	* display.texi (Overlays): Explain overlays use markers.
	(Managing Overlays): Explain front-advance and rear-advance
	in more detail.

	* loading.texi (Unloading): Document unload-feature-special-hooks.
	Get rid of fns-NNN.el file.

2004-02-16  Matthew Mundell  <matt@mundell.ukfsn.org>  (tiny change)

	* help.texi (Describing Characters): Fix text-char-description
	example output.

	* edebug.texi (Using Edebug): Fix example.

	* debugging.texi (Internals of Debugger): Fix return value.

	* files.texi (Changing Files): Fix argname.

	* calendar.texi: Fix parens, and default values.

	* display.texi, frames.texi, internals.texi, modes.texi: Minor fixes.
	* nonascii.texi, objects.texi, os.texi: Minor fixes.
	* searching.texi, text.texi, tips.texi, windows.texi: Minor fixes.

	* positions.texi (Text Lines): Don't add -1 in current-line.

2004-02-16  Richard M. Stallman  <rms@gnu.org>

	* compile.texi (Compiler Errors): if-boundp feature applies to cond.

2004-02-16  Jesper Harder  <harder@ifa.au.dk>  (tiny change)

	* processes.texi (Low-Level Network): Fix a typo.

2004-02-12  Kim F. Storm  <storm@cua.dk>

	* display.texi (Fringes): Use consistent wording.
	Note that window-fringe's window arg is optional.
	(Scroll Bars): Use consistent wording.

2004-02-11  Luc Teirlinck  <teirllm@auburn.edu>

	* tips.texi (Comment Tips): Document the new conventions for
	commenting out code.

2004-02-07  Jan Djärv  <jan.h.d@swipnet.se>

	* positions.texi (Text Lines): Add missing end defun.

2004-02-07  Kim F. Storm  <storm@cua.dk>

	* positions.texi (Text Lines): Add line-number-at-pos.

2004-02-06  John Paul Wallington  <jpw@gnu.org>

	* display.texi (Button Properties, Button Buffer Commands):
	mouse-2 invokes button, not down-mouse-1.

2004-02-04  Jason Rumney  <jasonr@gnu.org>

	* makefile.w32-in: Sync with Makefile.in changes.

2004-02-03  Luc Teirlinck  <teirllm@auburn.edu>

	* minibuf.texi (Text from Minibuffer): Various corrections and
	clarifications.
	(Object from Minibuffer): Correct Lisp description of
	read-minibuffer.
	(Minibuffer History): Clarify description of cons values for
	HISTORY arguments.
	(Basic Completion): Various corrections and clarifications.
	Add completion-regexp-list.
	(Minibuffer Completion): Correct and clarify description of
	completing-read.
	(Completion Commands): Mention Partial Completion mode.
	Various other minor changes.
	(High-Level Completion): Various corrections and clarifications.
	(Reading File Names): Ditto.
	(Minibuffer Misc): Ditto.

2004-01-26  Luc Teirlinck  <teirllm@auburn.edu>

	* strings.texi (Text Comparison): assoc-string also matches
	elements of alists that are strings instead of conses.
	(Formatting Strings): Standardize Texinfo usage.  Update index
	entries.

2004-01-20  Luc Teirlinck  <teirllm@auburn.edu>

	* lists.texi (Sets And Lists): Add delete-dups.

2004-01-15  Luc Teirlinck  <teirllm@auburn.edu>

	* edebug.texi (Instrumenting Macro Calls): `declare' is not a
	special form.
	* macros.texi (Defining Macros): Update description of `declare',
	which now is a macro.
	(Wrong Time): Fix typos.

2004-01-14  Luc Teirlinck  <teirllm@auburn.edu>

	* compile.texi (Compilation Functions): Expand descriptions of
	`compile-defun', `byte-compile-file', `byte-recompile-directory'
	and `batch-byte-compile'.  In particular, mention and describe
	all optional arguments.
	(Disassembly): Correct and clarify the description of `disassemble'.

2004-01-11  Luc Teirlinck  <teirllm@auburn.edu>

	* searching.texi: Various small changes in addition to the
	following.
	(Regexp Example): Adapt to new value of `sentence-end'.
	(Regexp Functions): The PAREN argument to `regexp-opt' can be
	`words'.
	(Search and Replace): Add usage note for `perform-replace'.
	(Entire Match Data): Mention INTEGERS and REUSE arguments to
	`match-data'.
	(Standard Regexps): Update for new values of `paragraph-start'
	and `sentence-end'.

2004-01-07  Luc Teirlinck  <teirllm@auburn.edu>

	* files.texi (Saving Buffers): Clarify descriptions of
	`write-contents-functions' and `before-save-hook'.
	Make the defvar's for `before-save-hook' and `after-save-hook'
	into defopt's.

2004-01-07  Kim F. Storm  <storm@cua.dk>

	* commands.texi (Click Events): Describe new image and
	width/height elements of click events.
	(Accessing Events): Add posn-string, posn-image, and
	posn-object-width-height.  Change posn-object to return either
	image or string object.

2004-01-01  Simon Josefsson  <jas@extundo.com>

	* hooks.texi (Standard Hooks): Add before-save-hook.
	* files.texi (Saving Buffers): Likewise.

2004-01-03  Richard M. Stallman  <rms@gnu.org>

	* frames.texi (Frames and Windows): Delete frame-root-window.

2004-01-03  Luc Teirlinck  <teirllm@auburn.edu>

	* eval.texi, hash.texi, help.texi, symbols.texi: Add anchors.

	* functions.texi: Various small changes in addition to the
	following.
	(What Is a Function): `functionp' returns nil for macros.
	Clarify behavior of this and following functions for symbol arguments.
	(Function Documentation): Add `\' in front of (fn @var{arglist})
	and explain why.
	(Defining Functions): Mention DOCSTRING argument to `defalias'.
	Add anchor.
	(Mapping Functions): Add anchor.  Unquote nil in mapcar* example.

2004-01-01  Miles Bader  <miles@gnu.org>

	* display.texi (Buttons): New section.

2003-12-31  Andreas Schwab  <schwab@suse.de>

	* numbers.texi (Math Functions): sqrt reports a domain-error
	error.
	(Float Basics): Use `(/ 0.0 0.0)' instead of `(sqrt -1.0)'.

2003-12-30  Luc Teirlinck  <teirllm@auburn.edu>

	* tips.texi (Documentation Tips): Update item on hyperlinks in
	documentation strings.

	* errors.texi (Standard Errors): Various small corrections and
	additions.

	* control.texi: Various small changes in addition to the
	following.
	(Signaling Errors): Provide some more details on how `signal'
	constructs the error message.  Add anchor to the definition of
	`signal'.
	(Error Symbols): Describe special treatment of `quit'.
	(Cleanups): Rename BODY argument of `unwind-protect' to BODY-FORM
	to emphasize that it has to be a single form.

	* buffers.texi: Add anchor.

2003-12-29  Richard M. Stallman  <rms@gnu.org>

	* windows.texi (Choosing Window): Add same-window-p, special-display-p.
	(Window Configurations): Add window-configuration-frame.

	* variables.texi (Creating Buffer-Local): Add local-variable-if-set-p.

	* text.texi (Examining Properties): Add get-char-property-and-overlay.
	Change arg name in get-char-property.
	(Special Properties): Update handling of keymap property.

	* strings.texi (Modifying Strings): Add clear-string.
	(Text Comparison): Add assoc-string and remove
	assoc-ignore-case, assoc-ignore-representation.

	* os.texi (Time of Day): Add set-time-zone-rule.

	* numbers.texi (Math Functions): asin, acos, log, log10
	report domain-error errors.

	* nonascii.texi (Converting Representations):
	Add multibyte-char-to-unibyte and unibyte-char-to-multibyte.
	(Encoding and I/O): Add file-name-coding-system.

	* modes.texi (Search-based Fontification): Explain that
	face specs are symbols with face names as values.

	* minibuf.texi (Minibuffer Misc): Add set-minibuffer-window.

	* lists.texi (Building Lists): remq moved elsewhere.
	(Sets And Lists): remq moved here.
	(Association Lists): Refer to assoc-string.

	* internals.texi (Garbage Collection): Add memory-use-counts.

	* frames.texi (Frames and Windows): Add set-frame-selected-window
	and frame-root-window.

	* files.texi (Contents of Directories):
	Add directory-files-and-attributes.

	* display.texi (Refresh Screen): Add force-window-update.
	(Invisible Text): Explain about moving point out of invis text.
	(Overlay Properties): Add overlay-properties.
	(Managing Overlays): Add overlayp.
	(GIF Images): Invalid image number displays a hollow box.

	* buffers.texi (Buffer Modification): Add restore-buffer-modified-p.
	(Killing Buffers): Add buffer-live-p.

2003-12-25  Markus Rost  <rost@mathematik.uni-bielefeld.de>

	* display.texi (Fringes): Fix typo "set-buffer-window".

2003-12-24  Luc Teirlinck  <teirllm@auburn.edu>

	* display.texi, eval.texi, help.texi, internals.texi, loading.texi:
	* nonascii.texi, processes.texi, tips.texi, variables.texi:
	Add or change various xrefs and anchors.

	* commands.texi: Replace all occurrences of @acronym{CAR} with
	@sc{car}, for consistency with the rest of the Elisp manual.
	`car' and `cdr' are historically acronyms, but are no longer
	widely thought of as such.

	* internals.texi (Pure Storage): Mention that `purecopy' does not
	copy text properties.
	(Object Internals): Now 29 bits are used (in most implementations)
	to address Lisp objects.

	* variables.texi (Variables with Restricted Values): New node.

	* objects.texi (Lisp Data Types): Mention that certain variables
	can only take on a restricted set of values and add an xref to
	the new node "Variables with Restricted Values".

	* eval.texi (Function Indirection): Describe the errors that
	`indirect-function' can signal.
	(Eval): Clarify the descriptions of `eval-region' and `values'.
	Describe `eval-buffer' instead of `eval-current-buffer' and
	mention `eval-current-buffer' as an alias for `current-buffer'.
	Correct the description and mention all optional arguments.

	* nonascii.texi: Various small changes in addition to the
	following.
	(Converting Representations): Clarify behavior of
	`string-make-multibyte' and `string-to-multibyte' for unibyte all
	ASCII arguments.
	(Character Sets): Document the variable `charset-list' and adapt
	the definition of the function `charset-list' accordingly.
	(Translation of Characters): Clarify use of generic characters in
	`make-translation-table'.  Clarify and correct the description of
	the use of translation tables in encoding and decoding.
	(User-Chosen Coding Systems): Correct and clarify the description
	of `select-safe-coding-system'.
	(Default Coding Systems): Clarify description of
	`file-coding-system-alist'.

2003-11-30  Luc Teirlinck  <teirllm@auburn.edu>

	* strings.texi (Text Comparison): Correctly describe when two
	strings are `equal'.  Combine and clarify descriptions of
	`assoc-ignore-case' and `assoc-ignore-representation'.

	* objects.texi (Non-ASCII in Strings): Clarify description of
	when a string is unibyte or multibyte.
	(Bool-Vector Type): Update examples.
	(Equality Predicates): Correctly describe when two strings are
	`equal'.

2003-11-29  Luc Teirlinck  <teirllm@auburn.edu>

	* lists.texi (Building Lists): `append' no longer accepts integer
	arguments.  Update the description of `number-sequence' to reflect
	recent changes.
	(Sets And Lists): Describe `member-ignore-case' after `member'.

2003-11-27  Kim F. Storm  <storm@cua.dk>

	* commands.texi (Click Events): Click object may be an images.
	Describe (dx . dy) element of click positions.
	(Accessing Events): Remove duplicate posn-timestamp.
	New functions posn-object and posn-object-x-y.

2003-11-23  Kim F. Storm  <storm@cua.dk>

	* commands.texi (Click Events): Describe enhancements to event
	position lists, including new text-pos and (col . row) items.
	Mention left-fringe and right-fringe area events.
	(Accessing Events): New functions posn-area and
	posn-actual-col-row.  Mention posn-timestamp.  Mention that
	posn-point in non-text area still returns buffer position.
	Clarify posn-col-row.

2003-11-21  Lars Hansen  <larsh@math.ku.dk>

	* files.texi (File Attributes): Describe new parameter ID-FORMAT.
	* anti.texi (File Attributes): Describe removed parameter
	ID-FORMAT.

2003-11-20  Luc Teirlinck  <teirllm@auburn.edu>

	* positions.texi (Positions): Mention that, if a marker is used as
	a position, its buffer is ignored.

	* markers.texi (Overview of Markers): Mention it here too.

2003-11-12  Luc Teirlinck  <teirllm@auburn.edu>

	* numbers.texi (Numeric Conversions): Not just `floor', but also
	`truncate', `ceiling' and `round' accept optional argument DIVISOR.

2003-11-10  Luc Teirlinck  <teirllm@auburn.edu>

	* markers.texi (Creating Markers): Specify insertion type of
	created markers.  Add xref to `Marker Insertion Types'.
	Second argument to `copy-marker' is optional.
	(Marker Insertion Types): Mention that most markers are created
	with insertion type nil.
	(The Mark): Correctly describe when `mark' signals an error.
	(The Region): Correctly describe when `region-beginning' and
	`region-end' signal an error.

2003-11-08  Luc Teirlinck  <teirllm@auburn.edu>

	* hash.texi (Creating Hash): Clarify description of `eql'.
	`makehash' is obsolete.
	(Hash Access): Add Common Lisp notes for `remhash' and `clrhash'.

	* positions.texi (Point): Change description of `buffer-end', so
	that it is also correct for floating point arguments.
	(List Motion): Correct argument lists of `beginning-of-defun' and
	`end-of-defun'.
	(Excursions): Add xref to `Marker Insertion Types'.
	(Narrowing): Argument to `narrow-to-page' is optional.

2003-11-06  Luc Teirlinck  <teirllm@auburn.edu>

	* streams.texi (Output Streams): Clarify behavior of point for
	marker output streams.

2003-11-04  Luc Teirlinck  <teirllm@auburn.edu>

	* variables.texi (Defining Variables): Second argument to
	`defconst' is not optional.
	(Setting Variables): Mention optional argument APPEND to
	`add-to-list'.
	(Creating Buffer-Local): Expand description of
	`make-variable-buffer-local'.
	(Frame-Local Variables): Expand description of
	`make-variable-frame-local'.
	(Variable Aliases): Correct description of optional argument
	DOCSTRING to `defvaralias'.  Mention return value of
	`defvaralias'.
	(File Local Variables): Add xref to `File variables' in Emacs
	Manual.  Correct description of `hack-local-variables'.  Mention
	`safe-local-variable' property.  Mention optional second argument
	to `risky-local-variable-p'.

2003-11-03  Luc Teirlinck  <teirllm@auburn.edu>

	* symbols.texi (Symbol Plists): Mention return value of `setplist'.

2003-11-02  Jesper Harder  <harder@ifa.au.dk>  (tiny change)

	* lispref/anti.texi, lispref/backups.texi, lispref/commands.texi
	lispref/customize.texi, lispref/display.texi, lispref/files.texi,
	lispref/internals.texi, lispref/keymaps.texi, lispref/loading.texi,
	lispref/modes.texi, lispref/nonascii.texi, lispref/numbers.texi,
	lispref/objects.texi, lispref/os.texi, lispref/positions.texi,
	lispref/processes.texi, lispref/searching.texi,
	lispref/sequences.texi, lispref/streams.texi, lispref/strings.texi,
	lispref/syntax.texi, lispref/text.texi: Replace @sc{foo} with
	@acronym{FOO}.

2003-10-27  Luc Teirlinck  <teirllm@auburn.edu>

	* strings.texi (Creating Strings): Argument START to `substring'
	can not be `nil'.  Expand description of
	`substring-no-properties'.  Correct description of `split-string',
	especially with respect to empty matches.  Prevent very bad line
	break in definition of `split-string-default-separators'.
	(Text Comparison): `string=' and `string<' also accept symbols as
	arguments.
	(String Conversion): More completely describe argument BASE in
	`string-to-number'.
	(Formatting Strings): `%s' and `%S' in `format' do require
	corresponding object.  Clarify behavior of numeric prefix after
	`%' in `format'.
	(Case Conversion): The argument to `upcase-initials' can be a
	character.

2003-10-27  Kenichi Handa  <handa@m17n.org>

	* display.texi (Fontsets): Fix texinfo usage.

2003-10-25  Kenichi Handa  <handa@m17n.org>

	* display.texi (Fontsets): Add description of the function
	set-fontset-font.

2003-10-23  Luc Teirlinck  <teirllm@auburn.edu>

	* display.texi (Temporary Displays): Add xref to `Documentation
	Tips'.

	* functions.texi (Function Safety): Use inforef instead of pxref
	for SES.

2003-10-23  Andreas Schwab  <schwab@suse.de>

	* Makefile.in (TEX, texinputdir): Don't define.
	(TEXI2DVI): Define.
	(srcs): Remove $(srcdir)/index.perm and $(srcdir)/index.unperm,
	add $(srcdir)/index.texi.
	($(infodir)/elisp): Remove index.texi dependency.
	(elisp.dvi): Likewise.  Use $(TEXI2DVI).
	(index.texi): Remove target.
	(dist): Don't link $(srcdir)/permute-index.
	(clean): Don't remove index.texi.

	* permute-index, index.perm: Remove.
	* index.texi: Rename from index.unperm.

2003-10-22  Luc Teirlinck  <teirllm@auburn.edu>

	* tips.texi (Documentation Tips): Document new behavior for face
	and variable hyperlinks in Help mode.

2003-10-21  Luc Teirlinck  <teirllm@auburn.edu>

	* objects.texi (Integer Type): Update for extra bit of integer range.
	(Character Type): Ditto.

2003-10-16  Eli Zaretskii  <eliz@gnu.org>

	* numbers.texi (Integer Basics): Add index entries for reading
	numbers in hex, octal, and binary.

2003-10-16  Lute Kamstra  <lute@gnu.org>

	* modes.texi (Mode Line Format): Mention force-mode-line-update's
	argument.

2003-10-13  Luc Teirlinck  <teirllm@auburn.edu>

	* windows.texi (Choosing Window): Fix typo.
	* edebug.texi (Edebug Execution Modes): Fix typo.

2003-10-13  Richard M. Stallman  <rms@gnu.org>

	* windows.texi (Basic Windows): A window has fringe settings,
	display margins and scroll-bar settings.
	(Splitting Windows): Doc split-window return value.
	Clean up one-window-p.
	(Selecting Windows): Fix typo.
	(Cyclic Window Ordering): Explain frame as ALL-FRAMES in next-window.
	(Buffers and Windows): In set-window-buffer, explain effect
	on fringe settings and scroll bar settings.
	(Displaying Buffers): In pop-to-buffer, explain nil as buffer arg.
	(Choosing Window): Use defopt for pop-up-frame-function.
	For special-display-buffer-names, explain same-window and same-frame.
	Clarify window-dedicated-p return value.
	(Textual Scrolling): scroll-up and scroll-down can get an error.
	(Horizontal Scrolling): Clarify auto-hscroll-mode.
	Clarify set-window-hscroll.
	(Size of Window): Don't mention tool bar in window-height.
	(Coordinates and Windows): Explain what coordinates-in-window-p
	returns for fringes and display margins.
	(Window Configurations): Explain saving fringes, etc.

	* tips.texi (Library Headers): Clean up Documentation.

	* syntax.texi (Parsing Expressions): Clean up forward-comment
	and parse-sexp-lookup-properties.

	* sequences.texi (Sequence Functions): sequencep accepts bool-vectors.

	* os.texi (System Environment): Clean up text for load-average errors.

	* modes.texi (Hooks): Don't explain local hook details at front.
	Clarify run-hooks and run-hook-with-args a little.
	Clean up add-hook and remove-hook.

	* edebug.texi (Edebug Execution Modes): Clarify t.
	Document edebug-sit-for-seconds.
	(Coverage Testing): Document C-x X = and =.
	(Instrumenting Macro Calls): Fix typo.
	(Specification List): Don't index the specification keywords.

2003-10-10  Kim F. Storm  <storm@cua.dk>

	* processes.texi (Network): Introduce make-network-process.

2003-10-09  Luc Teirlinck  <teirllm@auburn.edu>

	* tips.texi (Library Headers): Fix typo.

2003-10-07  Juri Linkov  <juri@jurta.org>

	* modes.texi (Imenu): Mention imenu-create-index-function's
	default value.  Explain submenus better.

2003-10-07  Lute Kamstra  <lute@gnu.org>

	* modes.texi (Faces for Font Lock): Fix typo.
	(Hooks): Explain how buffer-local hook variables can refer to
	global hook variables.
	Various minor clarifications.

2003-10-06  Lute Kamstra  <lute@gnu.org>

	* tips.texi (Coding Conventions): Mention naming conventions for
	hooks.

2003-10-05  Luc Teirlinck  <teirllm@auburn.edu>

	* loading.texi (Library Search): Correct default value of
	load-suffixes.
	(Named Features): Fix typo.

2003-10-05  Richard M. Stallman  <rms@gnu.org>

	* loading.texi (Named Features): In `provide',
	say how to test for subfeatures.
	(Unloading): In unload-feature, use new var name
	unload-feature-special-hooks.

2003-10-03  Lute Kamstra  <lute@gnu.org>

	* modes.texi (Major Mode Conventions): Mention third way to set up
	Imenu.
	(Imenu): A number of small fixes.
	Delete documentation of internal variable imenu--index-alist.
	Document the return value format of imenu-create-index-function
	functions.

2003-09-30  Richard M. Stallman  <rms@gnu.org>

	* processes.texi (Network): Say what stopped datagram connections do.

	* lists.texi (Association Lists): Clarify `assq-delete-all'.

	* display.texi (Overlay Properties): Clarify `evaporate' property.

2003-09-29  Lute Kamstra  <lute@gnu.org>

	* modes.texi (Mode Line Data): Explain when symbols in mode-line
	constructs should be marked as risky.
	Change cons cell into proper list.
	(Mode Line Variables): Change cons cell into proper list.

2003-09-26  Lute Kamstra  <lute@gnu.org>

	* modes.texi (Mode Line Data): Document the :propertize construct.
	(Mode Line Variables): Reorder the descriptions of the variables
	to match their order in the default mode-line-format.
	Describe the new variables mode-line-position and mode-line-modes.
	Update the default values of mode-line-frame-identification,
	minor-mode-alist, and default-mode-line-format.
	(Properties in Mode): Mention the :propertize construct.

2003-09-26  Richard M. Stallman  <rms@gnu.org>

	* buffers.texi, commands.texi, debugging.texi, eval.texi:
	* loading.texi, minibuf.texi, text.texi, variables.texi:
	Avoid @strong{Note:}.

2003-09-26  Richard M. Stallman  <rms@gnu.org>

	* keymaps.texi (Remapping Commands): Fix typo.

2003-09-23  Luc Teirlinck  <teirllm@mail.auburn.edu>

	* processes.texi (Low-Level Network): Fix typo.

2003-09-23  Kim F. Storm  <storm@cua.dk>

	* processes.texi (Network, Network Servers): Fix typos.
	(Low-Level Network): Add timeout value for :server keyword.
	Add new option keywords to make-network-process.
	Add set-network-process-options.
	Explain how to test availability of network options.

2003-09-19  Richard M. Stallman  <rms@gnu.org>

	* text.texi (Motion by Indent): Arg to
	backward-to-indentation and forward-to-indentation is optional.

	* strings.texi (Creating Strings): Add substring-no-properties.

	* processes.texi
	(Process Information): Add list-processes arg QUERY-ONLY.
	Delete process-contact from here.
	Add new status values for process-status.
	Add process-get, process-put, process-plist, set-process-plist.
	(Synchronous Processes): Add call-process-shell-command.
	(Signals to Processes): signal-process allows process objects.
	(Network): Complete rewrite.
	(Network Servers, Datagrams, Low-Level Network): New nodes.

	* positions.texi (Word Motion): forward-word, backward-word
	arg is optional.  Reword.

	* abbrevs.texi (Defining Abbrevs): Index no-self-insert.

	* variables.texi (Creating Buffer-Local):
	Delete duplicate definition of buffer-local-value.
	(File Local Variables): Explain about discarding text props.

2003-09-11  Richard M. Stallman  <rms@gnu.org>

	* minibuf.texi (Intro to Minibuffers): Explain that the minibuffer
	changes variables that record input events.
	(Minibuffer Misc): Add minibuffer-selected-window.

	* lists.texi (Building Lists): Add copy-tree.

	* display.texi (Fontsets): Add char-displayable-p.
	(Scroll Bars): New node.

2003-09-08  Lute Kamstra  <lute@gnu.org>

	* modes.texi (%-Constructs): Document new `%i' and `%I'
	constructs.

2003-09-03  Peter Runestig  <peter@runestig.com>

	* makefile.w32-in: New file.

2003-08-29  Richard M. Stallman  <rms@gnu.org>

	* display.texi (Overlay Properties): Clarify how priorities
	affect use of the properties.

2003-08-19  Luc Teirlinck  <teirllm@mail.auburn.edu>

	* customize.texi (Type Keywords): Correct the description of
	`:help-echo' in the case where `motion-doc' is a function.

2003-08-14  John Paul Wallington  <jpw@gnu.org>

	* modes.texi (Emulating Mode Line): Subsection, not section.

2003-08-13  Richard M. Stallman  <rms@gnu.org>

	* elisp.texi (Top): Update subnode lists in menu.

	* text.texi (Insertion): Add insert-buffer-substring-no-properties.
	(Kill Functions): kill-region has new arg yank-handler.
	(Yanking): New node.
	(Yank Commands): Add yank-undo-function.
	(Low-Level Kill Ring):
	kill-new and kill-append have new arg yank-handler.
	(Changing Properties): Add remove-list-of-text-properties.
	(Atomic Changes): New node.

	* symbols.texi (Other Plists): Add lax-plist-get, lax-plist-put.

	* streams.texi (Output Variables): Add eval-expression-print-length
	and eval-expression-print-level.

	* os.texi (Time Conversion): For encode-time, explain limits on year.

	* objects.texi (Character Type): Define anchor "modifier bits".

	* modes.texi (Emulating Mode Line): New node.
	(Search-based Fontification): Font Lock uses font-lock-face property.
	(Other Font Lock Variables): Likewise.

	* keymaps.texi (Format of Keymaps): Keymaps contain char tables,
	not vectors.
	(Active Keymaps): Add emulation-mode-map-alists.
	(Functions for Key Lookup): key-binding has new arg no-remap.
	(Remapping Commands): New node.
	(Scanning Keymaps): where-is-internal has new arg no-remap.
	(Tool Bar): Add tool-bar-local-item-from-menu.
	Clarify when to use tool-bar-add-item-from-menu.

	* commands.texi (Interactive Call): commandp has new arg.
	(Command Loop Info): Add this-original-command.

2003-08-06  John Paul Wallington  <jpw@gnu.org>

	* compile.texi (Compiler Errors): Say `@end defmac' after `@defmac'.

	* display.texi (Warning Basics): Fix typo.
	(Fringes): Add closing curly bracket and fix typo.

	* elisp.texi (Top): Fix typo.

2003-08-05  Richard M. Stallman  <rms@gnu.org>

	* elisp.texi: Update lists of subnodes.

	* windows.texi (Buffers and Windows): set-window-buffer has new arg.

	* variables.texi (Local Variables): Use lc for example variable names.

	* tips.texi (Library Headers): Explain where to put -*-.

	* strings.texi (Creating Strings): Fix xref for vconcat.

	* sequences.texi (Vector Functions):
	vconcat no longer allows integer args.

	* minibuf.texi (Reading File Names): read-file-name has new
	arg PREDICATE.  New function read-directory-name.

	* macros.texi (Defining Macros): Give definition of `declare'.
	(Indenting Macros): New node.

	* frames.texi (Parameter Access): Add modify-all-frames-parameters.
	(Window Frame Parameters): Make separate table of parameters
	that are coupled with specific face attributes.
	(Deleting Frames): delete-frame-hooks renamed to
	delete-frame-functions.

	* files.texi (Magic File Names): Add file-remote-p.
	Clarify file-local-copy.

	* edebug.texi (Instrumenting Macro Calls): Don't define `declare'
	here; instead xref Defining Macros.

	* display.texi (Warnings): New node, and subnodes.
	(Fringes): New node.

	* debugging.texi (Test Coverage): New node.

	* compile.texi (Compiler Errors): Explain with-no-warnings
	and other ways to suppress warnings.

	* commands.texi (Interactive Call): Minor clarification.

	* buffers.texi (Buffer File Name): set-visited-file-name
	renames the buffer too.

	* abbrevs.texi (Abbrev Tables): Add copy-abbrev-table.

2003-07-24  Markus Rost  <rost@math.ohio-state.edu>

	* abbrevs.texi (Abbrev Expansion): Use \s syntax in example.

2003-07-22  Markus Rost  <rost@math.ohio-state.edu>

	* internals.texi (Garbage Collection): Fix previous change.

2003-07-22  Richard M. Stallman  <rms@gnu.org>

	* files.texi (Truenames): Add LIMIT arg to file-chase-links.

	* display.texi (Width): Use \s syntax in example.
	(Font Selection): Add face-font-rescale-alist.

	* modes.texi (Imenu): Add xref to Emacs Manual node on Imenu.
	Remove spurious indent in example.

	* lists.texi (Building Lists): Add number-sequence.

	* internals.texi (Garbage Collection): Add gcs-done, gc-elapsed.

	* functions.texi (Function Documentation): Explain how to
	show calling convention explicitly in the doc string.

	* windows.texi (Selecting Windows): save-selected-window saves
	selected window of each frame.
	(Window Configurations): Minor change.

	* syntax.texi (Syntax Table Functions): Use \s syntax in examples.

	* streams.texi (Output Variables): Add print-continuous-numbering
	and print-number-table.

	* processes.texi (Decoding Output): New node.

	* os.texi (Time Conversion): decode-time arg is optional.

	* objects.texi (Character Type): Don't use space as example for \.
	Make list of char names and \-sequences correspond.
	Explain that \s is not used in strings.  `\ ' needs space after.

	* nonascii.texi (Converting Representations): Add string-to-multibyte.
	(Translation of Characters): Add translation-table-for-input.
	(Default Coding Systems): Add auto-coding-functions.
	(Explicit Encoding): Add decode-coding-inserted-region.
	(Locales): Add locale-info.

	* minibuf.texi (Basic Completion): Describe test-completion.
	Collections can be lists of strings.
	Clean up lazy-completion-table.
	(Programmed Completion): Mention test-completion.
	Clarify why lambda expressions are not accepted.
	(Minibuffer Misc): Describe minibufferp.

2003-07-14  Richard M. Stallman  <rms@gnu.org>

	* buffers.texi (Killing Buffers): kill-buffer-hook is perm local.

	* windows.texi (Selecting Windows): New arg to select-window.
	(Selecting Windows): Add with-selected-window.
	(Size of Window): Add window-inside-edges, etc.

	* internals.texi (Garbage Collection): Add post-gc-hook.

	* processes.texi (Subprocess Creation): Add exec-suffixes.

	* keymaps.texi (Functions for Key Lookup): Add current-active-maps.
	(Scanning Keymaps): Add map-keymaps.
	(Defining Menus): Add keymap-prompt.

	* numbers.texi (Integer Basics): Add most-positive-fixnum,
	most-negative-fixnum.

	* compile.texi (Byte Compilation): Explain no-byte-compile.
	(Compiler Errors): New node.

	* os.texi (User Identification): user-uid, user-real-uid
	can return float.

	* modes.texi (Major Mode Conventions): Explain about run-mode-hooks
	and about derived modes.
	(Minor Modes): Add minor-mode-list.
	(Defining Minor Modes): Keyword args for define-minor-mode.
	(Search-based Fontification): Explain managing other properties.
	(Other Font Lock Variables): Add font-lock-extra-managed-props.
	(Faces for Font Lock): Add font-lock-preprocessor-face.
	(Hooks): Add run-mode-hooks and delay-mode-hooks.

	* variables.texi (Creating Buffer-Local): Add buffer-local-value.
	(Variable Aliases): Clarify defvaralias.

	* loading.texi (Library Search): Add load-suffixes.

	* minibuf.texi (Basic Completion): Add lazy-completion-table.
	(Programmed Completion): Add dynamic-completion-table.

	* files.texi (Changing Files): copy-file allows dir as NEWNAME.
	(Magic File Names): Specify precedence order of handlers.

	* commands.texi (Command Overview): Emacs server runs pre-command-hook
	and post-command-hook.
	(Waiting): New calling convention for sit-for.

	* text.texi (Special Properties): local-map and keymap properties
	apply based on their stickiness.

2003-07-07  Richard M. Stallman  <rms@gnu.org>

	* modes.texi (Minor Mode Conventions): Specify only some kinds
	of list values as args to minor modes.

	* files.texi (File Name Expansion): Warn about iterative use
	of substitute-in-file-name.

	* advice.texi (Activation of Advice): Clean up previous change.

2003-07-06  Markus Rost  <rost@math.ohio-state.edu>

	* advice.texi (Activation of Advice): Note that ad-start-advice is
	turned on by default.

2003-06-30  Richard M. Stallman  <rms@gnu.org>

	* text.texi (Buffer Contents): Document current-word.
	(Change Hooks): Not called for *Messages*.

	* functions.texi (Defining Functions): Explain about redefining
	primitives.
	(Function Safety): Rename.  Minor changes.
	Comment out the detailed criteria for what is safe.

2003-06-22  Andreas Schwab  <schwab@suse.de>

	* objects.texi (Symbol Type): Fix description of examples.

2003-06-16  Andreas Schwab  <schwab@suse.de>

	* hash.texi (Creating Hash): Fix description of :weakness.

2003-06-13  Kai Großjohann  <kai.grossjohann@gmx.net>

	* files.texi (Changing Files): copy-file copies file modes, too.

2003-05-28  Richard M. Stallman  <rms@gnu.org>

	* strings.texi (Creating Strings): Clarify split-string.

2003-05-22  Stephen J. Turnbull  <stephen@xemacs.org>

	* strings.texi (Creating Strings): Update split-string specification
	and examples.

2003-05-19  Richard M. Stallman  <rms@gnu.org>

	* elisp.texi: Correct invariant section names.

2003-04-20  Richard M. Stallman  <rms@gnu.org>

	* os.texi (Timers): Explain about timers and quitting.

2003-04-19  Richard M. Stallman  <rms@gnu.org>

	* internals.texi (Writing Emacs Primitives): Strings are
	no longer special for GCPROs.  Mention GCPRO5, GCPRO6.
	Explain GCPRO convention for varargs function args.

2003-04-16  Richard M. Stallman  <rms@gnu.org>

	* minibuf.texi (Minibuffer Misc): Document fn minibuffer-message.

2003-04-08  Richard M. Stallman  <rms@gnu.org>

	* files.texi (Kinds of Files): Correct return value of file-symlink-p.

2003-02-13  Kim F. Storm  <storm@cua.dk>

	* objects.texi (Character Type): New \s escape for space.

2003-01-31  Joe Buehler  <jhpb@draco.hekimian.com>

	* os.texi (System Environment): Add cygwin system-type.

2003-01-25  Richard M. Stallman  <rms@gnu.org>

	* keymaps.texi: Document that a symbol can act as a keymap.

2003-01-13  Richard M. Stallman  <rms@gnu.org>

	* text.texi (Changing Properties): Say string indices are origin-0.

	* positions.texi (Screen Lines) <compute-motion>:
	Correct order of elts in return value.

	* keymaps.texi (Changing Key Bindings) <define-key>: Mention
	how to define a default binding.

2002-12-07  Markus Rost  <rost@math.ohio-state.edu>

	* loading.texi (Unloading): Fix recent change for load-history.

	* customize.texi (Simple Types): Clarify description of custom
	type 'number.  Describe new custom type 'float.

2002-12-04  Markus Rost  <rost@math.ohio-state.edu>

	* variables.texi (File Local Variables): Fix typo.

2002-10-23  Kai Großjohann  <kai.grossjohann@uni-duisburg.de>

	From Michael Albinus <Michael.Albinus@alcatel.de>.

	* README: Target for Info file is `make info'.

	* files.texi (File Name Components): Fix typos in
	`file-name-sans-extension'.
	(Magic File Names): Complete list of operations for magic file
	name handlers.

2002-09-16  Jonathan Yavner  <jyavner@engineer.com>

	* variables.texi (File Local Variables): New function
	risky-local-variable-p.

2002-09-15  Jonathan Yavner  <jyavner@engineer.com>

	* functions.texi (Function safety): New node about unsafep.

2002-08-05  Per Abrahamsen  <abraham@dina.kvl.dk>

	* customize.texi (Splicing into Lists): Fix example.
	Reported by Fabrice Bauzac <fabrice.bauzac@wanadoo.fr>.

2002-06-17  Juanma Barranquero  <lektu@terra.es>

	* frames.texi (Display Feature Testing): Fix typo.

2002-06-12  Andreas Schwab  <schwab@suse.de>

	* frames.texi (Initial Parameters, Resources): Fix references to
	the Emacs manual.

2002-05-13  Kim F. Storm  <storm@cua.dk>

	* variables.texi (Intro to Buffer-Local): Updated warning and
	example relating to changing buffer inside let.

2002-03-10  Jan Djärv  <jan.h.d@swipnet.se>

	* os.texi (Session Management): New node about X Session management.

2002-01-18  Eli Zaretskii  <eliz@is.elta.co.il>

	* elisp.texi (VERSION): Set to 2.9.  Update the version of Emacs
	to which the manual corresponds, and the copyright years.

	* Makefile.in (VERSION): Set to 2.9.

2001-11-29  Eli Zaretskii  <eliz@is.elta.co.il>

	* elisp.texi: Change the category in @dircategory to "Emacs", to
	make it consistent with info/dir.

2001-11-25  Miles Bader  <miles@gnu.org>

	* text.texi (Fields): Describe new `limit' arg in
	field-beginning/field-end.

2001-11-17  Eli Zaretskii  <eliz@is.elta.co.il>

	* permute-index: Don't depend on csh-specific features.
	Replace the interpreter name with /bin/sh.

	* two-volume-cross-refs.txt: New file.
	* two.el: New file.
	* spellfile: New file.

2001-11-16  Eli Zaretskii  <eliz@is.elta.co.il>

	* permute-index: New file.

	* vol1.texi, vol2.texi: Renamed from elisp-vol1.texi and
	elisp-vol2.texi, respectively, to avoid file-name clashes in DOS
	8+3 restricted namespace.

	* Makefile.in (infodir): Define relative to $(srcdir).
	($(infodir)/elisp): Don't chdir into $(srcdir), but add it to the
	include directories list via -I switch to makeinfo.
	(index.texi): Use cp if both hard and symbolic links fail.

2001-11-10  Eli Zaretskii  <eliz@is.elta.co.il>

	* Makefile.in (distclean): Add.

	The following changes make ELisp manual part of the Emacs
	distribution:

	* Makefile.in: Add Copyright notice.
	(prefix): Remove.
	(infodir): Change value to "../info".
	(VPATH): New variable.
	(MAKE): Don't define.
	(texmacrodir): Don't define.
	(texinputdir): Append the existing value of TEXINPUTS.
	($(infodir)/elisp): Instead of just "elisp".  Reformat the
	command to be compatible with man/Makefile.in, and to put the
	output into ../info.
	(info): Add target.
	(installall): Target removed.

2001-10-31  Pavel Janík  <Pavel@Janik.cz>

	* tips.texi (Coding Conventions): Fix typo.

2001-10-23  Gerd Moellmann  <gerd@gnu.org>

	* Makefile.in (srcs): Add gpl.texi and doclicense.texi.

2001-10-22  Eli Zaretskii  <eliz@is.elta.co.il>

	* files.texi (File Name Components): Update the description of
	file-name-sans-extension and file-name-extension, as they now
	ignore leading dots.

2001-10-20  Gerd Moellmann  <gerd@gnu.org>

	* (Version 21.1 released.)

2001-10-19  Miles Bader  <miles@gnu.org>

	* positions.texi (Text Lines): Describe behavior of
	`beginning-of-line'/`end-of-line' in the presence of field properties.

2001-10-17  Gerd Moellmann  <gerd@gnu.org>

	* Makefile.in (VERSION): Set to 2.8.
	(manual): Use `manual-21'.

	* elisp.texi (VERSION): Add and use it where the version
	number was used.  Set it to 2.8.

	* intro.texi: Likewise.

2001-10-13  Eli Zaretskii  <eliz@is.elta.co.il>

	* files.texi (File Name Completion): Document the significance of
	a trailing slash in elements of completion-ignored-extensions.

2001-10-06  Miles Bader  <miles@gnu.org>

	* variables.texi (Variable Aliases): It's `@defmac', not `@defmacro'.

2001-10-04  Gerd Moellmann  <gerd@gnu.org>

	* variables.texi (Variable Aliases): New node.

2001-10-04  Gerd Moellmann  <gerd@gnu.org>

	* Branch for 21.1.

2001-10-02  Miles Bader  <miles@gnu.org>

	* minibuf.texi (Minibuffer Misc): Add entries for
	`minibuffer-contents', `minibuffer-contents-no-properties', and
	`delete-minibuffer-contents'.
	Correct description for `minibuffer-prompt-end'.

	* text.texi (Property Search): Correct descriptions of
	`next-char-property-change' and `previous-char-property-change'.
	Add entries for `next-single-char-property-change' and
	`previous-single-char-property-change'.
	Make operand names a bit more consistent.

2001-09-30  Eli Zaretskii  <eliz@is.elta.co.il>

	* frames.texi (Finding All Frames): Document that next-frame and
	previous-frame are local to current terminal.

2001-09-26  Eli Zaretskii  <eliz@is.elta.co.il>

	* keymaps.texi (Creating Keymaps): Fix the description of the
	result of make-keymap.

2001-09-23  Eli Zaretskii  <eliz@is.elta.co.il>

	* display.texi (Font Lookup, Attribute Functions)
	(Image Descriptors): Add cross-references to the definition of
	selected frame.

	* buffers.texi (The Buffer List): Add cross-references to the
	definition of selected frame.

	* frames.texi (Input Focus): Clarify which frame is _the_ selected
	frame at any given time.
	(Multiple Displays, Size and Position): Add a cross-reference to
	the definition of the selected frame.

2001-09-08  Eli Zaretskii  <eliz@is.elta.co.il>

	* strings.texi (String Conversion) <string-to-number>: Document
	that a float is returned for integers that are too large.

	* frames.texi (Mouse Position): Document mouse-position-function.
	(Display Feature Testing): Document display-images-p.
	(Window Frame Parameters): Document the cursor-type variable.

	* numbers.texi (Integer Basics): Document CL style read syntax for
	integers in bases other than 10.

	* positions.texi (List Motion):
	Document open-paren-in-column-0-is-defun-start.

	* lists.texi (Sets And Lists): Document member-ignore-case.

	* internals.texi (Garbage Collection): Document the used and free
	strings report.
	(Memory Usage): Document strings-consed.

	* os.texi (Time of Day): Document float-time.
	(Recording Input): Document that clear-this-command-keys clears
	the vector to be returned by recent-keys.

	* keymaps.texi (Scanning Keymaps) <where-is-internal>:
	The argument keymap can be a list.

	* nonascii.texi (User-Chosen Coding Systems)
	<select-safe-coding-system>: Document the new argument
	accept-default-p and the variable
	select-safe-coding-system-accept-default-p.  Tell what happens if
	buffer-file-coding-system is undecided.
	(Default Coding Systems): Document auto-coding-regexp-alist.

	* display.texi (The Echo Area) <message>: Document
	message-truncate-lines.
	(Glyphs): Document that the glyph table is unused on windowed
	displays.

	* help.texi (Describing Characters) <single-key-description>:
	Document the new argument no-angles.
	(Accessing Documentation) <documentation-property>: Document that
	a non-string property is evaluated.
	<documentation>: Document that the function-documentation property
	is looked for.

	* windows.texi (Selecting Windows): Document some-window.

	* text.texi (MD5 Checksum): New node, documents the md5 primitive.

	* hooks.texi (Standard Hooks): Add kbd-macro-termination-hook and
	apropos-mode-hook.

	* commands.texi (Using Interactive): Document interactive-form.
	(Keyboard Macros): Document kbd-macro-termination-hook.
	(Command Loop Info): Document that clear-this-command-keys clears
	the vector to be returned by recent-keys.

2001-09-04  Werner LEMBERG  <wl@gnu.org>

	* Makefile.in (srcdir, texinputdir): New variables.
	(srcs, index.texi, install): Use $(srcdir).
	(.PHONY): Remove elisp.dvi.
	(elisp): Use -I switch for makeinfo.
	(elisp.dvi): Use $(srcdir) and $(texinputdir).
	(installall, dist): Use $(srcdir).
	Fix path to texinfo.tex.
	(maintainer-clean): Add elisp.dvi and elisp.oaux.

2001-08-30  Gerd Moellmann  <gerd@gnu.org>

	* display.texi (Conditional Display): Adjust to API change.

	* configure: New file.

2001-07-30  Gerd Moellmann  <gerd@gnu.org>

	* commands.texi (Repeat Events): Add description of
	double-click-fuzz.

2001-05-08  Stefan Monnier  <monnier@cs.yale.edu>

	* syntax.texi (Syntax Class Table): Add the missing designator for
	comment and string fences.
	(Syntax Properties): Add a xref to syntax table internals.
	(Syntax Table Internals): Document string-to-syntax.

2001-05-07  Gerd Moellmann  <gerd@gnu.org>

	* Makefile.in (install): Use install-info command line options
	like in Emacs' Makefile.in.

2000-12-09  Miles Bader  <miles@gnu.org>

	* windows.texi (Window Start): Update documentation for
	`pos-visible-in-window-p'.

2000-11-12  Stefan Monnier  <monnier@cs.yale.edu>

	* lists.texi (Building Lists): Add footnote to explain how to add
	to the end of a list.

2000-10-25  Gerd Moellmann  <gerd@gnu.org>

	* files.texi (Visiting Functions): Typos.

2000-10-25  Kenichi Handa  <handa@etl.go.jp>

	* files.texi (Visiting Functions): Return value of
	find-file-noselect may be a list of buffers if wildcards are used.

2000-10-24  Miles Bader  <miles@lsi.nec.co.jp>

	* display.texi (Defining Faces): Document `graphic' display type
	in face specs.

2000-10-18  Kai Großjohann  <Kai.Grossjohann@CS.Uni-Dortmund.DE>

	* hooks.texi (Standard Hooks): Replace obsolete
	`after-make-frame-hook' with `after-make-frame-functions'.

	* frames.texi (Creating Frames): Ditto.

	* variables.texi (Future Local Variables): Ditto.

2000-10-16  Gerd Moellmann  <gerd@gnu.org>

	* display.texi (Other Image Types): Add description of :foreground
	and :background properties of mono PBM images.

2000-08-17  Werner LEMBERG  <wl@gnu.org>

	* .cvsignore: New file.

2000-01-05  Gerd Moellmann  <gerd@gnu.org>

	* tindex.pl: New script.

1999-12-03  Dave Love  <fx@gnu.org>

	* Makefile.in (MAKEINFO): New parameter.

1999-09-17  Richard Stallman  <rms@gnu.org>

	* Makefile.in (srcs): Add hash.texi.
	(VERSION): Update to 20.6.

1999-09-13  Richard Stallman  <rms@gnu.org>

	* Makefile.in (index.texi): If cannot make a symlink, make a hard link.

1998-08-29  Karl Heuer  <kwzh@gnu.org>

	* configure.in: New file.
	* Makefile.in: Renamed from Makefile.
	(prefix, infodir): Use value obtained from configure.
	(emacslibdir): Obsolete variable deleted.
	(dist): Distribute configure.in, configure, Makefile.in.

1998-06-12  Richard Stallman  <rms@psilocin.ai.mit.edu>

	* Makefile (INSTALL_INFO): New variable.
	(install): Run install-info.

1998-05-09  Richard Stallman  <rms@psilocin.ai.mit.edu>

	* Makefile (elisp.dvi): Add missing backslash.

1998-05-02  Richard Stallman  <rms@psilocin.gnu.org>

	* Makefile (elisp.dvi): Don't depend on texindex or on elisp.tps.
	Run texindex without `./'.  Always run texindex on elisp.tp.
	(elisp.tps): Target deleted.

1998-04-05  Richard Stallman  <rms@psilocin.gnu.org>

	* Makefile (srcs): Add nonascii.texi and customize.texi.
	(dist): Start by deleting `temp'.

1998-02-17  Richard Stallman  <rms@psilocin.gnu.org>

	* Makefile (makeinfo, texindex): Targets deleted.
	(makeinfo.o, texindex.o): Targets deleted.
	(clean, dist): Don't do anything with them or with getopt*.

1998-01-30  Richard Stallman  <rms@psilocin.gnu.org>

	* Makefile (SHELL): Defined.

1998-01-27  Richard Stallman  <rms@psilocin.gnu.org>

	* Makefile (elisp.tps): New target.
	(elisp.dvi): Depend on elisp.tps.

1996-04-03  Karl Heuer  <kwzh@gnu.ai.mit.edu>

	* README: Update phone number.

	* Makefile (elisp): Make this be the default target.
	Depend on makeinfo.c instead of makeinfo.
	(install): Don't depend on elisp.dvi, since we don't install that.
	Use mkinstalldirs.
	(dist): Add mkinstalldirs.

1995-06-19  Richard Stallman  <rms@mole.gnu.ai.mit.edu>

	* Makefile (VERSION): Update version number.
	(maintainer-clean): Rename from realclean.

1995-06-07  Karl Heuer  <kwzh@nutrimat.gnu.ai.mit.edu>

	* Makefile (realclean): New target.
	(elisp): Remove any old elisp-* files first.

1993-11-23  Noah Friedman  (friedman@nutrimat.gnu.ai.mit.edu)

	* Makefile (VERSION): New variable.
	(dist): Make packaged directory name `elisp-manual-19-$(VERSION)'.
	Compressed file suffix should be `.gz', not `.z'.

1993-11-22  Richard Stallman  (rms@mole.gnu.ai.mit.edu)

	* Makefile (elisp): Depend on makeinfo.

1993-11-19  Noah Friedman  (friedman@gnu.ai.mit.edu)

	* Makefile (srcs): Add anti.texi.

1993-05-28  Richard Stallman  (rms@mole.gnu.ai.mit.edu)

	* Makefile (infodir, prefix): New vars.
	(install): Use infodir.
	(emacsinfodir): Delete.

1993-05-27  Richard Stallman  (rms@mole.gnu.ai.mit.edu)

	* Makefile (srcs): Add calendar.texi.

	* Makefile (dist): Copy texindex.c and makeinfo.c.
	Limit elisp-* files to those with one or two digits.

1993-05-16  Jim Blandy  (jimb@wookumz.gnu.ai.mit.edu)

	* Makefile (dist): Change to use Gzip instead of compress.

1993-04-23  Eric S. Raymond  (eric@mole.gnu.ai.mit.edu)

	* loading.texi (Unloading): define-function changed back to
	defalias.  It may not stay this way, but at least it's
	consistent with the known-good version of the code patch.

1993-03-26  Eric S. Raymond  (eric@geech.gnu.ai.mit.edu)

	* modes.texi (Hooks): Document new optional arg of add-hook.

1993-03-17  Eric S. Raymond  (eric@mole.gnu.ai.mit.edu)

	* variables.texi: Document nil initial value of buffer-local variables.

	* tips.texi: Add new section on standard library headers.

1993-02-27  Jim Blandy  (jimb@wookumz.gnu.ai.mit.edu)

	* Makefile (srcs): Add frame.texi to the list of sources.

1993-02-23  Jim Blandy  (jimb@wookumz.gnu.ai.mit.edu)

	* Makefile (dist): Don't bother excluding autosave files; they'll
	never make it into the temp directory anyway, and the hash marks
	in the name are problematic for make and the Bourne shell.
	(srcs): ???

1993-02-12  Jim Blandy  (jimb@wookumz.gnu.ai.mit.edu)

	* Makefile (dist): Don't include backup files or autosave files in
	the distribution tar file.

1991-11-26  Richard Stallman  (rms@mole.gnu.ai.mit.edu)

	* Makefile (srcs): Add index.perm.
	(elisp.dvi): Remove erroneous shell comment.
	Expect output of permute-index in permuted.fns.
	Save old elisp.aux in elisp.oaux.
	(clean): Add index.texi to be deleted.

1990-08-11  Richard Stallman  (rms@sugar-bombs.ai.mit.edu)

	* Makefile (elisp.dvi, index.texi): Use shell if instead of ifdef.

1990-06-26  David Lawrence  (tale@geech)

	* files.texi: Noted that completion-ignored-extensions is ignored
	when making *Completions*.

1990-06-08  Jay Fenlason  (hack@ai.mit.edu)

	* Makefile  make dist now depends on elisp.dvi, since it tries
	to include it in the dist file.

1990-03-28  Jim Kingdon  (kingdon@mole.ai.mit.edu)

	* functions.texinfo (Mapping Functions): Add missing quote.

1989-06-19  Richard Stallman  (rms@sugar-bombs.ai.mit.edu)

	* texinfo.tex (frenchspacing): Use decimal codes for char to be set.
	(defunargs): Turn off \hyphenchar of \sl font temporarily.

1989-05-10  Robert J. Chassell  (bob@rice-chex.ai.mit.edu)

	* @result{}, @expansion{}, @print{}, @quiv{}, @point{},
	and @error{} are the terms now being used.  The files in the
	directory have been changed to reflect this.

	* All instances of @indentedresultt{} have been changed to
	`     @result{}', using 5 spaces at the beginning of the line.

1989-04-24  Robert J. Chassell  (bob@rice-chex.ai.mit.edu)

	* @result{}, @expandsto{}, @prints{}, @quiv{}, @error{}, and the
	experimental @indentedresult{}, @indentedexpandsto{} are part of
	the texinfo.tex in this directory.  These TeX macros are not
	stable yet.

1989-04-17  Robert J. Chassell  (bob@rice-chex.ai.mit.edu)

	* texinfo.tex: Temporarily added
		\let\result=\dblarrow
		\def\error{{\it ERROR} \longdblarrow}
	We need to do this better soon.

1989-04-11  Robert J. Chassell  (bob@rice-chex.ai.mit.edu)

	* Applied Karl Berry's patches to *.texinfo files, but not to
	texinfo.tex; those diffs are in `berry-texinfo-tex-diffs'.  (Karl's
	new title page format is also not applied, since it requires
	texinfo.tex changes.)

	* Cleaned up `Makefile' and defined the `emacslibdir' directory
	for the Project GNU development environment.

;; Local Variables:
;; coding: utf-8
;; End:

  Copyright (C) 1998-2013 Free Software Foundation, Inc.

  This file is part of GNU Emacs.

  GNU Emacs is free software: you can redistribute it and/or modify
  it under the terms of the GNU General Public License as published by
  the Free Software Foundation, either version 3 of the License, or
  (at your option) any later version.

  GNU Emacs is distributed in the hope that it will be useful,
  but WITHOUT ANY WARRANTY; without even the implied warranty of
  MERCHANTABILITY or FITNESS FOR A PARTICULAR PURPOSE.  See the
  GNU General Public License for more details.

  You should have received a copy of the GNU General Public License
  along with GNU Emacs.  If not, see <http://www.gnu.org/licenses/>.<|MERGE_RESOLUTION|>--- conflicted
+++ resolved
@@ -1,13 +1,9 @@
-<<<<<<< HEAD
-2013-01-19  Glenn Morris  <rgm@gnu.org>
-=======
 2013-02-08  Glenn Morris  <rgm@gnu.org>
 
 	* keymaps.texi (Active Keymaps, Searching Keymaps):
 	Remove confusing mention of "symbolic prefix".  (Bug#13643)
 
-2013-01-16  Glenn Morris  <rgm@gnu.org>
->>>>>>> 90790560
+2013-01-19  Glenn Morris  <rgm@gnu.org>
 
 	* macros.texi (Indenting Macros): Fix order of an indent
 	symbol's arguments.  (Bug#13450)
