--- conflicted
+++ resolved
@@ -1,6 +1,58 @@
+2012-05-09  Glenn Morris  <rgm@gnu.org>
+
+	* Makefile.in (clean, mostlyclean): Add some more vol1/2 items.
+
+	* two-volume.make (emacsdir): New.
+	(tex): Add directory with emacsver.texi to TEXINPUTS.
+
+	* minibuf.texi (Minibuffer History, Basic Completion):
+	Tweak page breaks.
+
+	* internals.texi (Garbage Collection, Memory Usage)
+	(Writing Emacs Primitives): Tweak page breaks.
+
+	* streams.texi (Output Variables): Improve page break.
+
+	* edebug.texi (Edebug Display Update): Improve page break.
+
+	* compile.texi (Disassembly): Condense the examples.
+
+	* eval.texi, functions.texi, loading.texi, macros.texi:
+	Where possible, use example rather than smallexample.
+
+	* symbols.texi: Where possible, use example rather than smallexample.
+	(Symbol Components): Fix typo.
+	(Other Plists): Tweak page break.
+
+	* sequences.texi (Arrays): Tweak page breaks.
+
+	* customize.texi: Where possible, use example rather than smallexample.
+	(Common Keywords, Variable Definitions, Applying Customizations)
+	(Custom Themes): Tweak page breaks.
+
+	* control.texi: Where possible, use example rather than smallexample.
+	(Sequencing, Conditionals, Signaling Errors, Handling Errors):
+	Tweak page breaks.
+
+	* lists.texi (List-related Predicates, List Variables):
+	Tweak page-breaks.
+	(Sets And Lists): Convert inforef to xref.
+
+	* text.texi (Auto Filling): Don't mention Emacs 19.
+
+	* commands.texi (Event Input Misc): Don't mention unread-command-char.
+	* numbers.texi (Predicates on Numbers): Don't mention Emacs 18.
+
+	* objects.texi (Process Type, Overlay Type): Tweak page-breaks.
+
+	* intro.texi (Caveats): Copyedit.
+	(Lisp History): Convert inforef to xref.
+	(Lisp History, Printing Notation, Version Info): Improve page-breaks.
+
+	* elisp.texi (DATE): Forgot to change the month in 2012-04-21 change.
+
 2012-05-08  Glenn Morris  <rgm@gnu.org>
 
-<<<<<<< HEAD
 	* two.el: Remove; unused since creation of two-volume.make.
 
 	* vol1.texi, vol2.texi: No need to keep menus in these files.
@@ -49,64 +101,6 @@
 	* processes.texi (Subprocess Creation): Use defopt for options.
 
 2012-05-02  Glenn Morris  <rgm@gnu.org>
-=======
-	* Makefile.in (clean, mostlyclean): Add some more vol1/2 items.
-
-	* two-volume.make (emacsdir): New.
-	(tex): Add directory with emacsver.texi to TEXINPUTS.
-
-2012-05-05  Glenn Morris  <rgm@gnu.org>
-
-	* minibuf.texi (Minibuffer History, Basic Completion):
-	Tweak page breaks.
-
-	* internals.texi (Garbage Collection, Memory Usage)
-	(Writing Emacs Primitives): Tweak page breaks.
-
-	* streams.texi (Output Variables): Improve page break.
-
-	* edebug.texi (Edebug Display Update): Improve page break.
-
-	* compile.texi (Disassembly): Condense the examples.
-
-	* eval.texi, functions.texi, loading.texi, macros.texi:
-	Where possible, use example rather than smallexample.
-
-	* symbols.texi: Where possible, use example rather than smallexample.
-	(Symbol Components): Fix typo.
-	(Other Plists): Tweak page break.
-
-	* sequences.texi (Arrays): Tweak page breaks.
-
-	* customize.texi: Where possible, use example rather than smallexample.
-	(Common Keywords, Variable Definitions, Applying Customizations)
-	(Custom Themes): Tweak page breaks.
-
-	* control.texi: Where possible, use example rather than smallexample.
-	(Sequencing, Conditionals, Signaling Errors, Handling Errors):
-	Tweak page breaks.
-
-2012-05-04  Glenn Morris  <rgm@gnu.org>
-
-	* lists.texi (List-related Predicates, List Variables):
-	Tweak page-breaks.
-	(Sets And Lists): Convert inforef to xref.
-
-	* text.texi (Auto Filling): Don't mention Emacs 19.
-
-	* commands.texi (Event Input Misc): Don't mention unread-command-char.
-	* numbers.texi (Predicates on Numbers): Don't mention Emacs 18.
-
-	* objects.texi (Process Type, Overlay Type): Tweak page-breaks.
-
-	* intro.texi (Caveats): Copyedit.
-	(Lisp History): Convert inforef to xref.
-	(Lisp History, Printing Notation, Version Info): Improve page-breaks.
-
-	* elisp.texi (DATE): Forgot to change the month in 2012-04-21 change.
-
-2012-05-01  Glenn Morris  <rgm@gnu.org>
->>>>>>> 0a454caf
 
 	* elisp.texi (@copying):
 	* intro.texi (Introduction): Only print VERSION in the TeX version.
