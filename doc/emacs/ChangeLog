<<<<<<< HEAD
2014-05-14  Eli Zaretskii  <eliz@gnu.org>
=======
2014-05-21  Eli Zaretskii  <eliz@gnu.org>

	* frames.texi (Fonts): Clarify which frames are affected by
	setting font from the menu and in default-frame-alist.
	(Bug#17532)

2014-05-12  Eli Zaretskii  <eliz@gnu.org>
>>>>>>> e8f2cc26

	* mule.texi (Language Environments): Remove unused @anchor.  (Bug#17479)

2014-05-04  Eli Zaretskii  <eliz@gnu.org>

	* trouble.texi (Lossage, DEL Does Not Delete, Stuck Recursive)
	(Screen Garbled, Text Garbled, After a Crash, Emergency Escape)
	(Bug Criteria, Understanding Bug Reporting, Checklist, Service):
	Improve indexing.

2014-05-04  Leo Liu  <sdl.web@gmail.com>

	* cal-xtra.texi (Non-Gregorian Diary): Document new features for
	Chinese calendar and diary.

2014-04-30  Eli Zaretskii  <eliz@gnu.org>

	* trouble.texi (Quitting, DEL Does Not Delete, Emergency Escape)
	(Bug Criteria): Fix usage of @kbd and @key.  (Bug#17362)

	* text.texi (Words, Pages, Foldout, HTML Mode): Fix usage of @kbd
	and @key.

	* search.texi (Special Isearch, Regexp Search): Fix usage of @kbd
	and @key.

	* screen.texi (Echo Area, Menu Bar): Fix usage of @kbd and @key.

	* rmail.texi (Rmail Scrolling): Fix usage of @kbd and @key.

	* programs.texi (Hungry Delete, Other C Commands): Fix usage of
	@kbd and @key.

	* picture-xtra.texi (Insert in Picture): Fix usage of @kbd and
	@key.

	* mule.texi (Unibyte Mode, Bidirectional Editing): Fix usage of
	@kbd and @key.

	* msdog.texi (Windows Keyboard, Windows Processes): Fix usage of
	@kbd and @key.

	* msdog-xtra.texi (MS-DOS Keyboard, MS-DOS Printing)
	(MS-DOS Processes): Fix usage of @kbd and @key.

	* misc.texi (Shell Ring, Printing Package): Fix usage of @kbd and
	@key.

	* mini.texi (Completion Commands, Minibuffer History): Fix usage
	of @kbd and @key.

	* kmacro.texi (Keyboard Macro Step-Edit): Fix usage of @kbd and
	@key.

	* killing.texi (Deletion, Rectangles, CUA Bindings): Fix usage of
	@kbd and @key.

	* indent.texi (Indentation Commands): Fix usage of @kbd and @key.

	* help.texi (Help Mode, Misc Help): Fix usage of @kbd and @key.

	* glossary.texi (Glossary): Fix usage of @kbd and @key.

	* frames.texi (Speedbar): Fix usage of @kbd and @key.

	* files.texi (Misc File Ops, File Name Cache, File Conveniences)
	(Filesets): Fix usage of @kbd and @key.

	* display.texi (View Mode): Fix usage of @kbd and @key.

	* dired.texi (Image-Dired): Fix usage of @kbd and @key.

	* custom.texi (Modifier Keys, Function Keys, Named ASCII Chars)
	(Init Syntax): Fix usage of @kbd and @key.

	* commands.texi (User Input): Fix usage of @kbd and @key.

	* calendar.texi (Counting Days, General Calendar): Fix usage of
	@kbd and @key.

	* building.texi (Threads Buffer): Fix usage of @kbd and @key.

	* buffers.texi (Select Buffer, Icomplete): Fix usage of @kbd and
	@key.

	* basic.texi (Inserting Text, Erasing, Arguments): Fix usage of
	@kbd and @key.

	* anti.texi (Antinews): Fix usage of @kbd and @key.

	* sending.texi (Mail Signature): Document signature variables used
	by Message mode.  (Bug#17308)

2014-04-22  Eli Zaretskii  <eliz@gnu.org>

	* buffers.texi (Uniquify): Clarify the default uniquification.

	* indent.texi (Tab Stops): Improve wording.

	* cmdargs.texi (General Variables): Improve docs of
	EMACSLOADPATH.  Index all the environment variables.
	(Misc Variables): Index all the environment variables.

2014-04-17  Paul Eggert  <eggert@cs.ucla.edu>

	* Makefile.in (infoclean): Be consistent about reporting failures.
	Do not fail merely because the info directory does not exist,
	but do fail if it exists and can't be cleaned.

2014-04-16  Eli Zaretskii  <eliz@gnu.org>

	* display.texi (Cursor Display): Explain better how to customize
	'blink-cursor-blinks'.

2014-04-07  Glenn Morris  <rgm@gnu.org>

	* trouble.texi (Checklist): Dribble files may contain passwords.

	* files.texi (Backup Names):
	* arevert-xtra.texi (Supporting additional buffers):
	Update for default values of some -function vars no longer being nil.
	(Supporting additional buffers):
	Update for buffer-stale-function also applying to file-buffers.

2014-03-28  Glenn Morris  <rgm@gnu.org>

	* custom.texi (Terminal Init): Mention term-file-aliases.

2014-03-26  Glenn Morris  <rgm@gnu.org>

	* ack.texi (Acknowledgments): Remove reference to obsolete file.

2014-03-22  Glenn Morris  <rgm@gnu.org>

	* help.texi (Help Files): Update C-h g description.

2014-03-16  Dmitry Gutov  <dgutov@yandex.ru>

	* programs.texi (Matching): Update the missed spot.  (Bug#17008)

2014-03-15  Dmitry Gutov  <dgutov@yandex.ru>

	* programs.texi (Matching): Update WRT to the new
	`blink-matching-paren' behavior.

2014-03-13  Paul Eggert  <eggert@cs.ucla.edu>

	* mule.texi (International, Language Environments): Update
	the list of language environments to what Emacs currently
	supports.  Add the full list to the index.  Suggest C-h L for
	details rather than trying to give very brief details here.

2014-03-12  Glenn Morris  <rgm@gnu.org>

	* cmdargs.texi (General Variables): Don't mention INCPATH,
	from the obsolete complete.el.

2014-03-12  Paul Eggert  <eggert@cs.ucla.edu>

	* mule.texi (International Chars): Adjust C-u C-x = description.
	Change it to match Emacs's current behavior.  Also, change the
	example to use ê instead of À, as the isolated grave accent in the
	latter's decomposition listing was confusingly transliterated to
	left single quote in the PDF version of the manual.

2014-03-12  Glenn Morris  <rgm@gnu.org>

	* misc.texi (Saving Emacs Sessions): Be briefer about desktop's
	handling of frames.

	* indent.texi (Indent Convenience): Mention electric-indent-local-mode.

2014-03-02  Xue Fuqiao  <xfq@gnu.org>

	* mark.texi (Mark):
	* killing.texi (Rectangles): Document `rectangle-mark-mode'.

2014-03-01  Glenn Morris  <rgm@gnu.org>

	* search.texi (Query Replace): Mention search-invisible.
	* text.texi (Outline Visibility): Mention search-invisible
	also affects query-replace.

2014-02-28  Xue Fuqiao  <xfq@gnu.org>

	* emacs.texi (Top):
	* programs.texi (Programs, Prettifying Symbols):
	Document `prettify-symbols-mode' and `global-prettify-symbols-mode'.

	* misc.texi (Saving Emacs Sessions):
	Document some new desktop user options.

2014-02-27  Xue Fuqiao  <xfq@gnu.org>

	* programs.texi (Basic Indent, Other C Commands):
	Fix the description of RET and `C-j'.

	* indent.texi (Indentation Commands): Move the description of
	`C-j' from here...
	* basic.texi (Inserting Text): ... to here.

2014-02-25  Glenn Morris  <rgm@gnu.org>

	* custom.texi (Terminal Init):
	Replace term-setup-hook with tty-setup-hook.

2014-02-23  Glenn Morris  <rgm@gnu.org>

	* rmail.texi (Rmail Inbox): Mention rmail-mbox-format.

2014-02-20  Glenn Morris  <rgm@gnu.org>

	* search.texi (Special Isearch): Mention invisible text.
	* text.texi (Outline Visibility): Mention `M-s i' in isearch.

2014-02-18  Glenn Morris  <rgm@gnu.org>

	* trouble.texi (Contributing) [WWW_GNU_ORG]: Link to
	gnu.org version of etc/CONTRIBUTE in html output.

	* misc.texi (Saving Emacs Sessions): Mention desktop-auto-save-timeout.

2014-02-17  Stefan Monnier  <monnier@iro.umontreal.ca>

	* programs.texi (Matching): Fix typo.

	* killing.texi (CUA Bindings): Document the new relationship between
	cua-mode and delete-selection mode.
	(CUA Bindings): Mention that rectangle mode can be used on its own.

2014-02-14  Glenn Morris  <rgm@gnu.org>

	* regs.texi (Configuration Registers): Update C-x r f binding.

2014-02-12  Glenn Morris  <rgm@gnu.org>

	* mini.texi (Completion Options): No longer mention icomplete,
	which has its own section now.
	* modes.texi (Minor Modes): Update Icomplete xref.

	* help.texi (Package Keywords): Mention describe-package buttons.

	* package.texi (Package Menu): Mention package-menu-filter.

2014-02-11  Lars Ingebrigtsen  <larsi@gnus.org>

	* text.texi (Editing Format Info): Use @samp for menus (bug#13736).

2014-02-09  Lars Ingebrigtsen  <larsi@gnus.org>

	* dired.texi (Hiding Subdirectories): Mention the node for
	deleting subdirectories (bug#11743).

2014-02-09  Glenn Morris  <rgm@gnu.org>

	* programs.texi (MixedCase Words): Rename node from "Glasses".
	Move Subword mode here from "Other C Commands" node.
	(Misc for Programs): Mention Superword mode.
	* emacs.texi: Update menu.

2014-02-08  Lars Ingebrigtsen  <larsi@gnus.org>

	* regs.texi (File Registers): Clarify metasyntactical variables
	(bug#13565).

	* search.texi (Search Case): Rearrange text slightly to make it
	obvious that `M-c' also toggles sensitivity if `case-fold-search'
	is nil (bug#14726).

	* frames.texi (Mouse Commands): Clarify `mouse-yank-at-click'
	(bug#16376).

2014-02-07  Glenn Morris  <rgm@gnu.org>

	* display.texi (Highlight Interactively):
	Mention hi-lock-auto-select-face.

	* anti.texi (Antinews): Fix typo.

	* ack.texi (Acknowledgments): No longer mention obsolete files.

2014-02-02  Glenn Morris  <rgm@gnu.org>

	* regs.texi (Registers): Mention previewing.

2014-01-29  Glenn Morris  <rgm@gnu.org>

	* killing.texi (Deletion): Mention cycle-spacing.

2014-01-28  Glenn Morris  <rgm@gnu.org>

	* text.texi (Fill Commands): Mention fill-single-char-nobreak-p.

	* indent.texi (Tab Stops): Updates for new tab-stop behavior.

2014-01-27  Glenn Morris  <rgm@gnu.org>

	* dired.texi (Misc Dired Features): Copyedits for hide-details.

	* buffers.texi (List Buffers): Tiny edit.

	* calendar.texi (Time Intervals): Update for files in ~/.emacs.d/.

2014-01-26  Glenn Morris  <rgm@gnu.org>

	* ack.texi (Acknowledgments):
	* programs.texi (Program Modes):
	Update for delphi.el -> opascal.el renaming.

	* misc.texi (Sorting): Add findex for reverse-region.

	* killing.texi (Deletion): Mention delete-duplicate-lines.

2014-01-24  Glenn Morris  <rgm@gnu.org>

	* ack.texi (Acknowledgments): No longer mention obsolete xesam.el,
	terminal.el.

	* files.texi (Interlocking): Copyedit.

2014-01-23  Glenn Morris  <rgm@gnu.org>

	* building.texi (Lisp Eval): Update prefix argument behavior
	of eval-expression, eval-last-sexp.

2014-01-17  Bastien Guerry  <bzg@gnu.org>

	* building.texi (Commands of GUD): Fix keybinding for `gud-break'.

2014-01-15  Glenn Morris  <rgm@gnu.org>

	* files.texi (File Conveniences):
	* misc.texi (EWW): Copyedits.

2014-01-10  Glenn Morris  <rgm@gnu.org>

	* emacs.texi (Distrib): Add donate URL.  Add anchor.

2014-01-10  Rüdiger Sonderfeld  <ruediger@c-plusplus.de>

	* dired.texi (Misc Dired Features): Document `dired-hide-details-mode',
	`dired-hide-details-hide-symlink-targets', and
	`dired-hide-details-hide-information-lines'.

2014-01-09  Rüdiger Sonderfeld  <ruediger@c-plusplus.de>

	* emacs.texi: Add EWW.
	* misc.texi (EWW): Document EWW.

2014-01-09  Glenn Morris  <rgm@gnu.org>

	* trouble.texi (Service): Refer to online service directory
	rather than etc/SERVICE.

2014-01-09  Rüdiger Sonderfeld  <ruediger@c-plusplus.de>

	* building.texi (Lisp Libraries): Document `load-prefer-newer'.

	* files.texi (File Conveniences): Document `image-next-frame',
	`image-previous-frame', `image-goto-frame',
	`image-increase-speed', `image-decrease-speed',
	`image-reverse-speed', and `image-reset-speed'.

2014-01-07  Bastien Guerry  <bzg@gnu.org>

	* buffers.texi (Buffers): Fix display of @math content by using
	nested braces.  (Bug#16389)

2014-01-07  Chong Yidong  <cyd@gnu.org>

	* search.texi (Special Isearch): Document C-x 8 RET in isearch.
	(Word Search): Document incremental word search changes.
	(Isearch Yank): Document M-s C-e with a prefix argument.

2014-01-07  Glenn Morris  <rgm@gnu.org>

	* cal-xtra.texi (Calendar Customizing):
	Mention calendar-day-header-array.

2013-12-28  Glenn Morris  <rgm@gnu.org>

	* trouble.texi (Understanding Bug Reporting): Brevity.

2013-12-27  Jarek Czekalski  <jarekczek@poczta.onet.pl>

	* mini.texi (Completion Options): Add a link to Shell Options.
	* misc.texi (Shell Mode): Move documentation of
	shell-completion-fignore from Shell Mode to Shell Options.

2013-12-26  João Távora  <joaotavora@gmail.com>

	* emacs.texi (Matching): Describe new features of Electric Pair mode.

2013-12-25  Chong Yidong  <cyd@gnu.org>

	* glossary.texi (Glossary): Define MULE in modern terms.

2013-12-25  Xue Fuqiao  <xfq.free@gmail.com>

	* files.texi (Diff Mode): Add an index.

2013-12-24  Xue Fuqiao  <xfq.free@gmail.com>

	* trouble.texi (Understanding Bug Reporting): Minor update.
	(Checklist): Fix a cross-reference.

2013-12-23  Xue Fuqiao  <xfq.free@gmail.com>

	* regs.texi (Bookmarks): Document `bookmark-default-file'.

	* misc.texi (Shell Mode): Add a cross-reference.

	* building.texi (Lisp Eval): Add an index.

2013-12-22  Glenn Morris  <rgm@gnu.org>

	* entering.texi (Entering Emacs): Typo fix.

	* calendar.texi (General Calendar):
	* rmail.texi (Rmail Scrolling): Use itemx where appropriate.

2013-12-22  Eli Zaretskii  <eliz@gnu.org>

	* regs.texi (Keyboard Macro Registers): Fix last change.

2013-12-22  Xue Fuqiao  <xfq.free@gmail.com>

	* search.texi (Special Isearch, Query Replace): Document negative
	argument of replacement commands.
	(Symbol Search): Document `isearch-forward-symbol-at-point'.

	* files.texi (File Conveniences): Document `image-next-file' and
	`image-previous-file'.

	* display.texi (Optional Mode Line): Fix an index.

	* regs.texi (File Registers): Document `kmacro-to-register'.

	* indent.texi (Tab Stops): Mention recent changes about `tab-stop-list'.

	* frames.texi (Scroll Bars): Document
	`scroll-bar-adjust-thumb-portion'.

2013-12-21  Chong Yidong  <cyd@gnu.org>

	* indent.texi (Indentation Commands): Document C-x TAB changes.

2013-12-20  Tassilo Horn  <tsdh@gnu.org>

	* calendar.texi, display.texi, help.texi, rmail.texi:
	Document `S-SPC' as alternative to scrolling down with `DEL'.

	* frames.texi: Document `toggle-frame-maximized' and
	`toggle-frame-fullscreen' with their respective keys.

	* buffers.texi: Document buffer name uniquification changes.

	* indent.texi: Document that `electric-indent-mode' is enabled by
	default.

	* display.texi (Cursor Display): Document `blink-cursor-blinks'.

	* buffers.texi: Update list-buffers "screenshot" to show Messages
	as major-mode.

	* entering.texi: Document `initial-buffer-choice' changes.

	* misc.texi (emacsclient Options): Document
	`initial-buffer-choice' changes.

	* help.texi: Document that `?' now also shows subcommands of
	prefix keys.

2013-12-17  Chong Yidong  <cyd@gnu.org>

	* killing.texi (Appending Kills): Note that append-next-kill can
	prepend the kill.

2013-12-12  Eli Zaretskii  <eliz@gnu.org>

	* mule.texi (File Name Coding): Document file-name encoding
	peculiarities on MS-Windows.

2013-12-12  Glenn Morris  <rgm@gnu.org>

	* emacs.texi: Sync direntry with info/dir version.

2013-12-08  Juanma Barranquero  <lekktu@gmail.com>

	* msdog.texi (Windows Keyboard): Fix typo.

2013-11-30  Glenn Morris  <rgm@gnu.org>

	* Makefile.in (distclean): Remove Makefile.

2013-11-29  Stefan Monnier  <monnier@iro.umontreal.ca>

	* buffers.texi (Icomplete): Rename from Iswitchb and
	rewrite accordingly.

2013-11-23  Glenn Morris  <rgm@gnu.org>

	* cmdargs.texi (General Variables):
	Empty elements in EMACSLOADPATH now mean the default load-path.

2013-11-21  Glenn Morris  <rgm@gnu.org>

	* cmdargs.texi (Action Arguments): Use path-separator with -L.

2013-11-04  Glenn Morris  <rgm@gnu.org>

	* cmdargs.texi (Action Arguments): Mention that `-L :...' appends.

2013-11-02  Glenn Morris  <rgm@gnu.org>

	* cmdargs.texi (Action Arguments): Clarify `-L' a bit.

2013-10-23  Glenn Morris  <rgm@gnu.org>

	* files.texi, glossary.texi, killing.texi, search.texi, sending.texi:
	Nuke @refill.

	* Makefile.in (install-dvi, install-html, install-pdf)
	(install-ps, uninstall-dvi, uninstall-html, uninstall-ps)
	(uninstall-pdf): Quote entities that might contain whitespace.

2013-10-20  Xue Fuqiao  <xfq.free@gmail.com>

	* custom.texi (Init Syntax, Terminal Init, Terminal Init):
	Remove @refill.

2013-10-13  Glenn Morris  <rgm@gnu.org>

	* ack.texi (Acknowledgments): Comment out old alpha stuff.

2013-10-13  Xue Fuqiao  <xfq.free@gmail.com>

	* calendar.texi (Special Diary Entries): Remove @refill.

2013-10-13  Glenn Morris  <rgm@gnu.org>

	* display.texi (Text Scale): Update text-scale-adjust details.

	* ack.texi (Acknowledgments):
	* emacs.texi (Acknowledgments): Use accented form of some names.

2013-10-08  Eli Zaretskii  <eliz@gnu.org>

	* ack.texi (Acknowledgments): Fix spelling of Hrvoje Nikšić's
	name.  (Bug#15557)

	Support menus on text-mode terminals.
	* screen.texi (Menu Bar): Adapt to TTY menus.

	* frames.texi (Frames): Mention menu support on text terminals.

	* files.texi (Visiting): Mention the "File" menu-bar menu.

	* display.texi (Standard Faces): Mention TTY faces for menus.

2013-10-06  Xue Fuqiao  <xfq.free@gmail.com>

	* cal-xtra.texi (Calendar Customizing, Diary Display): Remove @refill.

2013-09-29  Xue Fuqiao  <xfq.free@gmail.com>

	* fortran-xtra.texi (Fortran Abbrev): Remove @refill.

2013-09-26  Xue Fuqiao  <xfq.free@gmail.com>

	* dired.texi (Flagging Many Files): Use @emph instead of @strong.

	* emacs.texi (Intro): Minor cleanup.

2013-09-22  Xue Fuqiao  <xfq.free@gmail.com>

	* fixit.texi (Transpose, Fixing Case): Remove @refill.

2013-09-21  Xue Fuqiao  <xfq.free@gmail.com>

	* maintaining.texi (VC Directory Commands): Add keybinding for
	vc-log-incoming in vc-dir.
	(Log Buffer): Use @emph instead of @strong.

2013-09-12  Xue Fuqiao  <xfq.free@gmail.com>

	* text.texi (Enriched Justification): Explain values of default-justification.

2013-09-04  Xue Fuqiao  <xfq.free@gmail.com>

	* maintaining.texi (VC Ignore): Mention `vc-ignore' with prefix argument.

2013-08-31  Ulrich Müller  <ulm@gentoo.org>

	* xresources.texi (Motif Resources):
	Rename from LessTif Resources.  Update xrefs.  (Bug#15145)
	* emacs.texi: Update menu.

2013-08-28  Paul Eggert  <eggert@cs.ucla.edu>

	* Makefile.in (SHELL): Now @SHELL@, not /bin/sh,
	for portability to hosts where /bin/sh has problems.

2013-08-17  Xue Fuqiao  <xfq.free@gmail.com>

	* text.texi (Enriched Justification): Minor fixes.

2013-08-14  Xue Fuqiao  <xfq.free@gmail.com>

	* files.texi (Filesets): Add an index.

2013-08-12  Glenn Morris  <rgm@gnu.org>

	* macos.texi (GNUstep Support):
	* trouble.texi (Checklist, Contributing, Service):
	Avoid mailto: in html output.

	* Makefile.in (prefix, datarootdir, datadir, PACKAGE_TARNAME)
	(docdir, dvidir, htmldir, pdfdir, psdir, GZIP_PROG, INSTALL)
	(INSTALL_DATA): New, set by configure.
	(HTML_OPTS, DVI_TARGETS, HTML_TARGETS, PDF_TARGETS, PS_TARGETS):
	New variables.
	(.SUFFIXES): Add .ps and .dvi.
	(.dvi.ps): New suffix rule.
	(dvi, html, pdf, ps): Use *_TARGETS variables.
	(emacs.ps, emacs-xtra.ps): Remove explicit rules.
	(emacs.html): Use HTML_OPTS.
	(clean): Use DVI_TARGETS, HTML_TARGETS, PDF_TARGETS, PS_TARGETS.
	(.PHONY): install-dvi, install-html, install-pdf, install-ps,
	install-doc, uninstall-dvi, uninstall-html, uninstall-pdf,
	uninstall-ps, and uninstall-doc.
	(install-dvi, install-html, install-pdf, install-ps, install-doc)
	(uninstall-dvi, uninstall-html, uninstall-ps, uninstall-pdf)
	(uninstall-doc): New rules.

2013-07-31  Eli Zaretskii  <eliz@gnu.org>

	* emacs.texi (Top): Remove menu item for the removed "Disabling
	Multibyte" node.

2013-07-31  Xue Fuqiao  <xfq.free@gmail.com>

	* rmail.texi (Rmail Coding): Move here from mule.texi.

	* custom.texi (Specifying File Variables): Fix cross-references.

	* mule.texi (Unibyte Mode): Fix cross-references.
	(Disabling Multibyte): Remove.

	* macos.texi (Mac / GNUstep Basics): Mention `ns-alternate-modifier'.

	* cal-xtra.texi (Advanced Calendar/Diary Usage): Update menu.
	(Mayan Calendar): Move here from calendar.texi.
	* emacs.texi (Top): Update menu.

2013-07-30  Xue Fuqiao  <xfq.free@gmail.com>

	* emacs.texi (Top): Add menu entry.

	* maintaining.texi (VC Ignore): New node.  Document vc-ignore.
	(VC Directory Commands): Add vc-dir-ignore.

2013-07-28  Xue Fuqiao  <xfq.free@gmail.com>

	* glossary.texi (Glossary): Add some entries.

2013-07-27  Xue Fuqiao  <xfq.free@gmail.com>

	* maintaining.texi (VC Directory Commands): Mention `D' and `L' in
	vc-dir.  (Bug#14948)

2013-07-26  Eli Zaretskii  <eliz@gnu.org>

	* display.texi (Fringes): Document the variable fringe-mode.
	(Bug#14946)

2013-07-03  Glenn Morris  <rgm@gnu.org>

	* maintaining.texi (EDE): Fix cross-reference.

	* programs.texi (Program Modes): Fix emacs-xtra reference.

	* help.texi (Misc Help): Index describe-syntax.

2013-06-29  Eli Zaretskii  <eliz@gnu.org>

	* basic.texi (Moving Point): Document visual-order-cursor-movement
	and its effect on right-char and left-char.

2013-06-28  Glenn Morris  <rgm@gnu.org>

	* ack.texi (Acknowledgments): Small update.

2013-06-19  Glenn Morris  <rgm@gnu.org>

	* Makefile.in (dist): Edit more configure variables.
	Try to check that we do not miss any in future.

2013-06-12  Xue Fuqiao  <xfq.free@gmail.com>

	* vc1-xtra.texi (Revision Tags): Add a cross reference.
	(CVS Options): Fix the default value of `vc-cvs-stay-local'.

2013-06-11  Glenn Morris  <rgm@gnu.org>

	* maintaining.texi (VC Directory Commands): Copyedit.
	(Branches): Put back milder version of pre 2013-06-07 text.

2013-06-07  Xue Fuqiao  <xfq.free@gmail.com>

	* maintaining.texi (Branches): Remove text copied from other sources.

2013-06-05  Alan Mackenzie  <acm@muc.de>

	* search.texi (Isearch Scroll): Rename to "Not Exiting Isearch".
	(Not Exiting Isearch): Document new user option
	`isearch-allow-prefix'.  (Bug#9706)

2013-06-03  Juri Linkov  <juri@jurta.org>

	* display.texi (Highlight Interactively): Add global keybindings
	with the key prefix `M-s h'.  Document old command `highlight-phrase'.
	Document new command `highlight-symbol-at-point'.

2013-06-02  Xue Fuqiao  <xfq.free@gmail.com>

	* maintaining.texi (Branches): Add motivations for branching.
	(VC Mode Line): Fix typo.
	(VC Directory Commands): Mention `vc-dir-hide-up-to-date' with
	prefix argument.

2013-06-02  Michael Albinus  <michael.albinus@gmx.de>

	* cmdargs.texi (General Variables): Use "unix:path=/dev/null" as
	dummy value for $DBUS_SESSION_BUS_ADDRESS.  It also suppresses
	autolaunching of the D-Bus session bus.

2013-06-01  Glenn Morris  <rgm@gnu.org>

	* programs.texi (Semantic): Fix typo.

2013-05-30  Xue Fuqiao  <xfq.free@gmail.com>

	* maintaining.texi (Types of Log File): Supplement some
	information of change log files.

2013-05-15  Juri Linkov  <juri@jurta.org>

	* search.texi (Repeat Isearch): Mention key `RET' to finish
	editing the string.  (Bug#13348)

2013-05-14  Glenn Morris  <rgm@gnu.org>

	* ack.texi (Acknowledgments): Don't mention obsolete sup-mouse.el.

2013-05-09  Glenn Morris  <rgm@gnu.org>

	* sending.texi (Mail Sending): Fix typo.

	* windows.texi (Change Window): Fix typo.

	* custom.texi (Changing a Variable): Fix typo.

	* trouble.texi (Contributing): Remove obsolete info re pretesters.

2013-05-05  Paul Eggert  <eggert@cs.ucla.edu>

	`write-region-inhibit-fsync' defaults to noninteractive (Bug#14273).
	* cmdargs.texi (Initial Options):
	* files.texi (Customize Save): Document this.

2013-05-04  Glenn Morris  <rgm@gnu.org>

	* calendar.texi (Importing Diary): Mention diary-from-outlook-function.

2013-03-17  Paul Eggert  <eggert@cs.ucla.edu>

	doc: convert some TeX accents to UTF-8
	* ack.texi (Acknowledgments):
	* emacs.texi (Acknowledgments):
	Convert some TeX accents (e.g., '@l{}') to UTF-8 (e.g., 'ł').
	Apparently the TeX accents cause problems when generating gnu.org
	web pages, e.g., @l{} is rendered as '/l' on
	<http://www.gnu.org/software/emacs/manual/html_node/
	emacs/Acknowledgments.html>.

2013-03-16  Glenn Morris  <rgm@gnu.org>

	* emacs.texi (Top): Add some stuff specific to www.gnu.org.

2013-03-04  Paul Eggert  <eggert@cs.ucla.edu>

	Prefer UTF-8 for documentation.
	With GNU Texinfo 5.0, this generates nicer-looking info files,
	since they can use curly quotes.  With older Texinfo it doesn't matter.
	* ack.texi, cal-xtra.texi, calendar.texi, emacs-xtra.texi, emacs.texi:
	Switch from Latin-1 to UTF-8.

2013-02-28  Bastien Guerry  <bzg@gnu.org>

	* xresources.texi (GTK resources): Fix broken link.

2013-02-25  Eli Zaretskii  <eliz@gnu.org>

	* files.texi (Interlocking): Don't refer to symlinks as the
	exclusive means of locking files.

2013-02-22  Glenn Morris  <rgm@gnu.org>

	* ack.texi (Acknowledgments):
	* emacs.texi (Acknowledgments): Small updates.

2013-02-21  Glenn Morris  <rgm@gnu.org>

	* files.texi (File Conveniences): Not just GIFs can be animated.

2013-02-13  Glenn Morris  <rgm@gnu.org>

	* ack.texi (Acknowledgments): Don't mention yow any more.

2013-02-13  Paul Eggert  <eggert@cs.ucla.edu>

	* cmdargs.texi (General Variables):
	Fix TMPDIR documentation to match the code's behavior.

2013-02-10  Glenn Morris  <rgm@gnu.org>

	* trouble.texi (Checklist): Update bug keybinding.

2013-02-09  Eli Zaretskii  <eliz@gnu.org>

	* msdog.texi (Text and Binary): Delete the description of
	file-name-buffer-file-type-alist.

2013-01-19  Paul Eggert  <eggert@cs.ucla.edu>

	* trouble.texi (Crashing): Suggest -p for newer addr2line.  (Bug#13445)
	Without it, I don't see function names.  Older addr2line
	implementations will die out sooner or later, so tailor the
	first suggestion to recent addr2line, with a followup about
	older ones.

2013-01-19  Glenn Morris  <rgm@gnu.org>

	* custom.texi (Directory Variables): Fix paren typo.

	* trouble.texi (Crashing): Not all addr2line have -p.  (Bug#13445)

	* custom.texi (Custom Themes): Fix typo.

2013-01-07  Bastien Guerry  <bzg@gnu.org>

	* help.texi (Apropos): Document `apropos-user-option' and update
	the doc for `apropos-variable'.

2013-01-05  Glenn Morris  <rgm@gnu.org>

	* text.texi (HTML Mode): Remove deleted nxml C-RET binding.

2012-12-21  Glenn Morris  <rgm@gnu.org>

	* emacs-xtra.texi (copying): The FSF does not sell copies of this.
	Simply include doclicense.

2012-12-21  Chong Yidong  <cyd@gnu.org>

	* frames.texi (Mouse Commands): Fix description of the effect of
	mouse dragging (Bug#13049).

2012-12-15  Juri Linkov  <juri@jurta.org>

	* misc.texi (Recursive Edit): Add a link to "Query Replace".
	(Bug#13181)

2012-12-10  Dani Moncayo  <dmoncayo@gmail.com>

	* killing.texi (Deletion): Doc fix (Bug#12748).

2012-12-06  Paul Eggert  <eggert@cs.ucla.edu>

	* doclicense.texi, gpl.texi: Update to latest version from FSF.
	These are just minor editorial changes.

2012-12-06  Juanma Barranquero  <lekktu@gmail.com>

	* vc1-xtra.texi (General VC Options): Remove obsolete reference
	to `vc-path'.

2012-12-03  Chong Yidong  <cyd@gnu.org>

	* custom.texi (Init Rebinding): kbd is now a function (Bug#13052).

2012-12-02  Kevin Ryde  <user42@zip.com.au>

	* maintaining.texi (Tag Syntax): Mention (defvar foo) handling.

2012-12-01  Kevin Ryde  <user42@zip.com.au>

	* maintaining.texi (Tag Syntax): Mention Perl's "use constant".

2012-11-24  Paul Eggert  <eggert@cs.ucla.edu>

	* doclicense.texi, gpl.texi: Update to latest version from FSF.
	These are just minor editorial changes.

2012-11-21  Dani Moncayo  <dmoncayo@gmail.com>

	* display.texi (Auto Scrolling): Fix some inaccuracies, plus
	clarifications (Bug#12865).
	(Horizontal Scrolling): Clarifications.

2012-11-18  Dani Moncayo  <dmoncayo@gmail.com>

	* mark.texi (Disabled Transient Mark): Doc fixes (Bug#12746).

2012-11-16  Eli Zaretskii  <eliz@gnu.org>

	* trouble.texi (Crashing): Add information about MS-Windows and
	the emacs_backtrace.txt file.  (Bug#12908)

2012-11-13  Chong Yidong  <cyd@gnu.org>

	* building.texi (Multithreaded Debugging): gdb-stopped-hooks is
	actually named gdb-stopped-functions.

2012-11-13  Glenn Morris  <rgm@gnu.org>

	* misc.texi (Single Shell): Mention async-shell-command-buffer.

2012-11-10  Glenn Morris  <rgm@gnu.org>

	* misc.texi (Terminal emulator): Rename `term-face' to `term'.

	* emacs.texi (Acknowledgments): Add profiler author.
	* ack.texi (Acknowledgments): Add some recent contributions.

2012-11-10  Chong Yidong  <cyd@gnu.org>

	* files.texi (Diff Mode): Doc fixes for
	diff-delete-trailing-whitespace (Bug#12831).

	* trouble.texi (Crashing): Copyedits.

2012-11-10  Glenn Morris  <rgm@gnu.org>

	* files.texi (Diff Mode): Trailing whitespace updates.

2012-11-10  Chong Yidong  <cyd@gnu.org>

	* misc.texi (Terminal emulator): Document Term mode faces.

	* mini.texi (Basic Minibuffer): New node.  Document
	minibuffer-electric-default-mode.

	* display.texi (Visual Line Mode): Fix index entry.

	* buffers.texi (Several Buffers): List Buffer Menu command anmes,
	and index the keybindings.  Document tabulated-list-sort.
	(Kill Buffer): Capitalize Buffer Menu.

	* trouble.texi (Memory Full): Capitalize Buffer Menu.

2012-11-10  Eli Zaretskii  <eliz@gnu.org>

	* display.texi (Auto Scrolling): Clarify that scroll-step is
	ignored when scroll-conservatively is set to a non-zero value.
	(Bug#12801)

2012-11-10  Chong Yidong  <cyd@gnu.org>

	* dired.texi (Dired Updating): Doc fix (Bug#11744).

2012-10-30  Michael Albinus  <michael.albinus@gmx.de>

	* trouble.texi (Known Problems): Mention command `debbugs-gnu-usertags'.

2012-10-29  Chong Yidong  <cyd@gnu.org>

	* dired.texi (Shell Commands in Dired): Document changes to the
	dired-do-async-shell-command.

2012-10-28  Glenn Morris  <rgm@gnu.org>

	* ack.texi (Acknowledgments): Mention gv.el.

2012-10-27  Bastien Guerry  <bzg@gnu.org>

	* screen.texi (Menu Bar): Fix typo.

2012-10-27  Chong Yidong  <cyd@gnu.org>

	* frames.texi (Mouse Avoidance): Mention new variable
	mouse-avoidance-banish-position.

	* programs.texi (Which Function): Which Function mode now works in
	all major modes by default.

	* mule.texi (Recognize Coding): Remove an unreferenced vindex.

	* files.texi (Misc File Ops): Symbolic links on Windows only work
	on Vista and later.

	* building.texi (Compilation): Document compilation-always-kill.

	* search.texi (Symbol Search): New node.

	* package.texi (Package Menu): Document the "new" status.

	* windows.texi (Window Choice): Don't refer to the obsolete
	special-display feature.

2012-10-24  Chong Yidong  <cyd@gnu.org>

	* mule.texi (Text Coding): set-buffer-file-coding-system can now
	be invoked from the mode line.

	* dired.texi (Dired Deletion, Marks vs Flags): Document Emacs 24.3
	changes to the mark and unmark commands.
	(Comparison in Dired): Document chages to dired-diff.  Remove M-=,
	which is no longer bound to dired-backup-diff.

2012-10-23  Bastien Guerry  <bzg@gnu.org>

	* text.texi (Org Authoring): Use a comma after @ref to avoid the
	insertion of a period in the Info output.

2012-10-23  Stefan Monnier  <monnier@iro.umontreal.ca>

	* custom.texi (Hooks): Clarify that -hooks is deprecated.

2012-10-23  Chong Yidong  <cyd@gnu.org>

	* kmacro.texi (Edit Keyboard Macro): Fix typo.

2012-10-18  Dani Moncayo  <dmoncayo@gmail.com>

	* mini.texi (Completion Options): Fix off-by-one error.  (Bug#12644)

2012-10-17  Glenn Morris  <rgm@gnu.org>

	* mini.texi (Repetition): Further copyedit.

2012-10-17  Dani Moncayo  <dmoncayo@gmail.com>

	* mini.texi (Repetition): Copyedit.

2012-10-16  Juri Linkov  <juri@jurta.org>

	* search.texi (Query Replace): Document multi-buffer replacement
	keys.  (Bug#12655)

	* maintaining.texi (Tags Search): Change link "Replace" to
	"Query Replace".

2012-10-13  Chong Yidong  <cyd@gnu.org>

	* files.texi (File Conveniences): ImageMagick enabled by default.

2012-10-10  Dani Moncayo  <dmoncayo@gmail.com>

	* basic.texi (Arguments): Fix typos.

2012-10-08  Glenn Morris  <rgm@gnu.org>

	* cal-xtra.texi (Calendar Customizing): Mention calendar-month-header.

	* calendar.texi (Writing Calendar Files): Mention cal-html-holidays.

2012-10-06  Glenn Morris  <rgm@gnu.org>

	* calendar.texi (Writing Calendar Files): Tweak week descriptions.
	Mention cal-tex-cursor-week2-summary.

2012-10-06  Chong Yidong  <cyd@gnu.org>

	* mini.texi (Passwords): Fix typo.

2012-10-02  Glenn Morris  <rgm@gnu.org>

	* maintaining.texi (VC Directory Commands):
	Remove duplicate `q' entry.  (Bug#12553)

2012-09-30  Chong Yidong  <cyd@gnu.org>

	* killing.texi (Rectangles): Document copy-rectangle-as-kill.

	* search.texi (Special Isearch): Document the lax space search
	feature and M-s SPC.
	(Regexp Search): Move main search-whitespace-regexp description to
	Special Isearch.
	(Replace): Document replace-lax-whitespace.

	* basic.texi (Position Info): Document C-u M-=.
	(Moving Point): Document move-to-column.

	* display.texi (Useless Whitespace): Add delete-trailing-lines.

	* misc.texi (emacsclient Options): Document the effect of
	initial-buffer-choice on client frames.  Document server-auth-dir.
	Do not document server-host, which is bad security practice.

	* building.texi (Lisp Libraries): Docstring lookups can trigger
	autoloading.  Document help-enable-auto-load.

	* mini.texi (Yes or No Prompts): New node.

	* ack.texi (Acknowledgments): Remove obsolete packages.

2012-09-27  Glenn Morris  <rgm@gnu.org>

	* cal-xtra.texi (Advanced Calendar/Diary Usage):
	Rename the section to be more general.
	* emacs.texi: Update menu.

2012-09-23  Chong Yidong  <cyd@gnu.org>

	* buffers.texi (Misc Buffer): Replace toggle-read-only with
	read-only-mode.

	* files.texi (Visiting): Likewise.

2012-09-22  Paul Eggert  <eggert@cs.ucla.edu>

	* trouble.texi (Crashing): Document ulimit -c.

2012-09-21  Paul Eggert  <eggert@cs.ucla.edu>

	* trouble.texi (Crashing): Document addr2line.

2012-09-19  Tassilo Horn  <tsdh@gnu.org>

	* misc.texi (DocView Slicing): Document new slice from
	BoundingBox feature.

2012-09-19  Chong Yidong  <cyd@gnu.org>

	* killing.texi (Yanking): Minor clarification (Bug#12469).

2012-09-17  Chong Yidong  <cyd@gnu.org>

	* building.texi (GDB User Interface Layout): Remove reference to
	removed variable gdb-use-separate-io-buffer (Bug#12454).

2012-09-08  Jambunathan K  <kjambunathan@gmail.com>

	* regs.texi (Text Registers): `C-x r +' can now be used instead of
	M-x append-to-register.  New option `register-separator'.
	(Number Registers): Mention that `C-x r +' is polymorphic.

2012-09-07  Chong Yidong  <cyd@gnu.org>

	* windows.texi (Window Choice): Don't mention obsolete
	display-buffer-reuse-frames.

2012-09-04  Paul Eggert  <eggert@cs.ucla.edu>

	Give more-useful info on a fatal error (Bug#12328).
	* trouble.texi (Crashing): New section, documenting this.

2012-08-24  Michael Albinus  <michael.albinus@gmx.de>

	* cmdargs.texi (General Variables):
	Setting $DBUS_SESSION_BUS_ADDRESS to a dummy value suppresses
	connections to the D-Bus session bus.  (Bug#12112)

2012-08-14  Eli Zaretskii  <eliz@gnu.org>

	* building.texi (Debugger Operation): Correct and improve
	documentation of the GUD Tooltip mode.

2012-07-31  Chong Yidong  <cyd@gnu.org>

	* emacs.texi: Fix ISBN (Bug#12080).

2012-08-05  Chong Yidong  <cyd@gnu.org>

	* display.texi (Faces): Document frame-background-mode (Bug#7774).

	* custom.texi (Face Customization): Move discussion of face
	inheritance here, from Faces section.

2012-07-28  Eli Zaretskii  <eliz@gnu.org>

	* frames.texi (Mouse Commands): Fix the description of mouse-2.
	(Bug#11958)

2012-07-19  Chong Yidong  <cyd@gnu.org>

	* emacs.texi: Update ISBN.

2012-07-17  Chong Yidong  <cyd@gnu.org>

	* basic.texi (Inserting Text): Replace ucs-insert with
	insert-char.  Provide more details of input.

	* mule.texi (International Chars, Input Methods): Likewise.

2012-07-13  Chong Yidong  <cyd@gnu.org>

	* custom.texi (Examining): Update C-h v message.

	* buffers.texi (Misc Buffer): Document view-read-only.

2012-07-07  Chong Yidong  <cyd@gnu.org>

	* custom.texi (Init File): Index site-lisp (Bug#11435).

2012-07-06  Chong Yidong  <cyd@gnu.org>

	* emacs.texi: Re-order top-level menu to correspond to logical
	order, to avoid makeinfo warnings.

	* ack.texi (Acknowledgments): Note new python.el.

2012-06-29  Chong Yidong  <cyd@gnu.org>

	* maintaining.texi (Basic VC Editing, VC Pull, Merging):
	* basic.texi (Erasing, Basic Undo): Fix markup.

2012-06-29  Glenn Morris  <rgm@gnu.org>

	* fixit.texi (Undo): Grammar fixes.  (Bug#11779)

2012-06-29  Michael Witten  <mfwitten@gmail.com>  (tiny change)

	* fixit.texi (Undo): Fix typo.  (Bug#11775)

2012-06-27  Glenn Morris  <rgm@gnu.org>

	* ack.texi (Acknowledgments): Tiny update.

2012-06-21  Glenn Morris  <rgm@gnu.org>

	* Makefile.in: Rename infodir to buildinfodir throughout.  (Bug#11737)

2012-06-17  Chong Yidong  <cyd@gnu.org>

	* emacs.texi: Remove urlcolor setting.  Update ISBN and edition number.

	* anti.texi:
	* building.texi:
	* cmdargs.texi:
	* custom.texi:
	* display.texi:
	* files.texi:
	* frames.texi:
	* glossary.texi:
	* misc.texi:
	* mule.texi:
	* programs.texi:
	* sending.texi:
	* text.texi: Copyedits to avoid underfull/overfull in 7x9 manual.

2012-06-06  Michael Albinus  <michael.albinus@gmx.de>

	* custom.texi (Directory Variables): Mention enable-remote-dir-locals.

2012-05-28  Glenn Morris  <rgm@gnu.org>

	* ack.texi, building.texi, calendar.texi, custom.texi:
	* maintaining.texi, text.texi: Use @LaTeX rather than La@TeX.

2012-05-27  Glenn Morris  <rgm@gnu.org>

	* emacs.texi: Simplify following removal of node pointers.

	* ack.texi, anti.texi, basic.texi, buffers.texi, building.texi:
	* cmdargs.texi, commands.texi, display.texi, emacs.texi:
	* entering.texi, files.texi, fixit.texi, frames.texi, glossary.texi:
	* gnu.texi, help.texi, indent.texi, killing.texi, kmacro.texi:
	* m-x.texi, macos.texi, maintaining.texi, mark.texi, mini.texi:
	* misc.texi, modes.texi, msdog.texi, mule.texi, programs.texi:
	* regs.texi, screen.texi, search.texi, text.texi, trouble.texi:
	* windows.texi, xresources.texi: Nuke hand-written node pointers.

2012-05-22  Glenn Morris  <rgm@gnu.org>

	* emacs.texi (Acknowledgments): Add another contributor.

2012-05-12  Glenn Morris  <rgm@gnu.org>

	* Makefile.in (MKDIR_P): New, set by configure.
	(mkinfodir): Use $MKDIR_P.

2012-05-10  Glenn Morris  <rgm@gnu.org>

	* mule.texi (Disabling Multibyte): Replace the obsolete "unibyte: t"
	with "coding: raw-text".

	* files.texi (Interlocking): Mention create-lockfiles option.

2012-05-09  Chong Yidong  <cyd@gnu.org>

	* frames.texi (Mouse References, Mouse Commands): Fix index
	entries (Bug#11362).

2012-05-05  Glenn Morris  <rgm@gnu.org>

	* custom.texi (Customization Groups, Custom Themes, Examining):
	Improve page breaks.

	* rmail.texi (Rmail Display): Use example rather than smallexample.

	* calendar.texi: Convert inforefs to refs.

	* dired.texi (Dired Enter): Improve page break.

	* abbrevs.texi (Abbrev Concepts): Copyedits.

	* maintaining.texi (Registering, Tag Syntax):
	Tweak line and page breaks.

	* programs.texi (Programs, Electric C): Copyedits.
	(Program Modes): Add xref to Fortran.
	(Left Margin Paren): Remove what was (oddly enough) the only use
	of defvar in the entire Emacs manual.
	(Hungry Delete): Remove footnote about ancient Emacs version.
	(Other C Commands): Use example rather than smallexample.

	* text.texi (Pages, Filling, Foldout, Org Mode, HTML Mode)
	(Nroff Mode, Enriched Indentation, Table Rows and Columns):
	Tweak line and page breaks.

	* modes.texi (Major Modes, Minor Modes): Reword to improve page-breaks.
	(Major Modes): Use example rather than smallexample.

	* mule.texi (Output Coding): Reword to improve page-breaks.

	* frames.texi (Fonts): Tweak line and page breaks.
	Use example rather than smallexample.  Change cross-reference.
	(Text-Only Mouse): Fix xref.

	* buffers.texi (Buffers, Kill Buffer, Several Buffers)
	(Indirect Buffers): Tweak line- and page-breaks.

	* fixit.texi (Fixit, Undo): Reword to improve page-breaks.

2012-05-04  Glenn Morris  <rgm@gnu.org>

	* Makefile.in (INFO_EXT, INFO_OPTS): New, set by configure.
	(info, infoclean): Use $INFO_EXT.
	($(infodir)/emacs$(INFO_EXT)): Use $INFO_EXT and $INFO_OPT.
	* makefile.w32-in (INFO_EXT, INFO_OPTS): New.
	(INFO_TARGETS): Use $INFO_EXT.
	($(infodir)/emacs$(INFO_EXT)): Use $INFO_EXT and $INFO_OPT, and -o.

2012-05-02  Glenn Morris  <rgm@gnu.org>

	* emacs.texi (@copying): Only print EDITION in the TeX version.

	* search.texi (Regexp Search): Just say "Emacs".

	* display.texi (Auto Scrolling):
	Reword to avoid repetition and improve page break.

	* xresources.texi (Resources):
	* mule.texi (Language Environments):
	* misc.texi (Amusements):
	* maintaining.texi (VC Change Log):
	* frames.texi (Fonts):
	* custom.texi (Specifying File Variables, Minibuffer Maps):
	* cmdargs.texi (Initial Options):
	* building.texi (Flymake):
	Reword to remove/reduce some overly long/short lines.

2012-04-27  Glenn Morris  <rgm@gnu.org>

	* emacs.texi: Some fixes for detailed menu.

	* emacs.texi: Add "et al." to authors.

	* ack.texi, basic.texi, buffers.texi, building.texi:
	* calendar.texi, cmdargs.texi, commands.texi, custom.texi:
	* dired.texi, display.texi, emerge-xtra.texi, files.texi:
	* fortran-xtra.texi, help.texi, kmacro.texi, mini.texi, misc.texi:
	* msdog-xtra.texi, picture-xtra.texi, programs.texi, rmail.texi:
	* search.texi, trouble.texi, windows.texi:
	Use Texinfo recommended convention for quotes+punctuation.

2012-04-27  Eli Zaretskii  <eliz@gnu.org>

	* mule.texi (Bidirectional Editing): Improve indexing.
	Minor wording tweaks.

2012-04-15  Chong Yidong  <cyd@gnu.org>

	* misc.texi (emacsclient Options): More clarifications.

2012-04-15  Glenn Morris  <rgm@gnu.org>

	* msdog.texi (Windows Printing): It doesn't set printer-name.

	* mule.texi (Language Environments): Move font info to "Fontsets".
	(Fontsets): Move intlfonts etc here from "Language Environments".
	Copyedits.
	(Defining Fontsets, Modifying Fontsets, Undisplayable Characters)
	(Unibyte Mode, Charsets, Bidirectional Editing): Copyedits.

2012-04-15  Chong Yidong  <cyd@gnu.org>

	* glossary.texi (Glossary): Standardize on "text terminal"
	terminology.  All callers changed.

	* misc.texi (emacsclient Options): Document "client frame" concept
	and its effect on C-x C-c more carefully.

2012-04-15  Glenn Morris  <rgm@gnu.org>

	* frames.texi (Scroll Bars):
	* glossary.texi (Glossary): Use consistent case for "X Window System".

	* mule.texi (Select Input Method, Coding Systems):
	State command names in kbd tables.
	(Recognize Coding): Add cross-ref.
	(Output Coding): Don't mention message mode in particular.
	(Text Coding, Communication Coding, File Name Coding, Terminal Coding):
	Copyedits.

2012-04-14  Glenn Morris  <rgm@gnu.org>

	* mule.texi (Select Input Method, Coding Systems, Recognize Coding):
	Copyedits.
	(Coding Systems): Mac OS X apparently uses newlines for EOL.
	(Recognize Coding): Remove old auto-coding-regexp-alist example.
	auto-coding-functions does not override coding: tags.
	Remove rmail-decode-mime-charset; it no longer has any effect.

2012-04-14  Chong Yidong  <cyd@gnu.org>

	* custom.texi (Creating Custom Themes): Add reference to Custom
	Themes node in Lisp manual.

2012-04-14  Glenn Morris  <rgm@gnu.org>

	* mule.texi (International): Copyedits.
	(International Chars): Update C-x = example output.
	(Disabling Multibyte): Rename from "Enabling Multibyte".
	Clarify what "unibyte: t" does, and mode-line description.
	(Unibyte Mode): Update for "Disabling Multibyte" node name change.
	Use Texinfo recommended convention for quotes+punctuation.
	(Language Environments): Copyedits.
	(Input Methods): Copyedits.  Use "^" for the postfix example,
	because it is less confusing inside Info's `quotes'.

	* custom.texi (Specifying File Variables): Fix "unibyte" description.
	Update for "Disabling Multibyte" node name change.
	* emacs.texi: Update for "Disabling Multibyte" node name change.

	* abbrevs.texi, arevert-xtra.texi, buffers.texi, building.texi:
	* cmdargs.texi, custom.texi, entering.texi, files.texi, frames.texi:
	* glossary.texi, help.texi, macos.texi, maintaining.texi, mini.texi:
	* misc.texi, package.texi, programs.texi, screen.texi, search.texi:
	* sending.texi, text.texi, trouble.texi:
	Use @file for buffers, per the Texinfo manual.

	* entering.texi (Entering Emacs):
	Do not mention initial-buffer-choice = t.

	* misc.texi (Gnus Startup): Use @env for environment variables.

	* Makefile.in: Replace non-portable use of $< in ordinary rules.

2012-04-12  Glenn Morris  <rgm@gnu.org>

	* ack.texi (Acknowledgments): Don't mention obsolete mailpost.el.

2012-04-07  Glenn Morris  <rgm@gnu.org>

	* emacsver.texi (EMACSVER): Bump version to 24.1.50.

2012-04-05  Glenn Morris  <rgm@gnu.org>

	* glossary.texi (Glossary): Use anchors for internal cross-references.

2012-04-04  Glenn Morris  <rgm@gnu.org>

	* glossary.texi (Glossary): Copyedits.
	Use Texinfo-recommended convention for quotes and punctuation.
	Comment out a few specialized (Rmail) items.
	New items: Bidirectional Text, Client, Directory Local Variable,
	File Local Variable, Package, Server, Theme, Trash Can.

2012-04-03  Chong Yidong  <cyd@gnu.org>

	* sending.texi (Mail Misc): Fix an index entry.

2012-04-02  Eli Zaretskii  <eliz@gnu.org>

	* msdog.texi (Windows Startup): Add description of emacsclient
	operation under -c and -t on MS-Windows.

	* misc.texi (emacsclient Options): Add cross-reference to "Windows
	Startup".  (Bug#11091)

2012-04-02  Dani Moncayo  <dmoncayo@gmail.com>

	* custom.texi (Changing a Variable): Fix example.

2012-04-01  Eli Zaretskii  <eliz@gnu.org>

	* misc.texi (emacsclient Options): More clarifications about -t
	and -c on MS-Windows.  (Bug#11091)

2012-03-31  Eli Zaretskii  <eliz@gnu.org>

	* misc.texi (emacsclient Options): Document peculiarities of new
	frame creation on MS-Windows under -c or -t options.  (Bug#11091)

2012-03-30  Chong Yidong  <cyd@gnu.org>

	* files.texi (File Conveniences): Clarify Imagemagick discussion.

2012-03-22  Glenn Morris  <rgm@gnu.org>

	* dired.texi (Operating on Files): Fix dired-recursive-copies default.

2012-03-17  Chong Yidong  <cyd@gnu.org>

	* package.texi (Package Installation): Document use of
	package-initialize in init file.

2012-03-16  Glenn Morris  <rgm@gnu.org>

	* help.texi (Language Help):
	* mule.texi (International Chars):
	etc/HELLO is for character demonstration.

2012-03-15  Dani Moncayo  <dmoncayo@gmail.com>

	* dired.texi (Shell Commands in Dired): Fix typo.

2012-03-04  Chong Yidong  <cyd@gnu.org>

	* killing.texi (Clipboard): Document clipboard manager.

2012-02-29  Glenn Morris  <rgm@gnu.org>

	* ack.texi (Acknowledgments): Use @Tex{} in more places.

	* emacs.texi, help.texi, text.texi: Use "" quotes in menus.

	* dired.texi, emacs.texi: Use @code{} in menus when appropriate.

2012-02-28  Glenn Morris  <rgm@gnu.org>

	* custom.texi, display.texi, emacs.texi, files.texi:
	* msdog-xtra.texi, msdog.texi, vc-xtra.texi:
	Standardize possessive apostrophe usage.

2012-02-25  Jan Djärv  <jan.h.d@swipnet.se>

	* macos.texi (Mac / GNUstep Customization): Remove text about
	ns-find-file and ns-drag-file (Bug#5855, Bug#10050).

2012-02-25  Dani Moncayo  <dmoncayo@gmail.com>

	* buffers.texi (Select Buffer): Mention that saving in a new file
	name can switch to a different major mode.

2012-02-23  Glenn Morris  <rgm@gnu.org>

	* mini.texi (Minibuffer File, Completion Options, Repetition):
	Copyedits.
	(Completion Example): Other M-x au* commands may be defined.
	(Completion Styles): Mention emacs21 and completion-category-overrides.

	* msdog.texi (Text and Binary, ls in Lisp, Windows HOME)
	(Windows Keyboard, Windows Mouse, Windows Processes)
	(Windows Printing, Windows Misc): Copyedits.
	(ls in Lisp): Update switches list.

	* msdog-xtra.texi (MS-DOS Display): Update list-colors-display xref.
	Update dos-mode* function names.
	(MS-DOS Printing, MS-DOS and MULE): Copyedits.
	(MS-DOS Processes): Add xref to main ls-lisp section.

	* ack.texi (Acknowledgments): Mention smie.

2012-02-22  Glenn Morris  <rgm@gnu.org>

	* macos.texi: Copyedits.  Fix @key/@kbd usage.
	(Mac / GNUstep Basics): Don't mention the panels, since the next
	section covers them.
	(Mac / GNUstep Customization): Merge some panel info from previous.

2012-02-21  Glenn Morris  <rgm@gnu.org>

	* emerge-xtra.texi (Emerge, Submodes of Emerge, Combining in Emerge):
	Small fixes.

	* emacs-xtra.texi: Picture mode is no longer a chapter.

	* picture-xtra.texi (Basic Picture): C-a does get remapped.

	* ack.texi (Acknowledgments): Small changes, including resorting,
	and removal of things no longer distributed.

2012-02-20  Glenn Morris  <rgm@gnu.org>

	* emacs.texi (Top, Preface): Small rephrasings.
	(menu, detailmenu): Update entries, and reformat some descriptions.
	* building.texi, display.texi, emacs-xtra.texi, files.texi:
	* frames.texi, kmacro.texi, msdog.texi, programs.texi, text.texi:
	Reformat some menu descriptions.

	* ack.texi (Acknowledgments): More updates.

	* emacs.texi (Acknowledgments): Add several names from ack.texi,
	and from Author: headers.
	(Distrib): Small updates.

2012-02-18  Glenn Morris  <rgm@gnu.org>

	* ack.texi (Acknowledgments): Add xref to Org manual.

	* rmail.texi: Copyedits.  Use 'mail composition buffer' in place
	of '*mail*', since Message does not call it that.
	(Rmail Reply): Rename rmail-dont-reply-to-names.
	\\`info- no longer handled specially.
	Update for rmail-enable-mime-composing.
	Don't mention 'm' for replies.
	Don't mention rmail-mail-new-frame and canceling, since it does
	not work for Message at the moment.

	* cal-xtra.texi: Copyedits.

	* emacs-xtra.texi: Set encoding to ISO-8859-1.

2012-02-17  Glenn Morris  <rgm@gnu.org>

	* maintaining.texi (Old Revisions): Fix cross-refs to Ediff manual.

	* ack.texi (Acknowledgments): Mention Gnulib.

	* ack.texi, calendar.texi, cal-xtra.texi: Use "Bahá'í".

	* calendar.texi: Misc small changes, including updating the dates
	of examples.

2012-02-16  Glenn Morris  <rgm@gnu.org>

	* calendar.texi: Misc small changes.

	* vc1-xtra.texi (VC Delete/Rename, CVS Options):
	* cal-xtra.texi (Diary Display): Fix TeX cross-refs to other manuals.

	* dired-xtra.texi (Subdir Switches): Small fixes.

	* fortran-xtra.texi: Tiny changes and some adjustments to line breaks.

2012-02-15  Glenn Morris  <rgm@gnu.org>

	* sending.texi (Mail Sending): smtpmail-auth-credentials was removed.

2012-02-12  Glenn Morris  <rgm@gnu.org>

	* ack.texi (Acknowledgments):
	* emacs.texi (Acknowledgments): Updates for new files in 24.1.

2012-02-10  Glenn Morris  <rgm@gnu.org>

	* mini.texi (Minibuffer Edit): Mention minibuffer-inactive-mode.

	* programs.texi (Misc for Programs): Mention electric-layout-mode.

2012-02-09  Glenn Morris  <rgm@gnu.org>

	* buffers.texi (Misc Buffer): M-x info does not seem to require a
	buffer switch after M-x rename-uniquely.

	* trouble.texi (Checklist): Mention C-c m in report-emacs-bug.

2012-02-09  Jay Belanger  <jay.p.belanger@gmail.com>

	* text.texi (Org Mode): Fix typo.

2012-02-08  Glenn Morris  <rgm@gnu.org>

	* ack.texi (Acknowledgments): Update emacs-lock info.

	* rmail.texi (Rmail Display): Mention rmail-epa-decrypt.

	* text.texi (LaTeX Editing): Mention latex-electric-env-pair-mode.

2012-02-07  Glenn Morris  <rgm@gnu.org>

	* files.texi (File Conveniences): Mention ImageMagick images.

2012-02-05  Glenn Morris  <rgm@gnu.org>

	* trouble.texi (Checklist): Mention debug-on-event.

	* maintaining.texi (Maintaining): Add cross-ref to ERT.

2012-02-04  Glenn Morris  <rgm@gnu.org>

	* macos.texi (Customization options specific to Mac OS / GNUstep):
	New subsection.

	* display.texi (Colors): Mention list-colors-sort.

	* files.texi (File Conveniences): Mention image animation.

2012-01-31  Chong Yidong  <cyd@gnu.org>

	* windows.texi (Split Window): C-mouse-2 doesn't work on GTK+
	scroll bars (Bug#10666).

2012-01-28  Chong Yidong  <cyd@gnu.org>

	* files.texi (Filesets): Fix typos.

	* display.texi (Faces): Add xref to Colors node.

2012-01-27  Dani Moncayo  <dmoncayo@gmail.com>

	* buffers.texi (Select Buffer): Clarify explanation of switching
	to new buffers.  Fix description of next-buffer and
	previous-buffer (Bug#10334).
	(Misc Buffer): Add xref to View Mode.

	* text.texi (Fill Commands): Fix description of
	sentence-end-double-space.

2012-01-23  Chong Yidong  <cyd@gnu.org>

	* anti.texi (Antinews): Add Emacs 23 antinews.

2012-01-16  Volker Sobek  <reklov@live.com>  (tiny change)

	* programs.texi (Comment Commands): Typo (bug#10514).

2012-01-15  Chong Yidong  <cyd@gnu.org>

	* xresources.texi (X Resources): Describe GTK+ case first.
	(Resources): Don't use borderWidth as an example, since it doesn't
	work with GTK+.
	(Table of Resources): Clarify role of several resources, including
	the Emacs 24 behavior of cursorBlink etc.
	(Face Resources): Node deleted.  Recommend using Customize
	instead.  Add paragraph to `Table of Resources' node summarizing
	how to use X resources for changing faces.
	(Lucid Resources): Rewrite, omitting description of font names,
	referring to the Fonts node instead.
	(LessTif Resources): Copyedits.
	(GTK resources): Rewrite, describing the difference between gtk2
	and gtk3.
	(GTK Resource Basics): New node.
	(GTK Widget Names, GTK Names in Emacs): Rewrite.
	(GTK styles): Just refer to Fonts node for GTK font format.

	* display.texi (Faces): Document the cursor face.

2012-01-14  Chong Yidong  <cyd@gnu.org>

	* cmdargs.texi (Action Arguments): No need to mention EMACSLOADPATH.
	(General Variables): Add xref to Lisp Libraries.
	(Initial Options): Copyedits.
	(Resume Arguments): Node deleted; emacs.bash/csh are obsolete.
	(Environment): Clarify what getenv does.
	(General Variables): Clarify EMACSPATH etc.  Emacs does not assume
	light backgrounds on xterms.
	(Misc Variables): TEMP and TMP are not Windows-specific.
	(Display X): Copyedits.
	(Colors X): -bd does nothing for GTK.
	(Icons X): Gnome 3 doesn't use taskbars.

	* misc.texi (Shell): Document exec-path here.

	* rmail.texi (Movemail): Add xref for exec-path.

2012-01-13  Glenn Morris  <rgm@gnu.org>

	* dired.texi (Dired and Find): Clarify find-ls-options.

2012-01-09  Chong Yidong  <cyd@gnu.org>

	* custom.texi (Custom Themes): Switch custom-safe-themes to use
	SHA-256.

2012-01-07  Chong Yidong  <cyd@gnu.org>

	* display.texi (Useless Whitespace): Add Whitespace mode.

	* custom.texi (Hooks): Discuss how to disable minor modes.

	* files.texi (Diff Mode): Discuss diff-auto-refine-mode
	(Bug#10309).  Discuss use of Whitespace mode (Bug#10300).

	* trouble.texi (Lossage): Refer to Bugs node for problems.
	(DEL Does Not Delete): Don't use "usual erasure key" teminology.
	(Screen Garbled): Don't refer to terminal "manufacturers".
	(Total Frustration): Node deleted.  Eliza is documented in
	Amusements now.
	(Known Problems): More info about using the bug tracker.
	Mention debbugs package.
	(Bug Criteria): Copyedits.
	(Understanding Bug Reporting): Mention emacs -Q.

2012-01-06  Chong Yidong  <cyd@gnu.org>

	* custom.texi (Specifying File Variables): The mode: keyword
	doesn't have to be first anymore.  Add example of specifying minor
	modes.
	(Directory Variables): Simplify example.  Mention application to
	non-file buffers.
	(Disabling): Use "initialization file" terminology.
	(Init Examples): Fix hook example.

2012-01-06  Eli Zaretskii  <eliz@gnu.org>

	* cmdargs.texi (MS-Windows Registry): Shorten the index entry.
	(Bug#10422)
	Move the stuff about resources to xresources.texi.

	* xresources.texi (Resources): Move information about setting X
	resources in the Registry from cmdargs.texi.  Make the index entry
	be similar to the one in cmdargs.texi.

2012-01-05  Chong Yidong  <cyd@gnu.org>

	* custom.texi (Customization Groups): Update example.
	(Browsing Custom): Document the new search field.
	(Changing a Variable): Update example for Emacs 24 changes.
	Document Custom-set and Custom-save commands.
	(Face Customization): Document Emacs 24 changes.  De-document
	modify-face.
	(Specific Customization): Mention customize-variable.
	(Custom Themes): Add customize-themes, custom-theme-load-path,
	custom-theme-directory, and describe-theme.
	(Creating Custom Themes): New node.
	(Examining): Mention M-:.

	* package.texi (Packages): Fix typo.

2012-01-03  Chong Yidong  <cyd@gnu.org>

	* misc.texi (Single Shell): Don't document Lisp usage of
	shell-command.  Tidy up discussion of synchronicity.  Add index
	entries for async-shell-command.
	(Interactive Shell): Note that M-x shell uses shell-file-name.
	Note change in behavior in Emacs 24.
	(Shell Mode): Shell mode now uses completion-at-point.
	(Shell Prompts): Emphasize that comint-use-prompt-regexp isn't the
	default method for recognizing prompts nowadays.
	(Shell Ring): Add xref to Minibuffer History.
	(Directory Tracking): Explain Dirtrack mode in more detail.
	(Term Mode): Fix index entries.
	(Paging in Term): Merge into Term Mode.
	(Serial Terminal, Emacs Server, emacsclient Options): Copyedits.
	(Printing): Fix xref.  State default of lpr-switches.
	(PostScript): Remove obsolete sentence.  Omit description of
	non-interactive behaviors.
	(Hyperlinking): Improve description.
	(Browse-URL): Using compose-mail for mailto URLs is the default.
	Document browse-url-mailto-function.
	(Goto Address mode): Add index entries.  Add xref to Browse-URL.
	(FFAP): FFAP is not a minor mode.
	(Amusements): M-x lm was renamed to M-x landmark.
	Document nato-region.

2012-01-01  Chong Yidong  <cyd@gnu.org>

	* misc.texi (Gnus, Buffers of Gnus): Copyedits.
	(Gnus Startup): Note that the system might not be set up for news.
	Describe group levels more clearly.
	(Gnus Group Buffer, Gnus Summary Buffer): New nodes, split from
	Summary of Gnus.
	(Document View): Copyedits.  Move zoom commads to DocView
	Navigation node.
	(DocView Navigation, DocView Searching, DocView Slicing)
	(DocView Conversion): Nodes renamed from Navigation, etc.

	* sending.texi (Mail Sending): Add message-kill-buffer-on-exit.

2011-12-31  Eli Zaretskii  <eliz@gnu.org>

	* basic.texi (Moving Point): Fix the description of C-n and C-p.
	(Bug#10380)

2011-12-30  Chong Yidong  <cyd@gnu.org>

	* sending.texi (Sending Mail): Document initial mail buffer name,
	and changed multiple mail buffer behavior.
	(Mail Format): Put the example at the top of the section.
	(Mail Headers): Move discussion of "From" to the top.
	(Mail Sending): Document sendmail-query-once.
	(Citing Mail): Make it less Rmail-specific.

2011-12-29  Chong Yidong  <cyd@gnu.org>

	* text.texi (Org Mode): Copyedits.  Refer to Outline Format for
	example.  Add index entries.
	(Org Organizer, Org Authoring): Nodes renamed.  Copyedits.

2011-12-26  Chong Yidong  <cyd@gnu.org>

	* dired.texi (Dired Enter, Misc Dired Features):
	Document dired-use-ls-dired changes.  Mention quit-window.
	(Dired Navigation): Add index entries.
	(Dired Visiting): Fix View Mode xref.
	(Marks vs Flags): Prefer C-/ binding for undo.
	(Subdirectories in Dired): Add xrefs.
	(Misc Dired Features): Document some Emacs 24 changes.  Add index
	entries.

	* abbrevs.texi (Abbrev Concepts): No need to mention abbrev-mode
	variable, since it is explained in Minor Modes node.
	(Defining Abbrevs): Copyedits.
	(Expanding Abbrevs): State default of abbrev-all-caps.  Prefer the
	C-/ binding for undo.
	(Dabbrev Customization): Add xrefs for case-fold-search and
	case-replace.

	* dired-xtra.texi (Subdir Switches): Add xref.

	* maintaining.texi (VC Directory Commands): Mention quit-window.

2011-12-25  Chong Yidong  <cyd@gnu.org>

	* maintaining.texi (Tags): Mention Semantic.
	(Create Tags Table, Etags Regexps): Copyedits.
	(Find Tag): Mention minibuffer completion.
	(List Tags): Mention completion-at-point.  Completion is actually
	available in M-x list-tags.

	* vc1-xtra.texi (VC Delete/Rename): Rename from Renaming and VC.
	Document vc-delete-file.

	* files.texi (Misc File Ops): Mention vc-delete-file.

	* programs.texi (Symbol Completion): Mention completion-at-point
	explicitly.

2011-12-22  Chong Yidong  <cyd@gnu.org>

	* maintaining.texi (Change Log Commands): Don't specially mention
	vc-update-change-log which is CVS-only.

	* vc1-xtra.texi (Version Headers): Note that these are for
	Subversion, CVS, etc. only.
	(General VC Options): De-document vc-keep-workfiles.
	Fix RCS-isms.

2011-12-22  Eli Zaretskii  <eliz@gnu.org>

	* building.texi (Debugger Operation): Fix a typo: "@end iftext"
	should be @end iftex".

2011-12-21  Chong Yidong  <cyd@gnu.org>

	* maintaining.texi (Advanced C-x v v): Use fileset terminology.
	(VC With A Merging VCS, VC Change Log): Add xref to VC Pull node.
	(VC Pull): Mention vc-log-incoming.
	(Log Buffer): Add CVS/RCS only disclaimer.

	* vc1-xtra.texi (Remote Repositories): Update introduction.
	(Local Version Control): Node deleted (obsolete with DVCSes).
	(Remote Repositories, Version Backups): Node deleted.
	Move documentation of vc-cvs-stay-local to CVS Options.
	(CVS Options): Reduce verbosity of description of obscure CVS
	locking feature.
	(Making Revision Tags, Revision Tag Caveats): Merge into Revision
	Tags node.
	(Revision Tags): Move under Miscellaneous VC subsection.
	(Change Logs and VC): Note that this is wrong for DVCSs.
	De-document log entry manipulating features.
	(Renaming and VC): Describe how it works on modern VCSes.

	* files.texi (Misc File Ops): Mention vc-rename-file.

	* programs.texi (Custom C Indent): Add index entries.

2011-12-20  Alan Mackenzie  <acm@muc.de>

	* programs.texi (Motion in C): Update the description of C-M-a and
	C-M-e, they now DTRT in enclosing scopes.
	(Custom C Indent): Add @dfn{guessing} of the indentation style.

2011-12-20  Chong Yidong  <cyd@gnu.org>

	* maintaining.texi (VCS Concepts): Add "working tree" terminology.
	(Old Revisions): Use it.
	(VCS Repositories): Add "distributed" terminology.
	(Log Buffer): Remove duplicate description
	about changesets.  Fix "current VC fileset" ambiguity.
	(Multi-User Branching): Node deleted.
	(Branches, Switching Branches): Discuss decentralized version
	control systems.
	(VC Pull): New node.
	(Merging): Document merging on decentralized systems.
	(Creating Branches): Note that this is specific to CVS and related
	systems.

2011-12-19  Chong Yidong  <cyd@gnu.org>

	* maintaining.texi (VCS Merging, VCS Changesets): Index entries.
	(VC Mode Line): Add index entry for "version control status".
	(VC Undo): Use vc-revert instead of its vc-revert-buffer alias.
	Document vc-revert-show-diff.  De-document vc-rollback.
	(VC Directory Mode): Rewrite introduction.  Move prefix arg
	documentation here from VC Directory Buffer node.
	(VC Directory Buffer): Use a decentralized VCS example.
	(VC Directory Commands): Use a table.  Remove material duplicated
	in previous nodes on multi-file VC filsets.

2011-12-17  Chong Yidong  <cyd@gnu.org>

	* maintaining.texi (VCS Concepts): Make "revision" terminology
	less CVS-specific.
	(VC With A Merging VCS, VC With A Locking VCS): Add xref to
	Registering node.
	(Secondary VC Commands): Delete.  Promote subnodes.
	(Log Buffer): Add command name for C-c C-c.  Fix the name of the
	log buffer.  Add index entries.
	(VCS Changesets, Types of Log File, VC With A Merging VCS):
	Use "commit" terminology.
	(Old Revisions): Move it to just before VC Change Log.  "Tag" here
	doesn't refer to tags tables.  Note other possible forms of the
	revision ID.  C-x v = does not save.
	(Registering): Note similarity to C-x v v action.  Fix description
	of how backends are chosen.  De-document vc-default-init-revision.
	(VC Change Log): Document C-x v l in VC-Dir buffer.  Document RET
	in root log buffers.

2011-12-16  Chong Yidong  <cyd@gnu.org>

	* maintaining.texi (Version Control Systems): Drop Meta-CVS.
	(Basic VC Editing): Remove redundant descriptions.
	(VC With A Merging VCS): Make description more general instead of
	CVS-specific.
	(VC With A Locking VCS): Use VC fileset terminology.

2011-12-12  Chong Yidong  <cyd@gnu.org>

	* building.texi (Executing Lisp): Fix xref for C-M-x.
	(Lisp Libraries): Add xref to node explaining `load' in Lisp
	manual.  Note that load-path is not customizable.
	(Lisp Eval): Note that listed commands are available globally.
	Explain the meaning of "defun" in the C-M-x context.
	(Lisp Interaction): Copyedits.
	(External Lisp): Fix name of inferior Lisp buffer.
	Mention Scheme.
	(Compilation): Define "inferior process".

2011-12-10  Eli Zaretskii  <eliz@gnu.org>

	* msdog.texi (Windows Fonts): Document how to force GDI font
	backend on MS-Windows.

2011-12-10  Chong Yidong  <cyd@gnu.org>

	* building.texi (Compilation): Say what the -k flag to make does.
	Move subprocess discussion to Compilation Shell.
	(Compilation Mode): Add xref for grep, occur, and mouse
	references.  Define "locus".
	(Grep Searching): Use @command.
	(Debuggers, Commands of GUD, GDB Graphical Interface):
	Clarify intro.
	(Starting GUD): Clarify how arguments are specified.
	(Debugger Operation): Index entry for "GUD interaction buffer",
	and move basic description here from Commands of GUD node.
	(GDB User Interface Layout): Copyedits.
	(Source Buffers): Remove gdb-find-source-frame, which is not in
	gdb-mi.el.
	(Other GDB Buffers): Remove gdb-use-separate-io-buffer and
	toggle-gdb-all-registers, which are not in gdb-mi.el.
	Don't re-document GUD interaction buffers.

	* programs.texi (Symbol Completion): M-TAB can now use Semantic.
	(Semantic): Add cindex entries for Semantic.

2011-12-06  Chong Yidong  <cyd@gnu.org>

	* programs.texi (Man Page): Clarify how to use Man-switches.
	Don't bother documenting Man-fontify-manpage-flag.
	(Lisp Doc): Add xref to Name Help node.
	(Hideshow): Add cindex.  Mention role of ellipses, and default
	value of hs-isearch-open.  Don't bother documenting
	hs-special-modes-alist.
	(Symbol Completion): Add kindex for C-M-i.  Don't recommend
	changing the window manager binding of M-TAB.

2011-12-05  Chong Yidong  <cyd@gnu.org>

	* programs.texi (Comment Commands): Fix description of for M-; on
	blank lines.  Move documentation of comment-region here.
	(Multi-Line Comments): Clarify the role of comment-multi-line.
	Refer to Comment Commands for comment-region doc.
	(Options for Comments): Refer to Multi-Line Comments for
	comment-multi-line doc, instead of duplicating it.  Fix default
	values of comment-padding and comment-start-skip.

2011-12-04  Chong Yidong  <cyd@gnu.org>

	* programs.texi (Program Modes): Mention modes that are not
	included with Emacs.  Fix references to other manuals for tex.
	Add index entry for backward-delete-char-untabify.
	Mention prog-mode-hook.
	(Which Function): Use "global minor mode" terminology.
	(Basic Indent, Multi-line Indent): Refer to previous descriptions
	in Indentation chapter to avoid duplication.
	(Expressions): Copyedit.
	(Matching): Document Electric Pair mode.

	* ack.texi (Acknowledgments):
	* rmail.texi (Movemail, Other Mailbox Formats):
	* frames.texi (Frames): Don't capitalize "Unix".

2011-12-04  Chong Yidong  <cyd@gnu.org>

	* text.texi (Nroff Mode): Mention what nroff is.
	(Text Based Tables, Table Recognition): Don't say "Table mode"
	since it's not a major or minor mode.
	(Text Based Tables): Reduce the size of the example.
	(Table Definition): Clarify definitions.
	(Table Creation): Add key table.
	(Cell Commands): Use kbd for commands.
	(Table Rows and Columns): Combine nodes Row Commands and Column
	Commands.
	(Fixed Width Mode): Node deleted; contents moved to parent.
	(Table Conversion): Shorten example.
	(Measuring Tables): Merge into Table Misc.

2011-12-03  Chong Yidong  <cyd@gnu.org>

	* text.texi (TeX Mode): Mention AUCTeX package.
	(TeX Editing): Add xref to documentation for Occur.
	(LaTeX Editing): Add xref to Completion node.
	(TeX Print): Fix description of tex-directory.
	(Enriched Text): Rename from Formatted Text.  Make this node and
	its subnodes less verbose, since text/enriched files are
	practically unused.
	(Enriched Mode): Rename from Requesting Formatted Text.
	(Format Colors): Node deleted.
	(Enriched Faces): Rename from Format Faces.  Describe commands
	for applying colors too.
	(Forcing Enriched Mode): Node deleted; merged into Enriched Mode.

	* frames.texi (Menu Mouse Clicks): Tweak description of C-Mouse-2.

	* display.texi (Colors): New node.

	* cmdargs.texi (Colors X):
	* xresources.texi (GTK styles):
	* custom.texi (Face Customization): Reference it.

	* glossary.texi (Glossary): Remove "formatted text" and "WYSIWYG".
	Link to Fill Commands for Justification entry.

2011-12-03  Eli Zaretskii  <eliz@gnu.org>

	* display.texi (Auto Scrolling): More accurate description of what
	scroll-*-aggressively does, including the effect of non-zero
	margin.  Fix "i.e." markup.

2011-12-02  Chong Yidong  <cyd@gnu.org>

	* text.texi (Pages): Mention how formfeed chars are displayed.
	(Auto Fill): Note convention for calling auto-fill-mode from Lisp.
	Describe adaptive filling more precisely.
	(Fill Commands): Note that filling removes excess whitespace.
	(Text Mode): Note auto-mode-alist entries for Text mode.  TAB is
	now bound to indent-for-tab-command in Text mode.
	(Outline Mode): Copyedits.
	(Outline Visibility): Note that Reveal mode is a buffer-local
	minor mode.

	* modes.texi (Major Modes): Move note about checking major-mode in
	a hook function here, from Text mode.

2011-11-28  Chong Yidong  <cyd@gnu.org>

	* text.texi (Words): Add xref to Position Info.
	(Paragraphs): Add xref to Regexps.

	* indent.texi (Indentation): Rewrite introduction.  Move table to
	Indentation Commands node.
	(Indentation Commands): Add index entries to table.  Copyedits.
	(Tab Stops, Just Spaces): Copyedits.
	(Indent Convenience): New node.  Document electric-indent-mode.

	* programs.texi (Basic Indent):
	* windows.texi (Pop Up Window): Fix kindex entry.

2011-11-28  Chong Yidong  <cyd@gnu.org>

	* modes.texi (Major Modes): Move major-mode variable doc here from
	Choosing Modes.  Document describe-mode.  Document prog-mode-hook
	and text-mode-hook.  Add example of using hooks.
	(Minor Modes): Document behavior of mode command calls from Lisp.
	Note that setting the mode variable using Customize will DTRT.
	(Choosing Modes): Add example of setting a minor mode using a
	local variable.

2011-11-27  Chong Yidong  <cyd@gnu.org>

	* frames.texi (Creating Frames): Move frame parameter example to
	Frame Parameters node.
	(Frame Commands): C-x 5 o does not warp the mouse by default.
	(Fonts): Add more GTK-style properties; also, they should be
	capitalized.
	(Special Buffer Frames): Node deleted; special-display is on the
	way out.
	(Frame Parameters): Example moved here from Creating Frames.
	Clarify that default-frame-alist affects the initial frame too.
	Delete auto-raise-mode and auto-lower-mode.
	(Wheeled Mice): Node deleted.  Content moved to Mouse Commands.
	(Dialog Boxes): Delete x-gtk-use-old-file-dialog.

	* windows.texi (Window Choice): Add xref to Lisp manual for
	special-display-*.

2011-11-26  Eli Zaretskii  <eliz@gnu.org>

	* display.texi (Text Display): Update the description,
	cross-references, and indexing related to display of control
	characters and raw bytes.

2011-11-25  Chong Yidong  <cyd@gnu.org>

	* frames.texi (Frames): Rewrite introduction.
	(Mouse Commands): Default for mouse-drag-copy-region is now t.
	Mouse-3 does not copy to kill ring by default.  DEL does not
	behave specially for mouse commands any more.
	(Mouse References): Document mouse-1-click-follows-link more
	thoroughly.
	(Menu Mouse Clicks): Move footnote to the main text and add xref
	to Init Rebinding node.
	(Mode Line Mouse): Mouse-3 on the mode-line does not bury buffer.

	* files.texi (Visiting): `C-x 5 f' works on ttys too.

2011-11-24  Juanma Barranquero  <lekktu@gmail.com>

	* display.texi (Font Lock): Fix typo.

2011-11-24  Glenn Morris  <rgm@gnu.org>

	* rmail.texi (Rmail Output):
	Mention rmail-automatic-folder-directives.  (Bug#9657)

2011-11-21  Chong Yidong  <cyd@gnu.org>

	* mark.texi (Global Mark Ring): Fix description of global mark
	ring (Bug#10032).

2011-11-20  Juanma Barranquero  <lekktu@gmail.com>

	* msdog.texi (Windows Fonts): Fix typo.

2011-11-17  Glenn Morris  <rgm@gnu.org>

	* regs.texi (Bookmarks): Small fixes related to saving.  (Bug#10058)

2011-11-16  Juanma Barranquero  <lekktu@gmail.com>

	* killing.texi (Rectangles):
	* misc.texi (Document View):
	* modes.texi (Choosing Modes):
	* msdog.texi (Windows Fonts):
	* regs.texi (Rectangle Registers):
	* search.texi (Isearch Yank): Fix typos.

2011-11-06  Chong Yidong  <cyd@gnu.org>

	* windows.texi (Basic Window): Add xref to Cursor Display.
	(Split Window): Document negative arg for splitting commands.
	(Other Window): Document mouse-1 in text area of window.
	(Change Window): Don't mention window attributes, since they
	aren't defined.  C-x 1 can't be used with minibuffer windows.
	Windows are no longer auto-deleted.
	(Window Choice): Add xref to Choosing Window in Lisp manual.
	(Window Convenience): Note that windmove disables shift-selection.
	Move M-x compare-windows here from Other Window node.

	* custom.texi (Mouse Buttons):
	* search.texi (Isearch Scroll):
	* windows.texi (Split Window): Use new names split-window-below
	and split-window-right.

2011-10-26  Juanma Barranquero  <lekktu@gmail.com>

	* emacs.texi (Top): Fix typo.

2011-10-25  Glenn Morris  <rgm@gnu.org>

	* abbrevs.texi (Saving Abbrevs):
	quietly-read-abbrev-file is not a command.  (Bug#9866)

2011-10-24  Chong Yidong  <cyd@gnu.org>

	* display.texi (Scrolling): Document scroll-up-line and
	scroll-down-line.  Document scroll-command property.
	(Recentering): New node, split off from Scrolling.

2011-10-23  Chong Yidong  <cyd@gnu.org>

	* frames.texi (Scroll Bars): GTK uses right scroll bars now.
	(Tool Bars): Copyedits.

	* buffers.texi (Misc Buffer): Don't mention vc-toggle-read-only.

2011-10-22  Chong Yidong  <cyd@gnu.org>

	* windows.texi (Displaying Buffers): Fix broken lispref link.

2011-10-22  Chong Yidong  <cyd@gnu.org>

	* mini.texi (Minibuffer Exit): Rename from Strict Completion.
	Move confirm-nonexistent-file-or-buffer discussion here.

	* files.texi (File Names, Visiting): Move detailed discussion of
	minibuffer confirmation to Minibuffer Exit.

	* buffers.texi (Buffers): Tweak mention of mail buffer name.
	(Select Buffer): Move confirmation discussion to Minibuffer Exit.

2011-10-21  Chong Yidong  <cyd@gnu.org>

	* files.texi (File Names, Visiting, Interlocking): Copyedits.
	(Backup Copying): backup-by-copying-when-mismatch is now t.
	(Customize Save): Fix description of require-final-newline.
	(Reverting): Note that revert-buffer can't be undone.  Mention VC.
	(Auto Save Control): Clarify.
	(File Archives): Add 7z.
	(Remote Files): ange-ftp-make-backup-files defaults to nil.

	* arevert-xtra.texi (Autorevert): Copyedits.

2011-10-20  Chong Yidong  <cyd@gnu.org>

	* custom.texi (Hooks, Init Examples):
	* display.texi (Font Lock):
	* fixit.texi (Spelling):
	* rmail.texi (Rmail Display): Minor mode function with no arg now
	enables it.

	* fixit.texi (Spelling): Fix description of inline completion.

2011-10-19  Chong Yidong  <cyd@gnu.org>

	* search.texi (Repeat Isearch, Error in Isearch): Add kindex
	entries.
	(Isearch Yank): Document isearch-yank-pop.
	(Isearch Scroll): Refer to C-l instead of unbound `recenter'.
	(Other Repeating Search): Document Occur Edit mode.

2011-10-18  Chong Yidong  <cyd@gnu.org>

	* display.texi (Fringes): Move overflow-newline-into-fringe here,
	from Line Truncation node.
	(Standard Faces): Note that only the background of the cursor face
	has an effect.
	(Cursor Display): Fix descriptions of cursor face
	and bar cursor blinking.
	(Text Display): Document nobreak-char-display more clearly.
	(Line Truncation): Add xref to Split Window node.
	(Display Custom): Don't bother documenting baud-rate or
	no-redraw-on-reenter.

	* search.texi (Slow Isearch): Node removed.

2011-10-18  Glenn Morris  <rgm@gnu.org>

	* maintaining.texi (Registering): Remove vc-initial-comment.  (Bug#9745)

2011-10-18  Chong Yidong  <cyd@gnu.org>

	* display.texi (Faces): Simplify discussion.  Move documentation
	of list-faces-display here, from Standard Faces node.
	Note special role of `default' background.
	(Standard Faces): Note special role of `default' background.
	Note that region face may be taken fom GTK.  Add xref to Text Display.
	(Text Scale): Rename from "Temporary Face Changes".
	Callers changed.  Don't bother documenting variable-pitch-mode.
	(Font Lock): Copyedits.  Remove font-lock-maximum-size.
	(Useless Whitespace): Simplify description of
	delete-trailing-whitespace.  Note active region case.
	(Text Display): Fix description of escape-glyph face assignment.
	Remove unibye mode discussion.  Update some parts for Unicode.
	Move glyphless chars documentation to Lisp manual.

	* frames.texi (Tooltips): Document x-gtk-use-system-tooltips.

2011-10-15  Chong Yidong  <cyd@stupidchicken.com>

	* display.texi (Scrolling): Tweak explanation of scroll direction.
	(View Mode): Add index entries.

	* killing.texi (Deletion): Document negative prefix arg to M-SPC.

	* regs.texi (Text Registers): C-x r i does not activate the mark.
	(Bookmarks): Document new default bookmark location.

2011-10-13  Chong Yidong  <cyd@stupidchicken.com>

	* killing.texi (Deletion): Add xref to Using Region.
	Document delete-forward-char.
	(Yanking): Move yank-excluded-properties to Lisp manual.  Move C-y
	description here.  Recommend C-u C-SPC for jumping to mark.
	(Kill Ring): Move kill ring variable documentation here.
	(Primary Selection): Copyedits.
	(Rectangles): Document new command rectangle-number-lines.
	(CUA Bindings): Note that this disables the mark-even-if-inactive
	behavior for C-x and C-c.

	* mark.texi (Mark): Mention "active region" terminology.
	(Using Region): Document delete-active-region.

2011-10-12  Chong Yidong  <cyd@stupidchicken.com>

	* mark.texi (Mark): Clarify description of disabled Transient Mark
	mode (Bug#9689).
	(Setting Mark): Document prefix arg for C-x C-x.  Document primary
	selection changes.  Mention that commands like C-y set the mark.
	(Marking Objects): Add xref to Words node.  Note that mark-word
	and mark-sexp also have the "extend region" behavior.
	(Using Region): Mention M-$ in the table.
	Document mark-even-if-inactive here instead of in Mark Ring.
	(Mark Ring): Move mark-even-if-inactive to Using Region.
	Take note of the "Mark Set" behavior.
	(Disabled Transient Mark): Rename from "Persistent Mark"
	(Bug#9688).  Callers changed.

	* programs.texi (Expressions):
	* text.texi (Words): Defer to Marking Objects for mark-word doc.

2011-10-09  Chong Yidong  <cyd@stupidchicken.com>

	* help.texi (Help, Help Summary): Eliminate the unnecessary "help
	option" terminology.
	(Key Help): Add command names.  Define "documentation string".
	(Name Help): Remove an over-long joke.
	(Apropos): Document prefix args.  Remove duplicated descriptions.
	(Help Mode): Add C-c C-b to table.  Update TAB binding.
	(Package Keywords): Rename from "Library by Keyword".
	Describe new package menu interface.
	(Help Files, Help Echo): Tweak description.

	* mini.texi (Completion Options): Add completion-cycle-threshold.
	(Minibuffer History): Document numeric args to history commands.

2011-10-08  Eli Zaretskii  <eliz@gnu.org>

	* mule.texi (Bidirectional Editing): Correct some inaccuracies.

2011-10-08  Chong Yidong  <cyd@stupidchicken.com>

	* basic.texi (Position Info): Omit page commands.
	Document count-words-region and count-words.

	* text.texi (Pages): Move what-page documentation here.

2011-10-08  Chong Yidong  <cyd@stupidchicken.com>

	* mini.texi (Minibuffer File): Minor copyedits.  Use xref to
	Remote Files node instead of linking directly to the Tramp manual.
	(Minibuffer Edit): Add xref to Blank Lines.
	(Completion): Add xref to Symbol Completion.  Remove redundant
	example, which is repeated in the next node.
	(Completion Commands): Minor clarifications.
	(Completion Styles): New node, split from Completion Commands.
	Document substring and initials styles.
	(Strict Completion): Remove information duplicated in other nodes.
	(Completion Options): Consolidate case difference discussion here.

	* help.texi (Help Mode): Fix kindex entries.

	* files.texi (File Names): Add index entries.

2011-10-07  Chong Yidong  <cyd@stupidchicken.com>

	* basic.texi (Inserting Text): Add xref to Completion.
	Add ucs-insert example, and document prefix argument.
	(Moving Point): Fix introduction; C-f/C-b are no longer equivalent
	to left/right.  Tweak left-char and right-char descriptions.
	M-left and M-right are now bound to left-word/right-word.
	(Erasing): Document delete-forward-char.

	* screen.texi (Screen, Menu Bar): Copyedits.
	(Point): Remove duplicate paragraph on cursors, also in Screen.
	(Mode Line): Trailing dashes no longer shown on X displays.

	* frames.texi (Non-Window Terminals): Index just "text-only
	terminal", which is used throughout the manual now.

	* entering.texi (Entering Emacs): Define "startup screen".
	Document window-splitting behavior with command-line inputs.
	(Exiting): Remove obsolete paragraph about shells without suspend
	functionality.

	* commands.texi (User Input): Define "input event" more clearly.
	(Keys): Add xref to Echo Area.
	(Commands): Clarify relation between commands and functions.

2011-10-06  Chong Yidong  <cyd@stupidchicken.com>

	* misc.texi (emacsclient Options): Document how emacsclient runs
	the Emacs daemon (Bug#9674).

2011-10-01  Chong Yidong  <cyd@stupidchicken.com>

	* basic.texi (Moving Point):
	* custom.texi (Mouse Buttons):
	* rmail.texi (Rmail Scrolling):
	* search.texi (Isearch Scroll):
	* display.texi (Scrolling): Replace scroll-up/down with
	scroll-up/down-command.  Fix scroll-preserve-screen-position
	description.  Document scroll-error-top-bottom.

2011-09-30  Glenn Morris  <rgm@gnu.org>

	* commands.texi (Keys): Whitespace fix.  (Bug#9635)

2011-09-24  Chong Yidong  <cyd@stupidchicken.com>

	* windows.texi (Pop Up Window): Defer discussion of window
	splitting to the Window Choice node.  Add index entries.
	(Force Same Window): Node deleted.
	(Displaying Buffers, Window Choice): New nodes.

	* buffers.texi (Select Buffer): Clarify description of
	buffer-switching commands.  Add xref to Window Display node.
	Don't repeat confirm-nonexistent-file-or-buffer description from
	Visiting node.  Remove even-window-heights.

	* frames.texi (Special Buffer Frames): Add xref to Window Choice.

2011-09-18  Chong Yidong  <cyd@stupidchicken.com>

	* cmdargs.texi (Icons X): Fix description of Emacs icon.

	* xresources.texi (Table of Resources): Fix documentation of
	bitmapIcon.

2011-09-15  Chong Yidong  <cyd@stupidchicken.com>

	* package.texi (Package Menu): Add package-menu-mark-upgrades.

2011-09-12  Eric Hanchrow  <eric.hanchrow@gmail.com>

	* frames.texi (Frame Commands): Note that delete-other-frames only
	deletes frames on current terminal.

2011-09-10  Eli Zaretskii  <eliz@gnu.org>

	* sending.texi (Mail Misc): Document mail-add-attachment.

2011-09-04  Eli Zaretskii  <eliz@gnu.org>

	* basic.texi (Inserting Text): Add index entries.  (Bug#9433)

2011-08-29  Chong Yidong  <cyd@stupidchicken.com>

	* modes.texi (Choosing Modes): auto-mode-case-fold is now t.

2011-08-28  Chong Yidong  <cyd@stupidchicken.com>

	* files.texi (File Archives):
	* cal-xtra.texi (Diary Display):
	* help.texi (Help Mode): Add xref to View Mode.

2011-08-28  Chong Yidong  <cyd@stupidchicken.com>

	* display.texi (View Mode): New node.  Move view-file here from
	Misc File Ops.  Move view-buffer here from Misc Buffer.

	* buffers.texi (Misc Buffer): Move view-buffer to View Mode.

	* files.texi (Misc File Ops): Document new
	delete-by-moving-to-trash behavior.  Remove view-file.

	* dired.texi (Dired Deletion): Shorten description of Trash.

	* misc.texi (emacsclient Options): Document server-port.

2011-08-27  Eli Zaretskii  <eliz@gnu.org>

	* frames.texi (Frame Commands): Advise setting focus-follows-mouse
	even on MS-Windows.  Fix a typo.

2011-08-26  Chong Yidong  <cyd@stupidchicken.com>

	* package.texi: New file, documenting the package manager.

	* emacs.texi: Include it.

	* help.texi (Help Summary): Add describe-package.

2011-08-25  Chong Yidong  <cyd@stupidchicken.com>

	* misc.texi (Printing): Convert subnodes into subsections.

	* text.texi (Two-Column): Move into Text chapter.

	* picture-xtra.texi (Picture Mode): Group with Editing Binary
	Files section.  Convert from chapter into section.

	* display.texi (Narrowing): Move into display chapter.

	* sending.texi (Sending Mail):
	* rmail.texi (Rmail):
	* misc.texi (Gnus, Document View):
	* dired.texi (Dired):
	* emacs.texi: Group the mail, rmail, and gnus chapters together.

2011-08-07  Juri Linkov  <juri@jurta.org>

	* dired.texi (Operating on Files): Rewrite according to the fact
	that `dired-do-chmod' doesn't use the `chmod' program anymore.

2011-07-30  Michael Albinus  <michael.albinus@gmx.de>

	* mini.texi (Minibuffer File): Insert a reference to Tramp for
	remote file name completion.  (Bug#9197)

2011-07-28  Eli Zaretskii  <eliz@gnu.org>

	* mule.texi (Bidirectional Editing): Document the fact that
	bidi-display-reordering is t by default.

2011-07-15  Lars Magne Ingebrigtsen  <larsi@gnus.org>

	* help.texi (Misc Help): Mention `describe-prefix-bindings'
	explicitly (bug#8904).

2011-07-14  Lars Magne Ingebrigtsen  <larsi@gnus.org>

	* trouble.texi (Checklist): Use an `M-x' example instead of an
	Emacs Lisp form to switch on the dribble file (bug#8056).

2011-07-13  Lars Magne Ingebrigtsen  <larsi@gnus.org>

	* custom.texi (Hooks): Mention buffer-local hooks (bug#6218).

2011-07-13  Glenn Morris  <rgm@gnu.org>

	* dired.texi (Dired Enter): Mention --dired.  (Bug#9039)

2011-07-13  Lars Magne Ingebrigtsen  <larsi@gnus.org>

	* mark.texi (Mark Ring): Clarify how many locations are saved
	(bug#5770).
	(Global Mark Ring): Ditto.

2011-07-12  Lars Magne Ingebrigtsen  <larsi@gnus.org>

	* text.texi (Table Recognition): Use "at point" instead of "under
	point" (bug#4345).

	* display.texi (Cursor Display): Mention `cursor-type'.

	* screen.texi (Point): Clarify that it's only if you use a block
	cursor that it appears to be on a character (bug#4345).

2011-07-12  Chong Yidong  <cyd@stupidchicken.com>

	* misc.texi (Amusements): Move dissociated press here, from its
	own section.

	* emacs.texi (Top): Update node listing.

2011-07-12  Lars Magne Ingebrigtsen  <larsi@gnus.org>

	* emacs.texi (Top): Change "inferiors" to "subnodes" for greater
	clarity (bug#3523).

2011-07-12  Chong Yidong  <cyd@stupidchicken.com>

	* cmdargs.texi (Initial Options): Document --no-site-lisp.
	(Misc X): Document --parent-id.

	* frames.texi (Frame Commands): Note that focus-follows-mouse now
	defaults to nil.

	* misc.texi (emacsclient Options): Document --parent-id.

	* msdog.texi (Windows HOME): Document _emacs as obsolete.

2011-07-11  Lars Magne Ingebrigtsen  <larsi@gnus.org>

	* emacs.texi: Use "..." instead of ``...'' in the menus
	(bug#3503).

2011-07-11  Chong Yidong  <cyd@stupidchicken.com>

	* killing.texi (Primary Selection): Document `only' setting for
	select-active-regions.

	* mark.texi (Setting Mark): Reference Shift Selection node.

	* frames.texi (Mouse Commands): Document mouse-yank-primary.

2011-07-11  Lars Magne Ingebrigtsen  <larsi@gnus.org>

	* mark.texi (Setting Mark): Clarify what's meant by "Shifted
	motion keys" (bug#3503).

	* emacs.texi: Change all the register node names from "RegPos"
	(etc.) to "Positional Registers" (etc.) (bug#3314).

2011-07-11  Chong Yidong  <cyd@stupidchicken.com>

	* killing.texi (Killing, Deletion and Killing, Killing by Lines)
	(Other Kill Commands, Kill Options): Copyedits.
	(Deletion and Killing, Kill Ring): Kill/yank now use clipboard.
	(Yanking): Move yank-excluded properties discussion here.
	(Cut and Paste): Move from frames.texi.  Update subnodes to
	describe x-select-enable-clipboard case.

	* frames.texi: Move Cut and Paste node and subnodes into
	killing.texi, except Mouse Commands and Word and Line Mouse.

2011-07-10  Andy Moreton  <andrewjmoreton@gmail.com>  (tiny change)

	* makefile.w32-in (EMACSSOURCES): Replace major.texi with modes.texi.

2011-07-10  Lars Magne Ingebrigtsen  <larsi@gnus.org>

	* screen.texi (Mode Line): Clarify that coding systems are
	characters, not letters (bug#1749).

	* cmdargs.texi (Environment): Mention removing variables
	(bug#1615).  Text suggested by Kevin Rodgers.

2011-07-10  Chong Yidong  <cyd@stupidchicken.com>

	* misc.texi (Amusements): Don't mention Yow; it's crippled.

	* modes.texi: Rename from major.texi.
	(Modes): New node.  Make Major Modes and Minor Modes subsections
	of this.  All callers changed.

	* custom.texi (Minor Modes): Move to modes.texi.

2011-07-10  Chong Yidong  <cyd@stupidchicken.com>

	* custom.texi (Syntax): Node deleted.

	* help.texi (Help Summary):
	* major.texi (Major Modes):
	* programs.texi (Parentheses):
	* search.texi (Regexp Backslash, Regexp Backslash)
	(Regexp Backslash):
	* text.texi (Words): Callers changed.

	* text.texi (Refill, Longlines): Delete nodes.

	* ack.texi (Acknowledgments): Longlines removed from manual.

	* emacs.texi (Top): Update node listing.

2011-07-09  Glenn Morris  <rgm@gnu.org>

	* fortran-xtra.texi (Fortran): Update handled extensions.

2011-07-03  Lars Magne Ingebrigtsen  <larsi@gnus.org>

	* display.texi (Scrolling): `C-v' (etc) are now bound to
	`scroll-*-command' (bug#8349).

2011-07-02  Lars Magne Ingebrigtsen  <larsi@gnus.org>

	* dired.texi (Subdirectories in Dired): Clarify that `C-u k'
	doesn't actually delete any files (bug#7125).

	* picture-xtra.texi (Rectangles in Picture): Clarify the prefix
	argument for `C-c C-k' (bug#7391).

	* frames.texi (Fonts): Mention "C-u C-x =" to find out what font
	you're currently using (bug#8489).

2011-07-01  Eli Zaretskii  <eliz@gnu.org>

	* mule.texi (Coding Systems): Move index entries from the previous
	change into their proper places.

2011-07-01  Lars Magne Ingebrigtsen  <larsi@gnus.org>

	* help.texi (Help Files): Document view-external-packages (bug#8902).

	* mule.texi (Coding Systems): Put a few more of the coding systems
	into the index (bug#8900).

2011-06-26  Glenn Morris  <rgm@gnu.org>

	* fortran-xtra.texi (Fortran): F90 mode is also for F2008.

2011-06-25  Andreas Rottmann  <a.rottmann@gmx.at>

	* misc.texi (emacsclient Options): Mention --frame-parameters.

2011-06-09  Glenn Morris  <rgm@gnu.org>

	* custom.texi (Specifying File Variables):
	Recommend explicit arguments for minor modes.

2011-06-02  Paul Eggert  <eggert@cs.ucla.edu>

	Document wide integers better.
	* buffers.texi (Buffers):
	* files.texi (Visiting): Document maxima for 64-bit machines,
	and mention virtual memory limits.

2011-05-28  Chong Yidong  <cyd@stupidchicken.com>

	* custom.texi (Hooks): Reorganize.  Mention Prog mode.

	* fixit.texi (Spelling): Mention using prog-mode-hook for flypsell
	prog mode (Bug#8240).

2011-05-27  Glenn Morris  <rgm@gnu.org>

	* custom.texi (Specifying File Variables):
	Major modes no longer need come first.

2011-05-22  Chong Yidong  <cyd@stupidchicken.com>

	* mule.texi (Specify Coding, Text Coding, Communication Coding)
	(File Name Coding, Terminal Coding): Add command names (Bug#8312).

2011-05-18  Glenn Morris  <rgm@gnu.org>

	* ack.texi (Acknowledgments): Remove fakemail.c.

2011-05-17  Chong Yidong  <cyd@stupidchicken.com>

	Fixes for fitting text into 7x9 printed manual.
	* building.texi (Flymake, Breakpoints Buffer):
	* calendar.texi (Appointments):
	* cmdargs.texi (General Variables, Display X):
	* custom.texi (Saving Customizations, Face Customization)
	(Directory Variables, Minibuffer Maps, Init Rebinding):
	* display.texi (Font Lock, Font Lock, Useless Whitespace):
	* fixit.texi (Spelling):
	* frames.texi (Creating Frames, Fonts):
	* help.texi (Help Files):
	* mini.texi (Minibuffer File):
	* misc.texi (emacsclient Options, Emulation):
	* msdog.texi (Windows Startup, Windows HOME, Windows Fonts):
	* mule.texi (International Chars, Language Environments)
	(Select Input Method, Modifying Fontsets, Charsets):
	* programs.texi (Custom C Indent):
	* rmail.texi (Rmail Labels):
	* text.texi (Table Conversion):
	* trouble.texi (Known Problems, Known Problems):
	* windows.texi (Change Window):
	* xresources.texi (GTK resources): Reflow text and re-indent code
	examples to avoid TeX overflows and underflows on 7x9 paper.

	* emacs.texi: Fix the (commented out) smallbook command.

	* macos.texi (Mac / GNUstep Events):
	* xresources.texi (Lucid Resources): Remove extraneous examples.

2011-05-10  Glenn Morris  <rgm@gnu.org>

	* custom.texi (Specifying File Variables):
	Deprecate using mode: for minor modes.

2011-05-07  Glenn Morris  <rgm@gnu.org>

	* cal-xtra.texi (Sexp Diary Entries): Mention diary-hebrew-birthday.

2011-05-06  Glenn Morris  <rgm@gnu.org>

	* calendar.texi (Appointments): Mention appt-warning-time-regexp.

	* cal-xtra.texi (Fancy Diary Display): Mention diary comments.

2011-05-02  Lars Magne Ingebrigtsen  <larsi@gnus.org>

	* misc.texi (Emacs Server): Document `server-eval-at'.

2011-04-24  Chong Yidong  <cyd@stupidchicken.com>

	* maintaining.texi (List Tags): Document next-file.
	Suggested by Uday S Reddy.

2011-04-23  Juanma Barranquero  <lekktu@gmail.com>

	* mini.texi (Minibuffer Edit):
	* screen.texi (Mode Line): Fix typo.

2011-04-20  Christoph Scholtes  <cschol2112@googlemail.com>

	* maintaining.texi (Old Revisions): Mention new function vc-ediff.

2011-03-26  Chong Yidong  <cyd@stupidchicken.com>

	* display.texi (Auto Scrolling): Fix scroll-up/scroll-down confusion.

2011-03-30  Eli Zaretskii  <eliz@gnu.org>

	* display.texi (Auto Scrolling): Document the limit of 100 lines
	for never-recentering scrolling with `scroll-conservatively'.
	(Bug#6671)

2011-03-12  Eli Zaretskii  <eliz@gnu.org>

	* msdog.texi (Windows HOME): Fix the wording to clarify how Emacs sets
	HOME on Windows and where it looks for init files.  (Bug#8221)

2011-03-10  Eli Zaretskii  <eliz@gnu.org>

	* search.texi (Regexp Example):
	* mule.texi (International Chars):
	* building.texi (External Lisp): Don't use characters outside
	ISO-8859-1.

2011-03-09  Eli Zaretskii  <eliz@gnu.org>

	* ack.texi (Acknowledgments): Convert to ISO-8859-1 encoding.
	Use Texinfo @-commands for non Latin-1 characters.

	* makefile.w32-in (MAKEINFO_OPTS): Add --enable-encoding.

	* custom.texi (Init File): Add index entries for ".emacs".
	(Bug#8210)

2011-03-08  Jan Djärv  <jan.h.d@swipnet.se>

	* xresources.texi (GTK resources): ~/.emacs.d/gtkrc does not work
	for Gtk+ 3.

2011-03-08  Glenn Morris  <rgm@gnu.org>

	* Makefile.in (MAKEINFO_OPTS): Add --enable-encoding.
	* emacs.texi (Acknowledgments):
	* ack.texi (Acknowledgments): Names to UTF-8.
	* emacs.texi: Set documentencoding.

	* display.texi (Optional Mode Line): Don't mention exactly where
	display-time appears.  (Bug#8193)

2011-03-07  Chong Yidong  <cyd@stupidchicken.com>

	* Version 23.3 released.

2011-03-06  Chong Yidong  <cyd@stupidchicken.com>

	* search.texi (Isearch Yank): C-y now bound to isearch-yank-kill.

2011-03-03  Drake Wilson  <drake@begriffli.ch>  (tiny change)

	* misc.texi (emacsclient Options): Add q/quiet.

2011-03-02  Glenn Morris  <rgm@gnu.org>

	* mule.texi (Communication Coding) <x-select-request-type>:
	Remove duplicate (essentially) paragraph.  (Bug#8148)

2011-03-01  Christoph Scholtes  <cschol2112@googlemail.com>

	* maintaining.texi (Format of ChangeLog): Add reference to
	add-log-full-name.
	(Change Log Commands): Add documentation for combining multiple
	symbols in one change.

2011-03-01  Glenn Morris  <rgm@gnu.org>

	* custom.texi (Directory Variables):
	Give an example of excluding subdirectories.

2011-02-28  Eli Zaretskii  <eliz@gnu.org>

	* search.texi (Regexp Search): Move index entries about regexps to the
	"Regexps" node.  Add index entries for regexp search.  (Bug#8096)

2011-02-19  Glenn Morris  <rgm@gnu.org>

	* dired.texi (Dired): Dired-X version number was dropped.

2011-02-14  Jan Djärv  <jan.h.d@swipnet.se>

	* xresources.texi (X Resources): Remove *faceName and replace it with
	*font for Lucid.

2011-02-05  Chong Yidong  <cyd@stupidchicken.com>

	* rmail.texi (Rmail Display): Document Rmail MIME support more
	accurately.

	* maintaining.texi (VC Change Log): Document vc-log-incoming and
	vc-log-outgoing.
	(Merging): Document vc-find-conflicted-file.

2011-02-05  Glenn Morris  <rgm@gnu.org>

	* custom.texi (Variables): Fix typo.

2011-01-31  Chong Yidong  <cyd@stupidchicken.com>

	* search.texi (Regexps): Copyedits.  Mention character classes
	(Bug#7809).

	* files.texi (File Aliases): Restore explanatory text from Eli
	Zaretskii, accidentally removed in 2011-01-08 commit.

2011-01-29  Eli Zaretskii  <eliz@gnu.org>

	* makefile.w32-in (MAKEINFO): Remove options, leave only program name.
	(MAKEINFO_OPTS): New variable.
	(ENVADD, $(infodir)/emacs): Use $(MAKEINFO_OPTS).
	(emacs.html): New target.
	(clean): Remove emacs.html.

2011-01-23  Werner Lemberg  <wl@gnu.org>

	* Makefile.in (MAKEINFO): Now controlled by `configure'.
	(MAKEINFO_OPTS): New variable.  Use it where appropriate.
	(ENVADD): Updated.

2011-01-18  Glenn Morris  <rgm@gnu.org>

	* ack.texi, emacs.texi (Acknowledgments): Update for ERT addition.

	* ack.texi (Acknowledgments): Remove mention of replaced prolog.el.

2011-01-15  Chong Yidong  <cyd@stupidchicken.com>

	* building.texi (Compilation): Improve instructions for running two
	compilations (Bug#7573).

	* files.texi (Backup Names): Document the new location of the
	last-resort backup file.

	* files.texi (File Aliases): Move directory-abbrev-alist doc from Lisp
	manual.  Explain why directory-abbrev-alist elements should be anchored
	(Bug#7777).

2011-01-15  Eli Zaretskii  <eliz@gnu.org>

	* msdog.texi (Windows Startup): Correct inaccurate description of
	differences between emacsclient.exe and emacsclientw.exe.

2011-01-02  Chong Yidong  <cyd@stupidchicken.com>

	* rmail.texi (Rmail Display): Edit for grammar and conciseness.

2011-01-02  Kenichi Handa  <handa@m17n.org>

	* rmail.texi (Rmail Display): Describe new features of Rmail in Info.

2011-01-02  Eli Zaretskii  <eliz@gnu.org>

	* frames.texi (Cut and Paste): Modify the section's name and text:
	don't mix "cut/paste" with "kill/yank".
	(Cut/Paste Other App): Describe the per-session emulation of PRIMARY.
	(Bug#7702)

	* trouble.texi (Checklist): Mention debug-on-quit.  (Bug#7667)

2011-01-02  Glenn Morris  <rgm@gnu.org>

	* maintaining.texi: Move inclusion of emerge after EDE, so that it
	matches its position in the menu.  (Bug#7674)

2011-01-02  Glenn Morris  <rgm@gnu.org>

	* trouble.texi (Checklist): Mention not replying via news either.

2010-12-30  Tassilo Horn  <tassilo@member.fsf.org>

	* misc.texi (Document View): Update DocView section with newly
	supported document formats.

2010-12-21  Chong Yidong  <cyd@stupidchicken.com>

	* killing.texi: Resection the Info version to conform to the
	printed manual, to avoid making sections on Accumulating Text, CUA
	and Rectangles into full chapters.

2010-12-13  Eli Zaretskii  <eliz@gnu.org>

	* custom.texi (Init Syntax): Add index entries for "character syntax".
	(Bug#7576)

2010-12-13  Karel Klíč  <kklic@redhat.com>

	* text.texi (HTML Mode): Small fixes.  (Bug#7607)

2010-12-13  Glenn Morris  <rgm@gnu.org>

	* trouble.texi (Checklist): Fix typo in newsgroup name.

2010-12-13  Chong Yidong  <cyd@stupidchicken.com>

	* search.texi (Word Search): Note that the lazy highlight always
	matches to whole words (Bug#7470).

2010-12-13  Eli Zaretskii  <eliz@gnu.org>

	* display.texi (Optional Mode Line): Make the description of
	load-average more accurate.

	* msdog.texi (Windows HOME): Mention that HOME can also be set in the
	registry, with a cross-reference.
	(Windows Startup): New node.  Move the stuff about the current
	directory from "Windows HOME".

2010-11-27  Bob Rogers  <rogers-emacs@rgrjr.dyndns.org>

	* maintaining.texi (VC With A Locking VCS, VC Directory Commands):
	* vc1-xtra.texi (Customizing VC, General VC Options): Small fixes.

2010-11-27  Chong Yidong  <cyd@stupidchicken.com>

	* maintaining.texi (Version Control Systems): Fix repeated sentence.
	Suggested by Štěpán Němec.

2010-11-27  Chong Yidong  <cyd@stupidchicken.com>

	* maintaining.texi (Version Control): Say "commit", not "check in".
	(Version Control Systems): Simplify descriptions.
	(VCS Merging, VCS Changesets, VCS Repositories): New nodes, split from
	VCS Concepts.
	(VC Mode Line): Update example.
	(Old Revisions): Document revert-buffer for vc-diff.
	(Log Buffer): Promote to a subsection.  Document header lines.

	* macos.texi (Mac / GNUstep Basics):
	Document ns-right-alternate-modifier.

	* emacs.texi (Top): Update node listing.

2010-11-13  Eli Zaretskii  <eliz@gnu.org>

	* rmail.texi (Rmail Coding): Characters with no fonts are not
	necessarily displayed as empty boxes.

	* mule.texi (Language Environments, Fontsets): Characters with no
	fonts are not necessarily displayed as empty boxes.

	* display.texi (Text Display): Document display of glyphless
	characters.

2010-11-13  Glenn Morris  <rgm@gnu.org>

	* basic.texi (Position Info): Add M-x count-words-region.

2010-11-11  Glenn Morris  <rgm@gnu.org>

	* msdog.texi (ls in Lisp): Update for ls-lisp changes.

2010-11-09  Eli Zaretskii  <eliz@gnu.org>

	* msdog.texi (Windows HOME): Add information regarding startup
	directory when invoking Emacs from a desktop shortcut.  (bug#7300)

2010-10-11  Glenn Morris  <rgm@gnu.org>

	* Makefile.in (MAKEINFO): Add explicit -I$srcdir.

	* Makefile.in (.texi.dvi): Remove unnecessary suffix rule.
	(DVIPS): New variable.
	(.PHONY): Add html, ps.
	(html, emacs.html, ps, emacs.ps, emacs-xtra.ps): New targets.
	(clean): Delete html, ps files.

2010-10-09  Eli Zaretskii  <eliz@gnu.org>

	* makefile.w32-in (EMACSSOURCES): Add emacsver.texi.

2010-10-09  Glenn Morris  <rgm@gnu.org>

	* Makefile.in (VPATH): Remove.
	(infodir): Make it absolute.
	(mkinfodir, $(infodir)/emacs, infoclean): No need to cd $srcdir.

	* Makefile.in (dist): Anchor regexps.

	* Makefile.in (EMACSSOURCES): Put emacs.texi first.
	($(infodir)/emacs, emacs.dvi, emacs.pdf, emacs-xtra.dvi)
	(emacs-xtra.pdf): Use $<.

	* Makefile.in (infoclean): Remove harmless, long-standing error.

	* Makefile.in ($(infodir)): Delete rule.
	(mkinfodir): New.
	($(infodir)/emacs): Use $mkinfodir instead of infodir.

	* Makefile.in (distclean): Do not delete emacsver.texi.
	(dist): Remove reference to emacsver.texi.in.
	* emacsver.texi: New file, replacing emacsver.texi.in.

2010-10-09  Glenn Morris  <rgm@gnu.org>

	* emacsver.texi.in: New file.
	* emacs.texi: Set EMACSVER by including emacsver.texi.
	* Makefile.in (distclean): Delete emacsver.texi.
	(dist): Copy emacsver.texi.
	(EMACSSOURCES): Add emacsver.texi.

	* ack.texi (Acknowledgments): No more b2m.c.

	* Makefile.in (.PHONY): Declare info, dvi, pdf, dist.
	(emacs): Remove rule.
	(dist): No need to deal with the emacs rule any more.

2010-10-07  Glenn Morris  <rgm@gnu.org>

	* Makefile.in (version): New, set by configure.
	(clean): Delete dist tar file.
	(dist): Use version in tar name.

2010-10-06  Glenn Morris  <rgm@gnu.org>

	* Makefile.in (EMACS_XTRA): Add the main source file.
	(emacs-xtra.dvi, emacs-xtra.pdf): Remove explicit emacs-xtra.texi.
	(mostlyclean): No core files, reorder other files.
	(clean): Delete specific dvi and pdf files.
	(infoclean, dist): New rules.
	(maintainer-clean): Use infoclean.
	($(infodir)): Add parallel build workaround.

2010-10-04  Glenn Morris  <rgm@gnu.org>

	* Makefile.in (SHELL): Set it.
	(INFO_TARGETS, DVI_TARGETS): Remove variables.
	(info, dvi): Replace above variables with their expansions.
	(info): Move mkdir from here...
	($(infodir)/emacs): ... to here (for parallel builds).
	(pdf): New target.
	($(infodir)/emacs): Pass -o option to makeinfo.
	(.PHONY): Declare clean rules.
	(maintainer-clean): Delete dvi and pdf files.
	Guard against cd failures.  Use a more restrictive delete.

2010-10-02  Glenn Morris  <rgm@gnu.org>

	* misc.texi (Shell Mode): Remove reference to old function name.

2010-09-30  Eli Zaretskii  <eliz@gnu.org>

	* maintaining.texi (VC Mode Line): Mention all the possible VC status
	indicator characters.

2010-09-29  Glenn Morris  <rgm@gnu.org>

	* Makefile.in (top_srcdir): Remove unused variable.

2010-09-14  Glenn Morris  <rgm@gnu.org>

	* cal-xtra.texi (Fancy Diary Display): Emphasize that sort should be
	the last hook item.

	* calendar.texi (Appointments): Also updated when a diary include file
	is saved.

2010-09-14  Glenn Morris  <rgm@gnu.org>

	* trouble.texi (Bugs): Update the section intro.
	(Known Problems): New section.
	(Checklist): Misc updates.  Prefer M-x report-emacs-bug.
	(Sending Patches): Bug fixes are best as responses to existing bugs.
	* emacs.texi (Known Problems): Add menu entry for new section.

2010-09-09  Glenn Morris  <rgm@gnu.org>

	* xresources.texi: Untabify.

2010-09-06  Chong Yidong  <cyd@stupidchicken.com>

	* dired.texi (Dired Enter): Minor doc fix (Bug#6982).

2010-09-06  Glenn Morris  <rgm@gnu.org>

	* misc.texi (Saving Emacs Sessions): Mention desktop-path.  (Bug#6948)

2010-09-02  Jan Djärv  <jan.h.d@swipnet.se>

	* frames.texi (Cut/Paste Other App): Remove vut-buffer text.

2010-08-21  Glenn Morris  <rgm@gnu.org>

	* misc.texi (Amusements): Mention bubbles and animate.

2010-07-31  Eli Zaretskii  <eliz@gnu.org>

	* files.texi (Visiting): Add more index entries for
	large-file-warning-threshold.

2010-07-29  Jan Djärv  <jan.h.d@swipnet.se>

	* frames.texi (Tool Bars): Add doc for tool-bar-position.

2010-06-23  Glenn Morris  <rgm@gnu.org>

	* abbrevs.texi, basic.texi, buffers.texi, building.texi, calendar.texi:
	* custom.texi, dired.texi, display.texi, emacs.texi, emerge-xtra.texi:
	* files.texi, fortran-xtra.texi, frames.texi, help.texi, killing.texi:
	* maintaining.texi, mark.texi, mini.texi, misc.texi, msdog.texi:
	* mule.texi, programs.texi, rmail.texi, screen.texi, search.texi:
	* sending.texi, text.texi, trouble.texi, vc1-xtra.texi, xresources.texi:
	Untabify Texinfo files.

2010-06-10  Glenn Morris  <rgm@gnu.org>

	* basic.texi (Inserting Text): Minor clarification.  (Bug#6374)

	* basic.texi (Inserting Text): Fix typo.

2010-06-10  Glenn Morris  <rgm@gnu.org>

	* ack.texi (Acknowledgments):
	* emacs.texi (Acknowledgments): Update for notifications.el.

2010-05-31  Daiki Ueno  <ueno@unixuser.org>

	* dired.texi (Operating on Files): Mention encryption commands
	(Bug#6315).

2010-05-29  Eli Zaretskii  <eliz@gnu.org>

	* basic.texi (Moving Point): Update due to renaming of commands bound
	to arrows.  Document bidi-aware behavior of C-<right> and C-<left>.

2010-05-18  Eli Zaretskii  <eliz@gnu.org>

	* display.texi (Fringes): Document reversal of fringe arrows for R2L
	paragraphs.
	(Line Truncation): Fix wording for bidi display.

	* basic.texi (Moving Point): Document bidi-aware behavior of the arrow
	keys.

2010-05-08  Chong Yidong  <cyd@stupidchicken.com>

	* building.texi (GDB Graphical Interface): Remove misleading comparison
	to an IDE (Bug#6128).

2010-05-08  Štěpán Němec  <stepnem@gmail.com>  (tiny change)

	* programs.texi (Man Page):
	* misc.texi (Invoking emacsclient):
	* mini.texi (Repetition):
	* mark.texi (Setting Mark): Fix typos.

2010-05-08  Chong Yidong  <cyd@stupidchicken.com>

	* misc.texi (Printing): Document htmlfontify-buffer.

2010-05-08  Glenn Morris  <rgm@gnu.org>

	* calendar.texi (Displaying the Diary, Format of Diary File):
	Fix external cross-references for TeX format output.

2010-05-07  Chong Yidong  <cyd@stupidchicken.com>

	* Version 23.2 released.

2010-05-02  Jan Djärv  <jan.h.d@swipnet.se>

	* cmdargs.texi (Initial Options): Mention --chdir.

2010-04-21  Jan Djärv  <jan.h.d@swipnet.se>

	* frames.texi (Tool Bars): Add tool-bar-style.

2010-04-21  Glenn Morris  <rgm@gnu.org>

	* ack.texi, emacs.texi (Acknowledgments): Add SELinux support.

2010-04-18  Chong Yidong  <cyd@stupidchicken.com>

	* programs.texi (Semantic): New node.

	* maintaining.texi (EDE): New node.

	* emacs.texi: Update node listing.

	* misc.texi (Gnus): Use the `C-h i' keybinding for info.

2010-04-18  Glenn Morris  <rgm@gnu.org>

	* emacs.texi (Acknowledgments): Remove duplicate.

	* maintaining.texi (VC Directory Commands): Mention stashes and shelves.

2010-04-18  Glenn Morris  <rgm@gnu.org>

	* dired.texi (Misc Dired Features): Mention VC diff and log.
	* maintaining.texi (Old Revisions, VC Change Log):
	Mention that diff and log work in Dired buffers.

	* help.texi (Help Summary): Mention M-x info-finder.

	* ack.texi (Acknowledgments): Add mpc.el.

	* custom.texi (Specifying File Variables, Directory Variables):
	Document new commands for manipulating local variable lists.

2010-04-18  Glenn Morris  <rgm@gnu.org>

	* trouble.texi (Contributing): Add cindex entry.
	Mention etc/CONTRIBUTE.

2010-04-18  Chong Yidong  <cyd@stupidchicken.com>

	* mark.texi (Persistent Mark): Copyedits.  Replace undo example with
	query-replace (Bug#5774).

2010-04-16  Glenn Morris  <rgm@gnu.org>

	* ack.texi, emacs.texi (Acknowledgments): Update for Org changes.

2010-04-11  Jan Djärv  <jan.h.d@swipnet.se>

	* xresources.texi (Lucid Resources): Mention faceName for dialogs.

2010-04-08  Jan Djärv  <jan.h.d@swipnet.se>

	* xresources.texi (Lucid Resources): Mention faceName to set Xft fonts.

2010-03-30  Eli Zaretskii  <eliz@gnu.org>

	* mule.texi (Input Methods): Mention "C-x 8 RET" and add a
	cross-reference to "Inserting Text".

	* basic.texi (Inserting Text): Add an index entry for "C-x 8 RET".
	Mention completion provided by `ucs-insert'.

2010-03-30  Chong Yidong  <cyd@stupidchicken.com>

	* sending.texi (Sending Mail): Note variables that may need
	customizing.
	(Mail Sending): Expand discussion of send-mail-function.

2010-03-30  Chong Yidong  <cyd@stupidchicken.com>

	Document Message mode as the default mail mode.

	* sending.texi (Sending Mail): Copyedits.
	(Mail Format, Mail Headers): Document mail-from-style changes.
	(Mail Commands): Rename from Mail mode.  Document Message mode.
	(Mail Misc): Rename from Mail mode Misc.
	(Mail Sending, Header Editing, Mail Misc): Switch to Message mode
	command names and update keybindings.
	(Header Editing): Document message-tab.  De-document
	mail-self-blind, mail-default-reply-to, and mail-archive-file-name in
	favor of mail-default-headers.  Ad index entries for user-full-name and
	user-mail-address.
	(Citing Mail): Update changes in Message mode behavior.
	Document mail-yank-prefix.
	(Mail Signature): New node, moved from Mail Misc.
	(Mail Aliases): Mail abbrevs are the default with Message mode.
	(Mail Methods): Note that Message mode is now the default.

	* rmail.texi (Rmail Reply):
	* text.texi (Text Mode):
	* major.texi (Major Modes):
	* mule.texi (Output Coding): Refer to Message mode.

	* custom.texi (Init Examples): Add xref to Mail Header.

	* emacs.texi (Top): Fix xrefs.

2010-03-30  Chong Yidong  <cyd@stupidchicken.com>

	* maintaining.texi (VC With A Merging VCS): C-x v v now creates a
	repository if there is none.
	(VC Change Log): Rename from VC Status.  Document vc-log-show-limit and
	vc-print-root-log.
	(Old Revisions): Copyedits.  Document vc-root-diff.

	* programs.texi (Program Modes): Mention Javascript mode.

	* text.texi (HTML Mode): Note that nXML is now the default XML mode.
	* emacs.texi: Update node description.

	* misc.texi (Navigation): Document doc-view-continuous.
	(Shell Ring): Document new M-r binding.  M-s is no longer bound.

2010-03-30  Juri Linkov  <juri@jurta.org>

	* search.texi (Other Repeating Search): Remove line that `occur'
	can not handle multiline matches.

2010-03-30  Eli Zaretskii  <eliz@gnu.org>

	* mule.texi (International): Mention support of bidirectional editing.
	(Bidirectional Editing): New section.

2010-03-28  Nick Roberts  <nickrob@snap.net.nz>

	* emacs.texi (Top): Update node names to those in building.texi.

2010-03-27  Nick Roberts  <nickrob@snap.net.nz>

	* building.texi: Describe restored GDB/MI functionality
	removed by 2009-12-29T07:15:34Z!nickrob@snap.net.nz.
	* emacs.texi: Update node names for building.texi.

2010-03-24  Glenn Morris  <rgm@gnu.org>

	* ack.texi (Acknowledgments):
	* emacs.texi (Acknowledgments): Fix ispell attribution.  (Bug#5759)

2010-03-20  Jan Djärv  <jan.h.d@swipnet.se>

	* xresources.texi (Table of Resources): Clarify toolBar number
	for Gtk+.

	* frames.texi (Menu Bars): menuBarLines => menuBar (bug#5736).

2010-03-21  Chong Yidong  <cyd@stupidchicken.com>

	* dired.texi (Dired Updating): Document dired-auto-revert-buffer.

	* search.texi (Other Repeating Search): Document multi-isearch-buffers
	and multi-isearch-buffers-regexp.

	* indent.texi (Indentation): Clarify description of
	indent-for-tab-command.  Document tab-always-indent.

2010-03-20  Chong Yidong  <cyd@stupidchicken.com>

	* cmdargs.texi (Font X): Move most content to Fonts.

	* frames.texi (Fonts): New node.  Document font-use-system-font.

	* emacs.texi (Top):
	* xresources.texi (Table of Resources):
	* mule.texi (Defining Fontsets, Charsets): Update xrefs.

2010-03-10  Chong Yidong  <cyd@stupidchicken.com>

	* Branch for 23.2.

2010-03-06  Chong Yidong  <cyd@stupidchicken.com>

	* custom.texi (Init Examples): Add xref to Locals.

	* major.texi (Choosing Modes): Mention usage of setq-default for
	setting the default value of major-mode (Bug#5688).

2010-03-02  Chong Yidong  <cyd@stupidchicken.com>

	* frames.texi (Mouse Avoidance): Mention make-pointer-invisible.

	* display.texi (Display Custom): Document make-pointer-invisible and
	underline-minimum-offset.  Remove inverse-video.

2010-02-21  Chong Yidong  <cyd@stupidchicken.com>

	* frames.texi (Frame Commands): Note that the last ordinary frame can
	be deleted in daemon mode (Bug#5616).

2010-02-18  Glenn Morris  <rgm@gnu.org>

	* trouble.texi (Contributing): Repository is no longer CVS.

2010-02-08  Glenn Morris  <rgm@gnu.org>

	* buffers.texi (Uniquify): Must explicitly load library.  (Bug#5529)

2010-02-01  Stefan Monnier  <monnier@iro.umontreal.ca>

	* display.texi (Useless Whitespace, Text Display):
	* custom.texi (Init Examples): Avoid obsolete special default variables
	like default-major-mode.

2010-01-24  Mark A. Hershberger  <mah@everybody.org>

	* programs.texi (Other C Commands): Replace reference to obsolete
	c-subword-mode.

2010-01-21  Glenn Morris  <rgm@gnu.org>

	* trouble.texi (Bugs): Fix PROBLEMS keybinding.

2010-01-12  Glenn Morris  <rgm@gnu.org>

	* trouble.texi (Checklist): Use bug-gnu-emacs rather than
	emacs-pretest-bug for bug reports for development versions.

2010-01-11  Glenn Morris  <rgm@gnu.org>

	* display.texi (Highlight Interactively): `t' does not mean highlight
	all patterns.  (Bug#5335)

2009-12-29  Chong Yidong  <cyd@stupidchicken.com>

	* misc.texi (Shell): Document async-shell-command.

	* building.texi (Grep Searching): Document zrgrep.

	* mini.texi (Completion Options): Mention `initials' completion style.

2009-12-29  Nick Roberts  <nickrob@snap.net.nz>

	* building.texi: Import GDB Graphical Interface description from
	EMACS_23_1_RC.

2009-12-24  Chong Yidong  <cyd@stupidchicken.com>

	* emacs.texi (Top): Update node listing.

	* abbrevs.texi (Saving Abbrevs): Abbrev file should be in .emacs.d.

	* basic.texi (Moving Point): M-r is now move-to-window-line-top-bottom.

	* cmdargs.texi (Initial Options):
	* xresources.texi (Resources): Document inhibit-x-resources.

	* custom.texi (Specifying File Variables): Note that minor modes are
	enabled unconditionally.

	* display.texi (Scrolling): Briefly document the old recenter command,
	and document recenter-positions.

	* files.texi (Visiting):
	* buffers.texi (Buffers): Max buffer size is now 512 MB.

	* frames.texi (Cut/Paste Other App):
	Document save-interprogram-paste-before-kill.

	* killing.texi (Kill Options): New node.

2009-12-05  Chong Yidong  <cyd@stupidchicken.com>

	* misc.texi (Shell Options): ansi-color is now default.

2009-12-05  Glenn Morris  <rgm@gnu.org>

	* emacs.texi (Top): Update menu for cal-xtra node changes.
	* calendar.texi (Displaying the Diary): Holidays may be in the buffer
	or mode line.  Don't mention invisible text or the details of
	diary-print-entries here, only in cal-xtra.
	(Format of Diary File): Mention that the "date on first line" format
	only really affects the simple display.
	* cal-xtra.texi (Advanced Calendar/Diary Usage): Update menu.
	(Diary Customizing): Holidays may be in the buffer or mode line.
	Move diary-print-entries to the "Diary Display" section.
	(Diary Display): New section, split out from "Fancy Diary Display".
	Explain the limitations of simple display, and how to print it.

	* calendar.texi (Displaying the Diary): Mention keys apply to calendar.

	* cal-xtra.texi (Diary Display): Mention View mode.

2009-11-29  Juri Linkov  <juri@jurta.org>

	* display.texi (Highlight Interactively): Actually a list of
	default faces is pre-loaded into a list of default values
	instead of the history.

2009-11-20  Glenn Morris  <rgm@gnu.org>

	* ack.texi (Acknowledgments):
	* emacs.texi (Acknowledgments): Add htmlfontify.

2009-11-14  Glenn Morris  <rgm@gnu.org>

	* cal-xtra.texi (Holiday Customizing): Replace obsolete alias.

	* ack.texi (Acknowledgments):
	* emacs.texi (Acknowledgments): Update for recent Org changes.

2009-10-31  Chong Yidong  <cyd@stupidchicken.com>

	* mule.texi (Charsets): Numerous copyedits.  Don't discuss the
	`charset' property, which is irrelevant to the user manual (Bug#3526).

2009-10-14  Juanma Barranquero  <lekktu@gmail.com>

	* trouble.texi (DEL Does Not Delete): Fix typo.

2009-10-05  Michael Albinus  <michael.albinus@gmx.de>

	* files.texi (Misc File Ops): Mention copy-directory.

2009-10-04  Eli Zaretskii  <eliz@gnu.org>

	* mule.texi (Unibyte Mode): Emphasize that
	unibyte-display-via-language-environment affects only the display.

	* display.texi (Horizontal Scrolling): Document cursor behavior under
	horizontal scrolling when point moves off the screen (Bug#4564).
	Improve wording.

2009-10-01  Michael Albinus  <michael.albinus@gmx.de>

	* files.texi (Directories): delete-directory prompts for recursive
	deletion.

2009-09-30  Glenn Morris  <rgm@gnu.org>

	* ack.texi (Acknowledgments):
	* emacs.texi (Acknowledgments): CEDET updates.  Fix Hungarian accent.

2009-09-25  Tassilo Horn  <tassilo@member.fsf.org>

	* dired.texi (Dired Navigation): Use @code instead of @var for
	dired-isearch-filenames, so that it's not capitalized.

2009-09-19  Chong Yidong  <cyd@stupidchicken.com>

	* frames.texi (Frame Commands): C-z is now bound to suspend-frame.

	* entering.texi (Exiting): C-z is now bound to suspend-frame.

	* custom.texi (Init Examples): Replace Rumseld with Cheny (Bug#3519).
	(Key Bindings): Reference Init Rebinding in introductory text.
	Shift some of the introduction to Keymaps node.
	(Keymaps): Simplify.
	(Local Keymaps): Simplify.  Move binding example to Init Rebinding.
	(Minibuffer Maps): Remove mention of Mocklisp.
	(Init Rebinding): Move mode-local rebinding example here from Local
	Keymaps.
	(Modifier Keys): Clarify.
	(Rebinding): Add cindex for "binding keys".

2009-09-13  Chong Yidong  <cyd@stupidchicken.com>

	* misc.texi (Invoking emacsclient): Minor clarifications (Bug#4419).

2009-08-31  Nick Roberts  <nickrob@snap.net.nz>

	* building.texi (Threads Buffer, Multithreaded Debugging):
	Reorganize these two sections.

2009-08-29  Eli Zaretskii  <eliz@gnu.org>

	* cmdargs.texi (Initial Options): Fix last change.

2009-08-29  Stefan Monnier  <monnier@iro.umontreal.ca>

	* mule.texi (Enabling Multibyte):
	* cmdargs.texi (General Variables): Remove EMACS_UNIBYTE.
	(Initial Options): Remove --(no-)multibyte, --(no-)unibyte.

2009-08-20  Glenn Morris  <rgm@gnu.org>

	* cal-xtra.texi (Non-Gregorian Diary): Mention ``Adar I'' special case.

2009-08-19  Glenn Morris  <rgm@gnu.org>

	* ack.texi (Acknowledgments): Remove cvtmail.  Mention info-finder.

2009-08-18  Glenn Morris  <rgm@gnu.org>

	* ack.texi (Acknowledgments):
	* emacs.texi (Acknowledgments): Update for js.el replacing js2-mode.el.

	* ack.texi (Acknowledgments): Add ucs-normalize.el and files-x.el.

2009-08-09  Glenn Morris  <rgm@gnu.org>

	* ack.texi (Acknowledgments):
	* emacs.texi (Acknowledgments): Add gdb-mi entry.

2009-08-08  Dmitry Dzhus  <dima@sphinx.net.ru>

	* emacs.texi (Top): Add new menu items for GDB-UI.

	* building.texi (GDB Graphical Interface): Add Multithreaded debugging
	section.  Threads buffer is in separate section now.

2009-08-08  Glenn Morris  <rgm@gnu.org>

	* ack.texi (Acknowledgments):
	* emacs.texi (Acknowledgments):
	Update for js2-mode and org changes.

2009-08-02  Michael Albinus  <michael.albinus@gmx.de>

	* files.texi (Reverting): Auto-Revert Tail mode works also for remote
	files.

2009-07-28  Chong Yidong  <cyd@stupidchicken.com>

	* building.texi (Lisp Libraries): Clarify meaning of autoloading.

2009-07-23  Glenn Morris  <rgm@gnu.org>

	* programs.texi (Matching): Update blink-matching-paren-distance.

2009-07-21  Chong Yidong  <cyd@stupidchicken.com>

	* frames.texi (Cut/Paste Other App): For select-active-regions,
	selection is now updated on moving point.

2009-07-21  Richard Stallman  <rms@gnu.org>

	* glossary.texi (GNU, Daemon): Update information.

2009-07-19  Juri Linkov  <juri@jurta.org>

	* custom.texi (Specifying File Variables, Safe File Variables):
	"variables/value pairs" -> "variable/value pairs".

2009-07-15  Glenn Morris  <rgm@gnu.org>

	* misc.texi (Gnus): Remove widow.

2009-07-11  Glenn Morris  <rgm@gnu.org>

	* Makefile.in (TEXI2PDF): New.
	(emacs.pdf, emacs-xtra.pdf): New targets.

	* arevert-xtra.texi (Autorevert): Add menu descriptions.

	* display.texi (Horizontal Scrolling): Re-word to remove widow.

	* emacs.texi (Top): Info can be read from other places than Emacs.
	Don't print the copying notice twice in the printed version.
	Update the menu and detailmenu.
	(Preface): The meaning of "on-line" has changed.
	Correct name for "Common Problems" chapter.
	(Distrib): Update FSF shop URL.
	(Intro): Showing two files at once is not so exciting.

	* macos.texi (Mac OS / GNUstep): Fix spelling and cross-reference.
	(Mac / GNUstep Basics): Minor grammar changes.
	(Mac / GNUstep Events): Fix typo.
	(GNUstep Support): CANNOT_DUMP no longer applies.

	* misc.texi (Document View): Fix typos.

	* dired.texi (Dired):
	* help.texi (Help):
	* macos.texi (Mac OS / GNUstep):
	* maintaining.texi (Version Control, Introduction to VC):
	End menu descriptions with a period.

2009-07-09  Eli Zaretskii  <eliz@gnu.org>

	* msdog.texi (Windows Files) <w32-get-true-file-attributes>: Don't be
	so categorical in saying that the option is only useful on NTFS.

2009-07-09  Glenn Morris  <rgm@gnu.org>

	* Makefile.in (texinfodir): New variable, with location of texinfo.tex.
	(ENVADD): Add texinfodir to TEXINPUTS.

	* emacs.texi (Top): Fix cross-reference.

	* maintaining.texi (VC Directory Buffer): Fix cross-reference.

	* vc1-xtra.texi (Revision Tags): Fix typo.

2009-07-03  Glenn Morris  <rgm@gnu.org>

	* emerge-xtra.texi (Emerge): Tweak Misc menu description.
	(Submodes of Emerge): Skip Prefers is only relevant with an ancestor.
	(Merge Commands): `.' does not seem to work in A or B buffer.
	`l' can recreate the 3-window display.

	* glossary.texi (Glossary): Minor phrasing changes throughout.
	Add more internal cross-references.
	<Autoloading>: You can't really autoload a variable.
	<C-M->: Move details here from `M-C-' item.
	<Continuation Line>: Refer to `Truncation.'
	<Daemon, Free Software, Free Software Foundation, FSF, GNU>:
	<Home Directory, Unix>: New entries.
	<Deletion of Files>: Mention recycle bins.
	<Directory>: Mention ``folders.''
	<Error>: Don't mention ``type-ahead.''
	<Fringe>: Refer to the manual node.
	<Minor Mode>: Can be global or local.
	<Spell Checking>: There are other checkers besides Ispell.

2009-07-02  Glenn Morris  <rgm@gnu.org>

	* anti.texi (Antinews): Minor changes in phrasing.

	* cal-xtra.texi, fortran-xtra.texi: Re-order a few things to reduce
	some underfull lines in dvi output.

	* emacs-xtra.texi (Introduction): Mention included in info Emacs manual.

	* sending.texi (Mail Sending): Add a tiny bit on mailclient.

	* vc-xtra.texi (Advanced VC Usage): End all menu items with a period.

2009-07-01  Jan Djärv  <jan.h.d@swipnet.se>

	* xresources.texi (Table of Resources): Mention maximized for
	fullscreen.

	* cmdargs.texi (Window Size X): -mm/--maximized is new.

2009-07-01  Chong Yidong  <cyd@stupidchicken.com>

	* anti.texi (Antinews): Correct the list of removed platforms.

2009-06-28  Glenn Morris  <rgm@gnu.org>

	* arevert-xtra.texi: Minor language tweaks.

	* dired-xtra.texi: Minor revisions.

2009-06-23  Miles Bader  <miles@gnu.org>

	* display.texi (Scrolling): Document `recenter-redisplay'.
	(Temporary Face Changes): Document `text-scale-set'.

2009-06-21  Chong Yidong  <cyd@stupidchicken.com>

	* Branch for 23.1.

2009-06-17  Kenichi Handa  <handa@m17n.org>

	* mule.texi (Charsets): Update the description for the new charset.
	(list-character-sets): New findex.
	(Language Environments): Add @anchor{Describe Language Environment}.

2009-06-10  Chong Yidong  <cyd@stupidchicken.com>

	* basic.texi (Moving Point): Fix tag.

	* picture-xtra.texi (Insert in Picture): Use <next> and <prior>.

	* mini.texi (Completion Commands): Decapitalize <next> and <prior>, and
	use camel-case for PageUp and PageDown.

	* display.texi (Scrolling): Decapitalize <next> and <prior>, and use
	camel-case for PageUp and PageDown.

	* calendar.texi (Scroll Calendar): Decapitalize <next> and <prior>.

	* search.texi (Isearch Scroll): Add isearch-allow-scroll to index.
	(Isearch Scroll): Decapitalize <next> and <prior>.

2009-06-09  Agustín Martín  <agustin.martin@hispalinux.es>

	* fixit.texi (Spelling): Set default dictionary.
	Improve descriptions (Bug#2554)

2009-06-08  David Reitter  <david.reitter@gmail.com>

	* macos.texi (Color panel, Font panel): Remove mention of Save Options,
	since saving colors and faces set this way is not implemented.
	(Environment variables): Remove mention of mac-fix-env, which is
	scheduled to be removed.

2009-06-04  Chong Yidong  <cyd@stupidchicken.com>

	* custom.texi (Init Examples): Add example of changing load-path.

	* building.texi (Lisp Libraries): Add example of changing
	load-path (Bug#3446).

2009-05-28  Chong Yidong  <cyd@stupidchicken.com>

	* mark.texi (Mark): Further clarifications.
	(Setting Mark): Emphasize that C-SPC activates the mark.

2009-05-28  Chong Yidong  <cyd@stupidchicken.com>

	* mark.texi (Mark): Clarify introduction.  Mention disabling Transient
	Mark mode.
	(Using Region, Persistent Mark): Use "active mark" instead of "active
	region".

2009-05-16  Ari Roponen  <ari.roponen@gmail.com>  (tiny change)

	* mule.texi (Select Input Method): Fix typo.

2009-05-13  Chong Yidong  <cyd@stupidchicken.com>

	* anti.texi (Antinews): Document completion changes.  Some additional
	copyedits and rearrangement of entries.

2009-05-12  Chong Yidong  <cyd@stupidchicken.com>

	* misc.texi (Interactive Shell, Saving Emacs Sessions)
	(Shell History Copying, Terminal emulator): Copyedits.

	* xresources.texi (Resources): Simplify descriptions.
	Shorten description of editres, which is not very useful these days.
	(Table of Resources): Document fontBackend resource.

	* trouble.texi (Quitting): Add other undo bindings to table.
	(DEL Does Not Delete): Note that the erasure key is usually labeled
	"Backspace".  Remove discussion of obscure Xmodmap issue.

2009-05-07  Chong Yidong  <cyd@stupidchicken.com>

	* files.texi (Visiting): Copyedits.

2009-05-06  Chong Yidong  <cyd@stupidchicken.com>

	* basic.texi (Inserting Text): Document ucs-insert.

	* mule.texi (International Chars): Define "multibyte".  Note that
	internal representation is unicode-based.  Simplify definition of raw
	bytes.  Mention ucs-insert.
	(Enabling Multibyte): Remove obsolete discussion.  Copyedits.
	(Language Environments): Add language environments new to Emacs 23.
	(Multibyte Conversion): Node deleted.
	(Coding Systems): Remove obsolete unify-8859-on-decoding-mode.
	Don't mention obsolete emacs-mule coding system.
	(Output Coding): Copyedits.

	* emacs.texi (Top): Update node listing.

2009-05-05  Per Starbäck  <per@starback.se>  (tiny change)

	* trouble.texi (Lossage): Use new binding of view-emacs-problems.

2009-04-28  Stefan Monnier  <monnier@iro.umontreal.ca>

	* building.texi (Lisp Libraries): `load-library' does offer completion.

2009-04-28  Chong Yidong  <cyd@stupidchicken.com>

	* frames.texi (Text-Only Mouse): Mention gpm-mouse-mode instead of
	t-mouse-mode.  Suggested by Per Starbäck (Bug#3126).

2009-04-25  Eli Zaretskii  <eliz@gnu.org>

	* maintaining.texi (Tags): Clarify text.  (Bug#3101)

2009-04-22  Chong Yidong  <cyd@stupidchicken.com>

	* entering.texi (Entering Emacs): Document initial-buffer-choice.

	* building.texi (Lisp Interaction): Document initial-scratch-message.

2009-04-18  Juanma Barranquero  <lekktu@gmail.com>

	* msdog.texi (Windows Fonts): Fix typos.

	* files.texi (Save Commands): Fix pxref.

2009-04-18  Chong Yidong  <cyd@stupidchicken.com>

	* files.texi (Save Commands): Mention diff-buffer-with-file.
	(Comparing Files): Document diff-buffer-with-file.  Suggested by Magnus
	Henoch (Bug#3036).

2009-03-15  Glenn Morris  <rgm@gnu.org>

	* sending.texi (Mail Format): Replace "Sender" with "Message-Id", since
	the former is not always used.
	(Mail Headers): Use active voice.  Add "Mail-reply-to".
	Change case of "Id".  Avoid repeated "appropriate".
	(Mail Aliases): Fix previous change - use an example with a ".", so it
	does actually get quoted when expanded.
	(Mail Sending): Mailclient is the default on some systems.
	(Citing Mail): Mention mail-indentation-spaces.
	(Mail Mode Misc): Add an @dfn for "mail signature".

2009-03-15  Chong Yidong  <cyd@stupidchicken.com>

	* mini.texi (Completion Commands): Describe Emacs 23 completion rules.
	(Completion Options): Document read-file-name-completion-ignore-case,
	read-buffer-completion-ignore-case, and completion-styles.
	Remove description of partial-completion-mode.

2009-03-14  Glenn Morris  <rgm@gnu.org>

	* sending.texi (Mail Format): Fix typo.  Add index entry for
	mail-header-separator.
	(Mail Headers): Put info about initialization and changing in one place
	at the start.  Update FCC section for mbox Rmail.  Clarify From
	section, mention mail-setup-with-from.  Clarify Reply-to section.
	Add Mail-followup-to and mail-mailing-lists.  Clarify References
	section.
	(Mail Aliases): Update example, make less contentious.
	Update for name change of mail-interactive-insert-alias.
	(Mail Mode): Remove mention of `%' as a word separator.
	(Mail Sending): Mention mail-send-hook.  Mention Mailclient.
	(Header Editing): Add reply-to, mail-reply-to, and mail-followup-to
	commands.  Clarify FCC handling.  In mail-complete, add reference to
	Mail Aliases section, and mention mail-complete-function.
	(Citing Mail): Mention mail-yank-ignored-headers and mail-citation-hook.
	(Mail Mode Misc): Clarify the mail-signature function.  Add basic
	signature netiquette.  Explain how the mail hooks work when continuing
	a composition.
	(Mail Amusements): Internationalize the spook section a bit.
	Remove the spook mail-setup-hook example, since it doesn't work well.
	Mention fortune-file.
	(Mail Methods): Mention read-mail-command.

2009-03-14  David Reitter  <david.reitter@gmail.com>

	* macos.texi (Mac / GNUstep Basics): Remove references to Prefs panel
	and NS resources following recent changes.

2009-03-10  Jason Rumney  <jasonr@gnu.org>

	* msdog.texi (Windows Misc): Remove doc for obsolete variable.  Modify
	w32-use-visible-system-caret doc to indicate that it should get set
	automatically.
	(Windows Fonts): Add doc for the uniscribe backend.

2009-03-08  Dan Nicolaescu  <dann@ics.uci.edu>

	* maintaining.texi (VC Directory Commands): Fix doc for the x key in
	vc-dir.  (Bug#2598)

2009-03-05  Reiner Steib  <Reiner.Steib@gmx.de>

	* fixit.texi (Spelling): Add turn-on-flyspell.  (Bug#2517)

2009-03-05  Glenn Morris  <rgm@gnu.org>

	* rmail.texi (Rmail Basics): Add reference to sorting.
	(Rmail Scrolling, Rmail Motion, Rmail Reply, Rmail Display):
	Minor re-wordings.
	(Rmail Motion): Mention rmail-next-same-subject.
	(Rmail Deletion): Expunging is not the only way to change the numbers.
	(Rmail Labels): Labels can also be used in sorting.
	(Rmail Summary Edit): Mention rmail-summary-next-same-subject.
	(Rmail Display): Mention rmail-mime.

2009-03-04  Glenn Morris  <rgm@gnu.org>

	* rmail.texi (Rmail Sorting): Add the keybindings associated with each
	sort command.  Fix `rmail-sort-by-labels' name.  Mention sorting from
	summary.  Mention sorts cannot be undone.
	(Rmail Display): Give an example of how to use goto-address-mode.
	(Rmail Editing): It's keybindings that are redefined, not commands.
	Fix some typos.
	(Movemail): Some minor rewording.
	(Remote Mailboxes): Emacs movemail supports pop by default.
	Fix some minor grammatical issues.  The "two alternative ways" to
	specify a POP mailbox are really just one.  Remove all reference to the
	variables rmail-pop-password and rmail-pop-password-required, obsolete
	since Emacs 22.1.  Clarify the four password steps.  Emacs movemail
	can support Kerberos.

2009-03-03  Glenn Morris  <rgm@gnu.org>

	* rmail.texi (Rmail Deletion): Revert previous change, which was
	describing the Rmail summary versions.
	(Rmail Reply): Give more details of rmail-dont-reply-to-names.
	Minor re-wording for rmail-resend.
	(Rmail Make Summary): Summaries apply to buffers rather than files.
	<rmail-summary-by-topic>: Headers includes the subject.
	<rmail-summary-by-recipients, rmail-summary-by-topic>: Give more
	details, including prefix arguments.
	Mention rmail-summary-by-senders on C-M-f.
	Not counting lines might be faster.
	(Rmail Summary Edit): More details on the delete commands.
	Mention rmail-summary-undelete-many, rmail-summary-bury, and C-M-n/p.
	Name the commands bound to the various keys.  Mention prefix argument
	for searching.
	(Rmail Display): Mention rmail-displayed-headers.  Fix typo.
	Simplify rmail-highlighted-headers description.  Update face name.

2009-03-02  Juanma Barranquero  <lekktu@gmail.com>

	* mark.texi (Marking Objects): Fix typo.

2009-03-01  Chong Yidong  <cyd@stupidchicken.com>

	* abbrevs.texi (Expanding Abbrevs): Mention abbrev-expand-functions
	instead of obsolete pre-abbrev-expand-hook.  Link to elisp manual.

2009-03-01  Glenn Morris  <rgm@gnu.org>

	* rmail.texi (Rmail): Fix some typos.  Use consistent case in menu.
	(Rmail Motion): - M-s searches from the end of messages.
	(Rmail Deletion): Minor clarification.  Fix numeric argument
	description.
	(Rmail Inbox): Fix default inbox description.  Mention `mbox' by name.
	newmail and RMAILOSE files need not be in home-directory.
	(Rmail Files): Mention I/O menus are unselectable if no files match.
	Mention `MAIL' env-var.

2009-02-24  Jason Rumney  <jasonr@gnu.org>

	* mule.texi (Fontsets): Mention fontset-default, font specs and
	fallback fontsets.
	(Defining Fontsets): Mention ns and w32 variants of
	standard-fontset-spec.  Update description of startup fontset to match
	Emacs 23 behavior.
	(Modifying Fontsets): New section.  (Bug#656)
	(International): Link to Modifying Fontsets.

2009-02-23  Adrian Robert  <Adrian.B.Robert@gmail.com>

	* macos.texi (Mac / GNUstep Basics, Mac / GNUstep Customization):
	Mention ns-extended-platform-support-mode.

2009-02-22  Karl Berry  <karl@gnu.org>

	* macos.texi (Mac / GNUstep Customization): One more duplicate "the".

2009-02-19  Juanma Barranquero  <lekktu@gmail.com>

	* basic.texi (Moving Point, Position Info):
	* files.texi (Visiting):
	* mini.texi (Completion Options):
	* text.texi (HTML Mode): Remove duplicate words.

2009-02-20  Glenn Morris  <rgm@gnu.org>

	* rmail.texi: Minor updates for mbox rather than Babyl.

2009-02-17  Karl Berry  <karl@gnu.org>

	* emacs.texi (Top): Add @insertcopying before master menu.  (Bug#1988)

2009-02-17  Richard M Stallman  <rms@gnu.org>

	* anti.texi (Antinews): Mention Babyl format.

	* emacs.texi (Top): Delete `Out of Rmail' from subnode menu.

	* rmail.texi: Update for mbox format.
	Various small fixes, as well as the following.
	(Out of Rmail): Node deleted.
	(Rmail): Update menu.
	(Rmail Files): Comment out set-rmail-inbox-list.
	Document rmail-inbox-list instead.
	(Rmail Output): Substantial changes since C-o is now
	rmail-output-as-seen and o is rmail-output.
	(Rmail Attributes): Delete `stored', add `retried'.
	(Rmail Display): Editing headers works in all cases.

2009-02-17  Glenn Morris  <rgm@gnu.org>

	* basic.texi (Position Info): M-x count-lines-region is not always on
	M-=.  (Bug#2269)

2009-02-09  Glenn Morris  <rgm@gnu.org>

	* calendar.texi (Holidays, Displaying the Diary): Update for new marker
	defaults.

2009-02-07  Eli Zaretskii  <eliz@gnu.org>

	* rmail.texi (Rmail Coding) <rmail-redecode-body>: Remove stale
	documentation of possible problems with redecoding.

2009-02-03  Glenn Morris  <rgm@gnu.org>

	* rmail.texi (Out of Rmail): Mention b2m.pl.

2009-01-31  Glenn Morris  <rgm@gnu.org>

	* rmail.texi (Out of Rmail): Correct b2m location.

2009-01-27  Chong Yidong  <cyd@stupidchicken.com>

	* fixit.texi (Undo): Update undo limit values.

2009-01-27  Glenn Morris  <rgm@gnu.org>

	* emacs.texi (Top): Fix Antinews menu entry.

2009-01-25  Karl Berry  <karl@gnu.org>

	* text.texi (Foldout): Use @itemize @w{} to make an itemize
	item with no marker, instead of the syntactically incorrect
	@itemize @asis.

2009-01-25  Juri Linkov  <juri@jurta.org>

	* building.texi (Grep Searching): Fix index entry for lgrep.

2009-01-24  Eli Zaretskii  <eliz@gnu.org>

	* msdog.texi (Windows Printing): Add an index entry for Ghostscript.

2009-01-21  Adrian Robert  <Adrian.B.Robert@gmail.com>

	* macos.texi (Preferences Panel): Update description of font setting to
	reflect that prior frame selection is no longer needed.

2009-01-20  Nick Roberts  <nickrob@snap.net.nz>

	* building.texi (Debuggers): Revert some of 2008-10-31 change  to
	raise GUD subsections.

2009-01-15  Glenn Morris  <rgm@gnu.org>

	* ack.texi (Acknowledgments): Another update based mainly on AUTHORS.

2009-01-10  Glenn Morris  <rgm@gnu.org>

	* ack.texi (Acknowledgments): Some more updates based on AUTHORS.

2009-01-04  Chong Yidong  <cyd@stupidchicken.com>

	* display.texi (Visual Line Mode): M-] and M-[ no longer move by
	logical lines.

2008-12-29  Juri Linkov  <juri@jurta.org>

	* mini.texi (Minibuffer History): Add a link to `Isearch Minibuffer'.

	* text.texi (Fill Commands): Replace `M-s' with `M-o M-s'.

2008-12-28  Chong Yidong  <cyd@stupidchicken.com>

	* misc.texi (Goto Address mode): Rename from Goto-address.  Refer to
	goto-address-mode instead of goto-address.

	* rmail.texi (Rmail Display): Goto-address renamed to Goto Address
	mode.

	* emacs.texi (Top): Update node listing.

2008-12-26  Eli Zaretskii  <eliz@gnu.org>

	* custom.texi (Directory Variables): Explain what is a "project".
	Add indexing.  Improve wording.  Add a footnote about using
	_dir-locals.el on MS-DOS.

2008-12-24  Dan Nicolaescu  <dann@ics.uci.edu>

	* files.texi (Misc File Ops): Mention chmod as an alias for
	set-file-modes.

2008-12-24  Martin Rudalics  <rudalics@gmx.at>

	* help.texi (Help): Fix typos and reword.
	(Help Summary): Add entries for C-h n and C-h r, reorder
	entries, and do some minor fixes.
	(Name Help): Say that C-h F works for commands only.
	(Misc Help): Say that view-lossage displays 300 keystrokes.

2008-12-20  Glenn Morris  <rgm@gnu.org>

	* ack.texi (Acknowledgments): General update based on AUTHORS,
	including removal of some stuff no longer distributed.

2008-12-19  Agustín Martín  <agustin.martin@hispalinux.es>

	* fixit.texi: Mention hunspell.

2008-12-19  Glenn Morris  <rgm@gnu.org>

	* ack.texi (Acknowledgments): Small grammar fix.
	Consolidate explanatory text at start.

	* display.texi (Text Display):
	* indent.texi (Indentation): Use @acronym with ASCII.

2008-12-18  Glenn Morris  <rgm@gnu.org>

	* ack.texi: Various small updates and fixes.

2008-12-18  Juri Linkov  <juri@jurta.org>

	* search.texi (Word Search): Replace `C-s RET C-w' with `M-s w RET'
	as a key binding to start a forward nonincremental word search.
	Replace `C-r RET C-w' with `M-s w C-r RET' as a key binding to start
	a backward nonincremental word search.  Add index for `M-s w'
	`isearch-forward-word'.
	(Regexp Search): Add a short summary of regexp key commands like
	in the node "Basic Isearch".
	(Other Repeating Search): Fix typo.

2008-12-14  Vinicius Jose Latorre  <viniciusjl@ig.com.br>

	* misc.texi (PostScript Variables): Fix doc.

2008-12-10  Chong Yidong  <cyd@stupidchicken.com>

	* programs.texi (Program Modes): Mention Ruby mode.

2008-12-10  Dan Nicolaescu  <dann@ics.uci.edu>

	* misc.texi (emacsclient Options): Describe what an empty string
	argument does for --alternate-editor.

2008-12-09  Frank Schmitt  <ich@frank-schmitt.net>

	* cmdargs.texi (Font X): Distinguish between client-side and
	server-side fonts.  List valid Fontconfig properties.  Add reference to
	Fontconfig manual.  List valid GTK font properties.  Explain use of
	fc-list.

2008-12-09  Chong Yidong  <cyd@stupidchicken.com>

	* cmdargs.texi (Font X): Move discussion of quoting to top.

2008-12-06  Glenn Morris  <rgm@gnu.org>

	* maintaining.texi (Old Revisions): Improve previous change.

2008-12-05  Richard M Stallman  <rms@gnu.org>

	* anti.texi (Antinews): Minor fixes.

2008-12-03  Glenn Morris  <rgm@gnu.org>

	* maintaining.texi (Old Revisions): Fix diff-switches description.

2008-12-01  Martin Rudalics  <rudalics@gmx.at>

	* emacs.texi (Top): Fix typo.

2008-11-30  Chong Yidong  <cyd@stupidchicken.com>

	* misc.texi (Document View): Explain dependence on gs at the top.
	Copyedits.

	* emacs.texi (Top): Add DocView nodes to detailed node listing.

	* programs.texi (Other C Commands): Document hide-ifdef-shadow.
	(Comment Commands): Discuss region-active behavior of M-; first.

2008-11-29  Martin Rudalics  <rudalics@gmx.at>

	* display.texi (Line Truncation): Add reference to Continuation
	Lines.

	* windows.texi (Pop Up Window): Mention split-height-threshold
	and split-width-threshold.
	(Split Window): Add reference to Continuation Lines.

2008-11-28  Adrian Robert  <Adrian.B.Robert@gmail.com>

	* macos.texi: Change references to "Mac" to "Mac / GNUstep".
	(GNUstep Support): New node.
	* anti.texi:
	* emacs.texi:
	* msdog.texi: Change reference to Mac OS node to Mac OS / GNUstep.

2008-11-28  Richard M Stallman  <rms@gnu.org>

	* misc.texi (Dissociated Press): Minor cleanups.

	* dired.texi (Image-Dired): Avoid passive.

2008-11-28  Eli Zaretskii  <eliz@gnu.org>

	* anti.texi (Antinews): Add stuff about Unicode vs emacs-mule
	representation.

2008-11-26  Richard M. Stallman  <rms@gnu.org>

	* files.texi (Visiting): Rewrite paragraph for clarity.

	* buffers.texi (Select Buffer): Rewrite paragraphs using active voice.

2008-11-25  Alan Mackenzie  <acm@muc.de>

	* programs.texi (Moving by Parens): Clarify that parens inside strings
	and comments are ignored, and that the commands assume the starting
	point isn't in a string or comment.

2008-11-26  Adrian Robert  <Adrian.B.Robert@gmail.com>

	* macos.texi: Add Prev/Next/Top pointers to all nodes.
	(Mac Basics): Merge in Grabbing Environment Variables from earlier
	version.
	(Mac Customization): Rewrite Preferences Panel section and merge in to
	this node, add Open files by dragging to an Emacs window.

	* emacs.texi: Remove TOC reference to Mac Preferences Panel section.

2008-11-26  Chong Yidong  <cyd@stupidchicken.com>

	* files.texi (Misc File Ops): Document set-file-modes.

	* windows.texi (Split Window): Document integer values of
	truncate-partial-width-windows.

	* text.texi (Text): Simplify description of markup languages.
	(TeX Mode): Simplify introduction.  Mention BibTeX mode.
	(TeX Editing): Note that `""' inserts one `"' character.
	(HTML Mode): Note in the introduction that XML mode is an alias for
	SGML mode.  Mention nXML mode.

2008-11-25  Chong Yidong  <cyd@stupidchicken.com>

	* building.texi (Watch Expressions): Fix typo.

2008-11-24  Chong Yidong  <cyd@stupidchicken.com>

	* files.texi (Visiting): Document new behavior of
	confirm-nonexistent-file-or-buffer.

	* buffers.texi (Select Buffer):
	Document confirm-nonexistent-file-or-buffer.

	* picture-xtra.texi (Picture Mode): Use picture-mode instead of
	edit-picture.

	* text.texi (Text): Simplify introduction.  Discard mention of `M-x
	edit-picture', since that is just an alias for picture-mode.
	(Sentences): Note that repeated M-@ extends the region.
	(Pages): Make terminology more consistent.  Link to Regexps node.
	(Longlines): Discuss relationship with Visual Line mode.
	(Text Mode): Remove extraneous discussion of other modes, since they
	were already introduced in the parent node.

2008-11-23  Chong Yidong  <cyd@stupidchicken.com>

	* anti.texi (Antinews): Rewrite.

	* entering.texi (Exiting): Mention "minimize" terminology.

	* frames.texi (Frame Commands): Mention "minimize" terminology.

	* cmdargs.texi (Font X): Document Fontconfig and GTK font specification
	formats.
	(Icons X): Mention "minimize" terminology and use of icons in taskbar.
	(Misc X): Don't document useless -hb option.

2008-11-22  Juri Linkov  <juri@jurta.org>

	* dired.texi (Dired Navigation): Change normal file name search option
	from `non-nil' to `t'.  Add `dwim' option.

2008-11-22  Juri Linkov  <juri@jurta.org>

	* custom.texi (Directory Variables): Rename ".dir-settings.el" to
	".dir-locals.el".  Rename `define-project-bindings' to
	`dir-locals-set-class-variables'.  Rename `set-directory-project' to
	`dir-locals-set-directory-class'.

2008-11-22  Lute Kamstra  <lute@gnu.org>

	* buffers.texi (Select Buffer): Index goto-line.
	* basic.texi (Moving Point): Mention the use of a numeric prefix
	argument with goto-line and refer to Select Buffer for the use of a
	plain prefix argument.

2008-11-19  Glenn Morris  <rgm@gnu.org>

	* doclicense.texi: Update to FDL 1.3.
	* emacs.texi, emacs-xtra.texi: Relicense under FDL 1.3 or later.

2008-11-17  Chong Yidong  <cyd@stupidchicken.com>

	* custom.texi (Minor Modes): Define mode commands and mode variables
	more precisely.  Recommend using mode commands instead of setting
	variables directly.  Put minor modes in a list, and add more modes.
	(Easy Customization): Use "init file" instead of .emacs.
	(Customization Groups): Update to new Custom buffer appearance.
	(Saving Customizations): Copyedits.  Update example.
	(Variables): Give example of variable type-sensitivity.
	(Examining): Update example.
	(Hooks): Copyedits.
	(Specifying File Variables): Use C comments instead of an artificial
	Lisp for the example.
	(Keymaps): Move internals discussion to Prefix Keymaps.
	(Rebinding): Remove redundant paragraph (stated in Key Binding).
	(Init Rebinding): Document kbd macro.
	(Init File): Link to Find Init.

	* mark.texi (Using Region): Document Delete Selection Mode more
	thoroughly.

	* frames.texi (Mouse Commands): Move most of the description of Delete
	Selection Mode to Using Region, and link to it.
	(Clipboard): Note that paste is bound to clipboard-yank.

	* building.texi (Compilation): Document first-error value of
	compilation-scroll-output.
	(Compilation Mode): Note that compilation-auto-jump-to-first-error
	works as soon as an error is available.  Suggested by Juri Linkov.

	* mini.texi (Passwords): New node.

	* files.texi (Remote Files): Link to Passwords node.

	* emacs.texi (Top): Update node listings.

2008-11-16  Chong Yidong  <cyd@stupidchicken.com>

	* ack.texi (Acknowledgments): Some updating of credits.

	* emacs.texi (Acknowledgments): Add a couple more names.

	* dired.texi (Dired Deletion): Document delete-by-moving-to-trash.

	* files.texi (Directories): Describe delete-directory in text.
	(Misc File Ops): Document use of trash.

2008-11-16  Juanma Barranquero  <lekktu@gmail.com>

	* macos.texi (Mac Customization): Fix typos.

2008-11-14  Chong Yidong  <cyd@stupidchicken.com>

	* macos.texi (Mac OS): Move Cocoa manual from ns-emacs.texi to here,
	replacing previous contents.  Numerous copyedits to adapt ns-emacs to
	the conventions of the main Emacs manual.

	* emacs.texi (Top): Update node listings.

2008-11-12  Chong Yidong  <cyd@stupidchicken.com>

	* cmdargs.texi (Emacs Invocation): Link to Emacs Server.  Note that
	command-line-args is processed during startup.
	(Action Arguments): Correctly describe how file arguments interact with
	the startup screen.  Link to Lisp Interaction for scratch buffer.
	(Initial Options): Link to Command Example for -batch option.
	(Environment): Document initial-environment.

	* entering.texi (Entering Emacs): Note that inhibit-startup-screen
	can't be changed in the site-start file.

2008-11-07  Chong Yidong  <cyd@stupidchicken.com>

	* dired.texi (Dired): Mention C-x C-d too.
	(Dired Enter): Document M-n in the Dired minibuffer.
	(Dired Navigation): Explain dired-goto-file more clearly.
	Document dired-isearch-filenames.
	(Dired Deletion): Remove unnecessary "expunged" terminology.
	(Flagging Many Files): & is now rebound to `% &'.
	(Shell Commands in Dired): Document dired-do-async-shell-command.
	Clarify how multi-file arguments are passed.
	(Misc Dired Features): Document dired-do-isearch.

2008-11-06  Chong Yidong  <cyd@stupidchicken.com>

	* entering.texi (Entering Emacs): Document inhibit-startup-screen.

2008-11-03  Chong Yidong  <cyd@stupidchicken.com>

	* search.texi (Other Repeating Search): Remove obsolete findex entries.

2008-11-01  Chong Yidong  <cyd@stupidchicken.com>

	* programs.texi (Program Modes): Link to Program Indent node.
	(Left Margin Paren): Explain consequences of changing
	open-paren-in-column-0-is-defun-start more concisely.
	(Which Function, Program Indent, Info Lookup): Minor edits.
	(Basic Indent): If region is active, TAB indents the region.
	(Multi-line Indent): If region is active, TAB indents the region.
	Note that indent-region is useful when Transient Mark mode is off.
	(Matching): The delimiter at the cursor is highlighted---the character
	changes color.
	(Symbol Completion): Link to Completion node.

	* misc.texi (Invoking emacsclient): Describe how to use Emacs server in
	a strictly text-only system.

	* abbrevs.texi (Saving Abbrevs): Note that abbrev file is not loaded in
	batch mode.

2008-11-01  Richard M. Stallman  <rms@gnu.org>

	* misc.texi (Document View): Major rewrite.

	* maintaining.texi (Types of Log File): Change logs are older than
	version control.
	(VCS Concepts): Simplify and rearrange.
	(Version Control Systems): Make it clear that Linux is only the kernel.
	(VC Mode Line): Shorten reference to menu item.
	(Basic VC Editing): Clarify VC fileset.  Shorten and simplify.
	(VC Directory Mode): Minor cleanup.
	Unchanged files are hidden, not omitted.
	(VC Directory Commands): Shorten and simplify.
	(Change Log Commands): New node, split from Change Logs.
	(VC Directory Buffer): New node, split from VC Directory Mode.

2008-10-31  Chong Yidong  <cyd@stupidchicken.com>

	* misc.texi (Document View): Rename from Document Files, moved here
	from files.texi.

	* files.texi (Version Control): Move to maintaining.texi.
	Subnodes moved as well.
	(Document Files): Move to misc.texi.

	* maintaining.texi (Change Log): Document log-edit-insert-changelog and
	vc-update-change-log.
	(Version Control): Move here from files.texi.
	(Format of ChangeLog): Make it a subnode of Change Log.

	* emacs.texi (Top): Update node listing.

2008-10-31  Tassilo Horn  <tassilo@member.fsf.org>

	* files.texi (Files): Add a section about document
	files (doc-view-mode).

2008-10-31  Chong Yidong  <cyd@stupidchicken.com>

	* building.texi (Compilation Mode):
	Document compilation-auto-jump-to-first-error.
	(Debuggers): Lower GUD subsections to subsubsections.
	(Starting GUD): Add cindex.
	(Lisp Interaction): Note that scratch is no longer the initial buffer.

2008-10-30  Chong Yidong  <cyd@stupidchicken.com>

	* indent.texi (Indentation): Link to Program Indent.

	* misc.texi (Invoking emacsclient): If Emacs has no available frame, it
	now uses emacsclient's terminal.

2008-10-29  Chong Yidong  <cyd@stupidchicken.com>

	* mark.texi (Using Region): Document use-empty-active-region.

	* emacs.texi (Top): Update node listings.

	* misc.texi (Emacs Server): Rewrite.  Document daemon-mode.
	Don't mention obsolete emacs.bash script.
	(Invoking emacsclient): Rewrite, moving optional arguments to
	emacsclient Options.
	(emacsclient Options): New node.  Document server-use-tcp and
	server-host.

2008-10-28  Chong Yidong  <cyd@stupidchicken.com>

	* indent.texi (Indentation): Replace list with paragraphed text,
	putting description of syntax-driven indentation first.  Document new
	effect of active regions on tab.
	(Tab Stops): Note that editable tab stops affect indentation commands.

2008-10-27  Dan Nicolaescu  <dann@ics.uci.edu>

	* cmdargs.texi (Initial Options): Document -daemon=SERVER_NAME.

2008-10-23  Chong Yidong  <cyd@stupidchicken.com>

	* custom.texi (Function Keys): Note that modified keypad keys are not
	translated.

	* basic.texi (Arguments): Explain how to insert multiple digits.

2008-10-22  Michael Albinus  <michael.albinus@gmx.de>

	* files.texi (Remote Files): Precise selection of default method.
	Rewrite paragraph about disabling remote file names.

2008-10-22  Chong Yidong  <cyd@stupidchicken.com>

	* search.texi (Special Isearch): Document M-TAB is isearch.

	* files.texi (VC Mode Line): Use @kbd instead of @key for mouse
	command.

	* frames.texi: Use @kbd instead of @key for mouse commands throughout.

2008-10-22  Tassilo Horn  <tassilo@member.fsf.org>

	* emacs.texi (Acknowledgments): Add myself to Acknowledgments
	section.

2008-10-21  Chong Yidong  <cyd@stupidchicken.com>

	* vc1-xtra.texi: Move nodes VC Directory Mode and VC Directory Commands
	to files.texi.  Move contents of vc2-xtra.texi here.

	* vc2-xtra.texi: File removed.

	* vc-xtra.texi (Advanced VC Usage): Remove VC Directory Mode and VC
	Directory Commands from the submenu.  Don't include deleted file
	vc2-xtra.texi.

	* files.texi (Visiting): Document find-file-confirm-nonexistent-file.
	(Version Control): Add VC Directory Mode and VC Directory Commands to
	the submenu.
	(Why Version Control?): Use table format.
	(Version Control Systems): Note that Meta-CVS support is gone.
	(VCS Concepts): Note precisely when VC started supporting filesets.
	Remove bogus xref to CVS Options node.
	(Types of Log File): Copyedits.
	(VC Mode Line): Document tooltips and mouse-1 on VC indicator.
	(Basic VC Editing): Content moved from Selecting A Fileset and Doing
	The Right Thing.
	(Selecting A Fileset, Doing The Right Thing): Nodes deleted.
	(Log Buffer): Reorganize node, putting C-c C-c description first.
	(Old Revisions): Use CVS for example, not RCS.
	(Secondary VC Commands): Remove VC Directory Mode and VC Directory
	Commands from the submenu, putting them under Version Control.
	(VC Directory Mode): Move node contents here from vc1-xtra.texi; we
	need to include it in the manual unconditionally, since it is now
	crucial to using distributed version control systems.
	(Comparing Files): Note that diff uses the minibuffer, and that the
	output is shown using Diff mode.
	(Diff Mode): Explain what "patch" and "hunk" mean.
	Document diff-update-on-the-fly, diff-refine-hunk, and
	diff-show-trailing-whitespaces.
	(File Archives): Add rar support.

	* major.texi (Choosing Modes): Make mode selection sequence more
	obvious by describing the steps in order of priority.  Note that
	magic-mode-alist is nil by default.
	Document magic-fallback-mode-alist.

2008-10-20  Chong Yidong  <cyd@stupidchicken.com>

	* frames.texi (Mouse References): Copyedits.

2008-10-20  Tassilo Horn  <tassilo@member.fsf.org>

	* ack.texi (Acknowledgments): Add myself as doc-view author.

2008-10-20  Eli Zaretskii  <eliz@gnu.org>

	* frames.texi (Dialog Boxes): Add @cindex entries.

2008-10-20  Chong Yidong  <cyd@stupidchicken.com>

	* frames.texi (Dialog Boxes): Clarify description of GTK+ file chooser.
	(Text-Only Mouse): Copyedit.

2008-10-19  Chong Yidong  <cyd@stupidchicken.com>

	* frames.texi: Use @key throughout for mouse clicks.
	(Cut/Paste Other App): Document yank-pop-change-selection.
	(Secondary Selection): Fix modified mouse click syntax.
	(Clipboard): Describe Cut, Copy and Paste commands.
	(Mouse References): Not all references are in read-only buffers.
	Copyedits.
	(Creating Frames): Add xref to Init File.
	(Frame Commands): Add xref to Exiting.
	(Scroll Bars): Document GTK vs toolkit behavior.

2008-10-15  Chong Yidong  <cyd@stupidchicken.com>

	* files.texi (Version Control): Copyedits.  Add Bazaar.
	(Version Control Systems): List different VCS's using an itemized list.
	Add Bazaar.
	(VCS Concepts): Copyedits.  Tweak description of file merging.

	* frames.texi (Mouse Commands, Cut/Paste Other App): Rewrite.
	(Cut/Paste Other App): Document select-active-regions and
	x-select-enable-primary.

2008-10-13  Chong Yidong  <cyd@stupidchicken.com>

	* mark.texi (Shift Selection): Correct case in node name.

	* emacs.texi (Top): Update node order in Mark chapter.

2008-10-12  Eli Zaretskii  <eliz@gnu.org>

	* msdog-xtra.texi (MS-DOS): Fix bad pxref.

	* mini.texi (Minibuffer File): Fix markup in last change.  Refer to
	elsewhere in the manual instead of describing yet again the intricacies
	of $HOME on MS-Windows and MS-DOS.

2008-10-12  Chong Yidong  <cyd@stupidchicken.com>

	* mini.texi (Minibuffer File): Add xref to File Names.
	(Minibuffer File): Add discussion of `~' in file names.
	Add insert-default-directory index reference.

	* files.texi (File Names): Reorganize description.
	(Visiting): Add xref to Mode Line.  Copyedits.
	(Save Commands): Mention prefix behavior of C-x C-s.
	(Numbered Backups): Node deleted.
	(Backup Names): Contents of Numbered Backups moved here.  State default
	of version-control variable.
	(Reverting): Copyedits.
	(Version Control): Add additional version control systems.

	* emacs.texi (Top): Delete Numbered Backups node.

	* cmdargs.texi (General Variables): Change Numbered Backups xref to
	Backup Names.
	(Initial Options): Document renamed variable inhibit-startup-screen.

2008-10-11  Romain Francoise  <romain@orebokech.com>

	* kmacro.texi (Edit Keyboard Macro): Lossage is now 300 keys.

2008-10-11  Chong Yidong  <cyd@stupidchicken.com>

	* buffers.texi (Buffers): Add xrefs to Mode Line and Lisp Interaction.
	(Select Buffer): Mention use of minibuffer history.  Describe default
	value of default-major-mode.  Mention that C-x 4 b selects the other
	window.
	(List Buffers): Document CRM indicators in the order they appear.
	(Kill Buffer): Document new command kill-matching buffers.
	(Several Buffers): Move explanation of the relationship between buffer
	list and buffer menu to the top.
	(Indirect Buffers): Document new variable clone-indirect-buffer-hook.

2008-10-10  Chong Yidong  <cyd@stupidchicken.com>

	* entering.texi (Exiting): Document change of C-x C-c to
	save-buffers-kill-terminal.  Document kill-emacs.

2008-09-30  Eli Zaretskii  <eliz@gnu.org>

	* mule.texi (Coding Systems): Don't mention codepage-setup.

	* msdog-xtra.texi (MS-DOS Printing, MS-DOS and MULE): No need to create
	cpNNN coding systems anymore.
	(MS-DOS and MULE): Don't mention code-pages.el.  Don't mention support
	for unibyte mode.  Don't mention line-drawing characters.
	Don't mention dos-unsupported-char-glyph.

2008-09-25  Chong Yidong  <cyd@stupidchicken.com>

	* search.texi (Search): Shorten introduction.
	(Basic Isearch): Add command table.  Discuss reverse isearch and
	isearch highlighting.
	(Repeat Isearch): Move lazy highlighting discussion here.  Add search
	ring to cindex.
	(Special Isearch): Move input methods discussion here.
	(Non-ASCII Isearch): Node deleted, merged with Special Isearch.
	(Isearch Yank): Node deleted, and contents moved into Basic Isearch and
	Repeat Isearch.
	(Isearch Minibuffer): New node.
	(Word Search): Document new word search commands.
	(Regexp Example): Simplify example using sentence-end-base variable.
	(Replace): Reword introduction.
	(Unconditional Replace): Remove unnecessary example.
	(Other Repeating Search): Document new `M-s o' binding.

	* emacs.texi (Top): Update node listings.

2008-09-22  Juanma Barranquero  <lekktu@gmail.com>

	* emacs.texi (Top): Remove Kill Errors from menu.

2008-09-22  Chong Yidong  <cyd@stupidchicken.com>

	* kmacro.texi (Basic Keyboard Macro): Make F3 and F4 the preferred
	interface for defining macros.  Simplify examples.  Note that C-g quits
	macro definitions.
	(Keyboard Macro Counter): Document using F3 to insert counter.
	Give usage example.
	(Keyboard Macro Query): Organize query responses in a table.

	* fixit.texi (Fixit): Favor C-/ keybinding for undo throughout.
	Link to Erasing node.
	(Undo): Reorganize paragraphs for logical flow.  Move keybinding
	rationale to a footnote.
	(Kill Errors): Remove node, due to redundancy with Erasing.
	(Spelling): Move discussion of flyspell to end.  Note new behavior of
	M-$ in active region.  Remove non-ispell-specific keybindings from
	table.

2008-09-21  Dan Nicolaescu  <dann@ics.uci.edu>

	* cmdargs.texi (Initial Options): Document --daemon.

2008-09-20  Glenn Morris  <rgm@gnu.org>

	* files.texi (Numbered Backups): Mention that some modes set
	version-control.

2008-09-20  Jim Blandy  <jimb@red-bean.com>

	* files.texi (Numbered Backups): Reference File Variables, as well.
	Remove discussion of Rmail's implementation.

2008-09-06  Chong Yidong  <cyd@stupidchicken.com>

	* misc.texi (Recursive Edit): Note that top-level exits active
	minibuffers.

	* trouble.texi (Quitting): Likewise.

2008-08-31  Chong Yidong  <cyd@stupidchicken.com>

	* emacs.texi (Top): Add Temporary Face Changes xref.

	* display.texi (Display): Move Temporary Face Changes node to just
	after Standard Faces.
	(Scrolling): Document recenter-top-bottom instead of recenter.
	(Horizontal Scrolling): Move auto hscroll discussion to the top.
	(Faces, Standard Faces, Temporary Face Changes, Useless Whitespace)
	(Display Custom): Copyedits.
	(Optional Mode Line): Document display-battery-mode.

2008-08-27  Romain Francoise  <romain@orebokech.com>

	* custom.texi (Directory Variables): Minor fix.

2008-08-27  Glenn Morris  <rgm@gnu.org>

	* cal-xtra.texi (Advanced Calendar/Diary Usage): Tweak some menu
	descriptions.
	(Calendar Customizing): Tweak layout description.
	Move calendar-today-marker and calendar-today face to the other
	markers.  Condense calendar-star-date and calendar-mark-today
	description.
	(Holiday Customizing): Add oriental and solar holidays.
	Add index entries for Baha'i, Christian, Hebrew and Islamic holidays.
	Fix holiday-float description.  Use zerop in examples.  Be less verbose.
	(Date Display Format): Change ISO format.  Be less verbose.
	(Diary Customizing): Mention day and month abbrev arrays.
	Mention the date-form variables by name.  Update European example.
	(Non-Gregorian Diary): Change node name.  Mention Baha'i functions.
	Condense examples.  Mention diary-entry-symbols by name.
	Condense table for insertion commands.
	(Fancy Diary Display): Mention diary-include-string and
	diary-sexp-entry-symbol.  Condense example.  Add Chinese, Coptic,
	Ethiopic, Persian date functions.  Condense descriptions.

	* calendar.texi (Format of Diary File): Mention diary-nonmarking-symbol.
	(Adding to Diary): Adapt for changed node name.

2008-08-26  Glenn Morris  <rgm@gnu.org>

	* cal-xtra.texi (Non-Gregorian Diary Entries): New name for
	node "Hebrew/Islamic Entries".

	* calendar.texi (Specified Dates): Fix names of iso functions.
	(General Calendar): There may not be another window.
	(Writing Calendar Files, Holidays): Tweak intro.
	(Holidays): Mention Baha'i and Chinese holidays.
	(Sunrise/Sunset): Add M-x calendar-sunrise-sunset-month.
	(Lunar Phases): Remove incorrect reference to calendar-time-zone.
	(To Other Calendar): Add calendar-print-other-dates.
	Refer to "graphic display" rather than "X.
	(From Other Calendar): Add calendar-bahai-goto-date.  Fix reference.
	(Displaying the Diary): Fix whitespace after reference.
	Fix `diary-number-of-entries' reference.
	(Date Formats): Explicitly mention that day names can be abbreviated.
	(Adding to Diary): Add some references to other sections.
	(Special Diary Entries): Fix reference.
	(Appointments): Simplify appt-message-warning-time entry.
	Clarify where times must be.
	(Importing Diary): Comment out icalendar paragraph that does not apply.
	(Time Intervals): Simplify entry for timeclock-ask-before-exiting.

2008-08-23  Glenn Morris  <rgm@gnu.org>

	* fortran-xtra.texi (Fortran): Change description of free form and
	fixed form a bit.  Mention hideshow and imenu.
	(Fortran Motion): Mention fortran-end-of-subprogram,
	fortran-beginning-of-subprogram, fortran-mark-do, fortran-mark-if.
	(Fortran Indent): Minor re-word.
	(ForIndent Commands): Mention fortran-fill-paragraph and
	fortran-fill-statement.
	(ForIndent Cont): Mention fortran-tab-mode-string.
	(Fortran Comments): Mention fortran-comment-line-start-skip.
	(Fortran Columns): Mention font-locking.
	(Fortran Abbrev): Word syntax not relevant with new-style abbrev.

2008-08-23  Johan Bockgård  <bojohan@muon>

	* basic.texi (Moving Point): Fix <prior>/<next> confusion.

2008-08-22  Chong Yidong  <cyd@stupidchicken.com>

	* mini.texi (Minibuffer): Simplify introduction.
	(Minibuffer File): Document tilde in minibuffer filenames.
	(Minibuffer Edit): Mention that the prompt is read-only.  Describe how
	to enter tabs, spaces, and question marks.  Describe behavior of C-a.
	(Completion Example): Update example to current command list.
	(Completion Options): Document `lazy' value of completion-auto-help.
	Update contents of completion-ignored-extensions.
	(Minibuffer History): Describe "future history" list.  State default
	value of history-delete-duplicates.

2008-08-21  Glenn Morris  <rgm@gnu.org>

	* fortran-xtra.texi (Fortran Columns): Document `fortran-line-length'.
	(Fortran Comments): Replace fortran-indent-comment with comment-dwim.

2008-08-17  Chong Yidong  <cyd@stupidchicken.com>

	* regs.texi (Registers): Clarify valid register names.
	(RegPos): Note that buffer is saved and restored too.
	(RegText): Note that mark is reactivated/deactivated.
	(RegConfig): Xref to Windows node.

2008-08-16  Chong Yidong  <cyd@stupidchicken.com>

	* basic.texi (Inserting Text): Provide command name for C-q.

	* killing.texi (Killing): Copyedit.  Define read-only text.
	(Deletion): DEL and C-d were already explained in Erasing; xref there.
	(Killing by Lines): Copyedit.
	(Other Kill Commands): Move M-w description here.
	(Yanking): Move M-w to Other Kill Commands.
	(Kill Ring): Also mention saving text in registers.  Link to Text
	Properties in elisp manual.
	(Accumulating Text): Copyedit.
	(CUA Bindings): Shift selection is now the default.

2008-08-12  Teodor Zlatanov  <tzz@lifelogs.com>

	* maintaining.texi (Change Log): Mention next-error is available.

2008-08-10  Glenn Morris  <rgm@gnu.org>

	* cal-xtra.texi (Calendar Customizing): Mention whitespace variables
	and intermonth text.
	(Holiday Customizing): Add holiday-chinese.

2008-08-08  Eli Zaretskii  <eliz@gnu.org>

	* files.texi (Log Buffer, Diff Mode): Fix last changes.  Add indexing.

2008-08-07  Dan Nicolaescu  <dann@ics.uci.edu>

	* files.texi (Log Buffer): Describe C-c C-d.
	(Diff Mode): Describe C-x 4 A.

2008-08-06  Eli Zaretskii  <eliz@gnu.org>

	* vc1-xtra.texi (VC Directory Mode): Fix last change.

2008-08-06  Dan Nicolaescu  <dann@ics.uci.edu>

	* files.texi (Old Revisions): Update the keys used by vc-annotate and
	describe the new bindings to show the changeset diff, toggle annotation
	visibility, show revisions.
	(VC Status): Describe key bindings for modifying the change comments,
	displaying changeset diffs and annotations.

	* vc1-xtra.texi (VC Directory Mode): Talk about multiple VC systems.

2008-08-05  Nick Roberts  <nickrob@snap.net.nz>

	* vc1-xtra.texi (VC Directory Mode): Fix typo.

2008-08-02  Eli Zaretskii  <eliz@gnu.org>

	* vc1-xtra.texi (VC Directory Mode, VC Directory Commands): Fix English
	and wording.

2008-08-02  Dan Nicolaescu  <dann@ics.uci.edu>

	* vc1-xtra.texi (VC Directory Mode): Fix and improve the info about
	marking/unmarking.  Add descriptions for the multiple file search
	commands.  Improve some old info.

2008-07-31  Chong Yidong  <cyd@stupidchicken.com>

	* display.texi (Visual Line Mode): New node.

	* basic.texi (Inserting Text): Move DEL to deletion node.
	(Moving Point): Add additional alternative key bindings.
	Describe line-move-visual.
	(Erasing): Describe DEL.
	(Basic Undo, Blank Lines, Arguments): Copyedit.
	(Continuation Lines): Mention Visual Line mode.
	(Position Info): Move extended discussion to mule.texi.

	* mule.texi (International Chars): Describe C-x =.

	* emacs.texi (Top): Add Visual Line Mode node.

2008-07-31  Dan Nicolaescu  <dann@ics.uci.edu>

	* emacs.texi: Remove VMS support.

2008-07-30  Dan Nicolaescu  <dann@ics.uci.edu>

	* vc1-xtra.texi (VC Directory Mode): Update the display format and fix
	the vc-dir command name.

2008-07-27  Dan Nicolaescu  <dann@ics.uci.edu>

	* xresources.texi: Remove mentions of Mac Carbon.

2008-07-19  Andreas Schwab  <schwab@suse.de>

	* ns-emacs.texi: Move to ../misc.

2008-07-15  Chong Yidong  <cyd@stupidchicken.com>

	* entering.texi (Exiting): Don't describe text-only terminals as the
	default.  Describe the new startup screen.
	(Exiting): Describe how to kill Emacs first.  Change description of
	iconification to handle modern window systems.

2008-07-15  Adrian Robert  <Adrian.B.Robert@gmail.com>

	* ns-emacs.texi: New file, documents features of Emacs port under
	NeXTstep windowing.

2008-07-15  Chong Yidong  <cyd@stupidchicken.com>

	* entering.texi (Entering Emacs): Update prev node.

	* glossary.texi (Glossary): Remove xref to Text Characters.

	* commands.texi (User Input): Rewrite.  Describe Emacs' behavior
	directly, rather than in the context of ASCII.  Move description of
	special properties of modifier key to new Modifier Keys node.
	(Keys): Copyedit.
	(Text Characters): Delete node.  Multibyte is the default nowadays, and
	the node contents are obsolete.

	* custom.texi (Modifier Keys): New node.

	* emacs.texi (Top): Update node list.

2008-07-13  Chong Yidong  <cyd@stupidchicken.com>

	* emacs.texi (Intro): Increase conciseness slightly.  Remove paragraph
	saying that Emacs provides menus and mouse support (which is par for
	the course).

	* screen.texi (Screen): Copyedit.  Define "buffer" and "current buffer"
	early on.
	(Point): Copyedit.  Relegate historical trivia to a footnote.
	(Mode Line): Explain mode-line format more consistently.
	(Menu Bar): Copyedit.

2008-06-27  Glenn Morris  <rgm@gnu.org>

	* cal-xtra.texi (Sexp Diary Entries):
	* calendar.texi (Lunar Phases): Update for lunar.el name changes.

2008-06-26  Chong Yidong  <cyd@stupidchicken.com>

	* mark.texi (Shift selection): New node.
	(Mark): Copyedits.
	(Persistent Mark): Move to the end of the chapter.

2008-06-20  Eli Zaretskii  <eliz@gnu.org>

	* makefile.w32-in (distclean): Remove makefile.

2008-06-17  Nick Roberts  <nickrob@snap.net.nz>

	* building.texi (Starting GUD): Add an entry for gud-gdb.
	(GDB Graphical Interface): Explain that gud-gdb is now needed for text
	command mode.

2008-06-17  Glenn Morris  <rgm@gnu.org>

	* calendar.texi: Fix references to mouse-2 and mouse-3 in calendar.

2008-06-17  Nick Roberts  <nickrob@snap.net.nz>

	* building.texi (Starting GUD): Expand on remote debugging.
	(Other GDB-UI Buffers): Mention new keyboard bindings.

2008-06-15  Glenn Morris  <rgm@gnu.org>

	* gnu.texi: Use a verbatim license for this invariant section,
	as per etc/GNU.

2008-06-13  Daniel Engeler  <engeler@gmail.com>

	* emacs.texi, misc.texi: Add documentation about serial port access.

2008-06-13  Glenn Morris  <rgm@gnu.org>

	* emacs-xtra.texi, emacs.texi: Update Back-Cover text per
	maintain.info.

2008-06-05  Miles Bader  <miles@gnu.org>

	* display.texi (Temporary Face Changes): Update to reflect function
	renamings in face-remap.el.

2008-06-04  Miles Bader  <miles@gnu.org>

	* display.texi (Temporary Face Changes):
	Add `adjust-buffer-face-height'.  Rewrite description of
	`increase-buffer-face-height' and `decrease-default-face-height' now
	that they aren't bound by default.

2008-06-03  Miles Bader  <miles@gnu.org>

	* display.texi (Temporary Face Changes): New node.

2008-05-31  Eli Zaretskii  <eliz@gnu.org>

	* msdog.texi (Windows Keyboard): Fix text added on 2008-05-29.

2008-05-31  Glenn Morris  <rgm@gnu.org>

	* cal-xtra.texi (Fancy Diary Display): Simplify.

2008-05-30  Glenn Morris  <rgm@gnu.org>

	* cal-xtra.texi (Fancy Diary Display): Update for
	diary-display-function replacing diary-display-hook.

2008-05-29  Drew Adams  <drew.adams@oracle.com>

	* msdog.texi (Windows Keyboard): Add descriptions of
	w32-register-hot-key and w32-unregister-hot-key.

2008-05-21  Tom Tromey  <tromey@redhat.com>

	* custom.texi (Directory Variables): Grammar fix.  Link to Safe File
	Variables node.

2008-05-19  Tom Tromey  <tromey@redhat.com>

	* custom.texi (Variables): Add Directory Variables to menu.
	(Directory Variables): New node.

2008-05-16  Eric S. Raymond  <esr@snark.thyrsus.com>

	* vc2-xtra.texi: Modify an example so it reflects what vc.el now does.

2008-05-15  Eric S. Raymond  <esr@snark.thyrsus.com>

	* vc2-xtra.texi, emacs.texi, files.texi: Snapshots node renamed to
	Revision Tags and rewritten.  Section now uses modern terminology,
	(tags rather than snapshots) and describes post-SCCS systems more
	accurately.

2008-05-10  Eli Zaretskii  <eliz@gnu.org>

	* msdog.texi (Windows Files): Update documentation of
	w32-get-true-file-attributes.

2008-05-09  Eric S. Raymond  <esr@snark.thyrsus.com>

	* files.texi, vc-xtra.texi, vc1-xtra.texi: Document the new VC
	directory mode.

2008-05-08  Chong Yidong  <cyd@stupidchicken.com>

	* killing.texi (Appending Kills): Remove a strangely off-topic index
	entry "television".

2008-05-07  Eric S. Raymond  <esr@snark.thyrsus.com>

	* ack.texi, files.texi, vc2-xtra.texi: Meta-CVS is no longer supported.

2008-05-02  Eric S. Raymond  <esr@snark.thyrsus.com>

	* buffers.texi, files.texi (Version-control):
	vc-toggle-read-only is no longer a good idea...

2008-04-29  Glenn Morris  <rgm@gnu.org>

	* cal-xtra.texi (Sexp Diary Entries): Clarify diary-float.

2008-04-22  Juri Linkov  <juri@jurta.org>

	* dired.texi (Subdirectories in Dired): Describe using `^'
	to return to the parent directory.

2008-04-22  Nick Roberts  <nickrob@snap.net.nz>

	* building.texi (GDB-UI Layout, Other GDB-UI Buffers): Update for
	recent changes.

2008-04-19  Nick Roberts  <nickrob@snap.net.nz>

	* building.texi (GDB-UI Layout, Breakpoints Buffer)
	(Other GDB-UI Buffers): Update for recent thread related changes.

2008-04-11  Mirko Vukovic  <mirko.vukovic@gmail.com>  (tiny change)

	* maintaining.texi (Maintaining):
	* emacs.texi (Top): Typo.

2008-04-08  Stefan Monnier  <monnier@iro.umontreal.ca>

	* display.texi (Font Lock): Prefer add-hook to using a non-nil `mode'
	arg in `font-lock-add-keywords'.

2008-04-08  Glenn Morris  <rgm@gnu.org>

	* cal-xtra.texi, calendar.texi: Update for calendar name changes.
	Also add Baha'i calendar references where appropriate.

2008-04-05  Glenn Morris  <rgm@gnu.org>

	* custom.texi (Init File): Byte-compiling .emacs is bad.

2008-04-04  Stefan Monnier  <monnier@iro.umontreal.ca>

	* mini.texi (Minibuffer Edit) <resize-mini-windows>: Adjust default.

2008-03-29  Glenn Morris  <rgm@gnu.org>

	* calendar.texi: Update for `calendar-date-style' replacing
	`european-calendar'.

2008-03-28  Jason Rumney  <jasonr@gnu.org>

	* display.texi (Display Custom): Mention overlay-margin in text.

2008-03-12  Reiner Steib  <Reiner.Steib@gmx.de>

	* custom.texi, dired.texi, mini.texi, mule.texi: Add `referenced in the
	tutorial' comments.

2008-03-28  Chong Yidong  <cyd@stupidchicken.com>

	* mark.texi (Mark): Rearrange nodes.
	(Persistent Mark): Rename from Transient Mark.
	(Mark, Setting Mark, Marking Objects, Persistent Mark, Mark Ring):
	Describe Transient Mark mode as the default.

	* basic.texi (Basic Undo): Don't mention setting the mark, which isn't
	the default behavior with Transient Mark mode off.
	(Position Info): Fix typo.

	* display.texi (Standard Faces): Reference the Mark node.
	Remove discussion of the region face, which is discussed there.

	* emacs.texi (Top): Update node listings.

	* files.texi (Diff Mode, Misc File Ops): Describe Transient Mark mode
	as the default.

	* fixit.texi (Undo): Standardize choice of undo key sequence.
	(Undo, Spelling): Describe Transient Mark mode as the default.

	* frames.texi (Mouse Commands): Treat Transient Mark mode as the
	default.

	* glossary.texi (Glossary): Treat Transient Mark mode as the default.

	* killing.texi (Kill Ring, Accumulating Text): Assume Transient Mark
	mode is the default, and note that the mark is not activated when set.

	* programs.texi (Moving by Defuns, Expressions, Comment Commands):
	Describe Transient Mark mode as the default.

	* search.texi (Basic Isearch): Reference the Mark Ring node.
	(Replace, Unconditional Replace, Other Repeating Search):
	Describe Transient Mark mode as the default.

	* text.texi (Words, Pages, Fill Commands, HTML Mode):
	Describe Transient Mark mode as the default.
	(Paragraphs): Describe how M-h behaves when region is active.

	* trouble.texi (Quitting): Clarify effects of C-g.

2008-03-13  Glenn Morris  <rgm@gnu.org>

	* emacs.texi (EMACSVER): Set to 23.0.60.

2008-03-05  Glenn Morris  <rgm@gnu.org>

	* dired.texi (Hiding Subdirectories): Fix previous change.

2008-03-05  Drew Adams  <drew.adams@oracle.com>

	* dired.texi (Hiding Subdirectories): Document `dired-hide-subdir'.

2008-02-28  Kim F. Storm  <storm@cua.dk>

	* help.texi (Help Files): Move describe-gnu-project to C-h g.
	Move describe-distribution to C-h C-o.
	Move view-emacs-problems to C-h C-p.
	Add view-emacs-debugging on C-h C-d.
	Add view-external-packages on C-h C-e.
	Add view-order-manuals on C-h C-m.

2008-02-17  Ulrich Mueller  <ulm@kph.uni-mainz.de>

	* msdog-xtra.texi (MS-DOS): Docstring fix.

2008-02-09  Eli Zaretskii  <eliz@gnu.org>

	* msdog.texi (Windows Fonts): Use a @table for describing font
	properties.

2008-02-07  Jason Rumney  <jasonr@gnu.org>

	* msdog.texi (Windows Files): w32-get-true-file-attributes default
	value has changed.
	(Windows HOME): Clarify what is meant by "if that fails as well".
	(Windows Fonts): New section.

2008-02-07  D. E. Evans  <sinuhe@gnu.org>  (tiny change)

	* basic.texi (Basic Undo): Remove duplicate "you can".

2008-02-02  Eli Zaretskii  <eliz@gnu.org>

	* maintaining.texi (Tags): Fix last change.

2008-01-31  Nick Roberts  <nickrob@snap.net.nz>

	* trouble.texi (Checklist): Direct users to emacs-devel@gnu.org.

2008-01-26  Richard Stallman  <rms@gnu.org>

	* maintaining.texi (Tags): Delete redundant index entry.

2008-01-26  Eli Zaretskii  <eliz@gnu.org>

	* programs.texi (Imenu): Move "@cindex tags" from here...
	* maintaining.texi (Tags): ...to here.

2008-01-23  Kevin Ryde  <user42@zip.com.au>

	* custom.texi (Mouse Buttons): Update elisp xref to "Click Events" on
	click count.

2008-01-21  Juanma Barranquero  <lekktu@gmail.com>

	* entering.texi (Exiting): Fix typo.
	Reported by D. E. Evans <sinuhe@gnu.org>.

2007-12-31  Martin Rudalics  <rudalics@gmx.at>

	* glossary.texi (Glossary): Fix typo.

2007-12-27  Richard Stallman  <rms@gnu.org>

	* text.texi (Formatted Text): Improve menu tag.
	(Editing Format Info): In Info, add duplicate menu of nodes
	about the submenus.
	(Format Faces): Say where Faces menu is found.  Mention Other.
	(Format Colors): Say where these submenus are found.
	(Format Indentation, Format Justification): Likewise.
	(Format Properties): Likewise.

2007-12-22  Richard Stallman  <rms@gnu.org>

	* search.texi (Query Replace): Make exp of query-replace more
	self-contained, and clarify.

2007-12-15  Richard Stallman  <rms@gnu.org>

	* files.texi (Auto Save): Clarify definition of auto-saving.

2007-11-26  Richard Stallman  <rms@gnu.org>

	* help.texi (Help Echo): Cleanups.

2007-11-23  Thien-Thi Nguyen  <ttn@gnuvola.org>

	* files.texi (Why Version Control?): Fix typo.
	(VCS Concepts): Fix typos; small tense fix.
	(Selecting a Fileset): Fix typos; small rewording.
	(Log Buffer): Likewise.
	(Old Revisions): Likewise.

2007-11-17  Eli Zaretskii  <eliz@gnu.org>

	* mule.texi (Communication Coding): Fix wording of last change.

2007-11-16  Werner Lemberg  <wl@gnu.org>

	* custom.texi (Specifying File Variables):
	* major.texi (Choosing Modes): Mention '\" in man pages.

2007-11-16  Kenichi Handa  <handa@ni.aist.go.jp>

	* mule.texi (Communication Coding): Document x-select-request-type.

	* frames.texi (Cut/Paste Other App): Mention x-select-request-type.

2007-11-15  Francesco Potortì  <pot@gnu.org>

	* maintaining.texi (TEXTAGS): Note that you can use "-" for stdout with
	--output=file.

2007-11-13  Martin Rudalics  <rudalics@gmx.at>

	* help.texi (Help Summary, Apropos, Misc Help): Fix typos.
	(Help Echo): Avoid mentioning the term "region" here and
	consistently use the term "active text".

2007-11-11  Glenn Morris  <rgm@gnu.org>

	* calendar.texi (Special Diary Entries): Fix Thanksgiving example.

2007-11-10  Paul Pogonyshev  <pogonyshev@gmx.net>

	* search.texi (Query Replace):
	Mention `query-replace-show-replacement'.

2007-11-09  Nick Roberts  <nickrob@snap.net.nz>

	* building.texi (Watch Expressions): Remove obscure sentence.

2007-11-06  Kenichi Handa  <handa@ni.aist.go.jp>

	* mule.texi (Select Input Method): Describe how to activate an input
	method in the text mode.

2007-11-01  Dan Nicolaescu  <dann@ics.uci.edu>

	* cmdargs.texi (Misc Variables): Remove Sun windows info.

2007-10-30  Nick Roberts  <nickrob@snap.net.nz>

	* building.texi (Watch Expressions): Describe gdb-delete-out-of-scope.

2007-10-30  Glenn Morris  <rgm@gnu.org>

	* misc.texi (Directory Tracking): Explain a bit more about
	dirtrack-mode.

2007-10-25  Glenn Morris  <rgm@gnu.org>

	* fortran-xtra.texi (Fortran): F90 mode handles F2003.

2007-10-24  Richard Stallman  <rms@gnu.org>

	* misc.texi (Interactive Shell): Cleanup last change.

2007-10-22  Juri Linkov  <juri@jurta.org>

	* mini.texi (Minibuffer History): Add text about a list of minibuffer
	default values.

2007-10-20  Eric S. Raymond  <esr@snark.thyrsus.com>

	* files.texi: Disambiguate two slightly different uses of the term
	'filesets'.

2007-10-18  Martin Rudalics  <rudalics@gmx.at>

	* trouble.texi (Quitting): Fix typo.

2007-10-18  Glenn Morris  <rgm@gnu.org>

	* frames.texi (Mode Line Mouse): Mention minor mode names.

2007-10-17  Juri Linkov  <juri@jurta.org>

	* text.texi (Fill Commands): Undocument fill-paragraph-or-region.
	fill-paragraph operates on the active region in Transient Mark mode.
	(Fill Prefix, Format Indentation): Replace fill-paragraph-or-region
	with fill-paragraph.

	* basic.texi (Arguments): Replace fill-paragraph-or-region with
	fill-paragraph.

	* fixit.texi (Spelling): ispell-word operates on the active region
	in Transient Mark mode.

2007-10-17  Aaron S. Hawley  <aaronh@garden.org>

	* building.texi (Source Buffers):
	* custom.texi (Init Non-ASCII):
	* glossary.texi (Glossary): Use "key binding" consistently.

2007-10-17  Juanma Barranquero  <lekktu@gmail.com>

	* calendar.texi (Diary): Fix directive.

2007-10-16  Richard Stallman  <rms@gnu.org>

	* calendar.texi (Diary): Clarify text about diary file example.

2007-10-13  Eric S. Raymond  <esr@snark.thyrsus.com>

	* files.texi: Capitalize node names according to convention.

2007-10-13  Glenn Morris  <rgm@gnu.org>

	* misc.texi (Interactive Shell): Correct INSIDE_EMACS reference.

2007-10-11  Eric S. Raymond  <esr@snark.thyrsus.com>

	* emacs.texi:
	* files.texi (Version Systems): Minor fixes to version-control material
	suggested by RMS and Robert J. Chassell.

2007-10-10  Eric S. Raymond  <esr@snark.thyrsus.com>

	* files.texi (Version Systems):
	* vc-xtra.texi:
	* vc1-xtra.texi:
	* vc2-xtra.texi: Merge in changes for new VC with fileset-oriented
	operations.  Change of terminology from `version' to `revision'.
	Revise text for adequate description of VCSes with monotonic IDs.
	* emacs.texi: Change of terminology from `version' to `revision'.

2007-10-09  Eric S. Raymond  <esr@snark.thyrsus.com>

	* files.texi (Version Systems): Describe newer VCses.
	Reorder the descriptions to be chronological.

2007-10-09  Richard Stallman  <rms@gnu.org>

	* display.texi (Cursor Display): Correct how cursor appears
	in nonselected windows.

2007-10-04  Nick Roberts  <nickrob@snap.net.nz>

	* building.texi (GDB Graphical Interface): Remove references to gdba
	and mention gud-gdb.

2007-08-31  Eli Zaretskii  <eliz@gnu.org>

	* rmail.texi (Rmail Sorting): Improve indexing.

2007-10-06  Juri Linkov  <juri@jurta.org>

	* text.texi (Fill Commands): Document fill-paragraph-or-region.
	(Fill Prefix, Format Indentation): Replace fill-paragraph with
	fill-paragraph-or-region.

	* basic.texi (Arguments): Replace fill-paragraph with
	fill-paragraph-or-region.

2007-10-06  Eric S. Raymond  <esr@snark.thyrsus.com>

	* files.texi: Update the section on version control for 2007
	conditions.  None of these changes are new-VC-specific; that
	will come later.

2007-09-15  Glenn Morris  <rgm@gnu.org>

	* calendar.texi (Holidays): Change all instances of `holiday-list' back
	to `list-holidays'.

2007-09-14  Glenn Morris  <rgm@gnu.org>

	* calendar.texi: Update all instances of mark-calendar-holidays,
	list-calendar-holidays, list-holidays with the new names.

2007-09-06  Glenn Morris  <rgm@gnu.org>

	Move manual sources from man/ to subdirectories of doc/.
	Split into the Emacs manual in emacs/, and other manuals in misc/.
	* Makefile.in (INFO_TARGETS, DVI_TARGETS): Reduce to just the Emacs
	manual.
	(infodir): New variable.
	(info): Use $infodir.
	(emacsman): Delete target, not needed any more.
	Move all targets that are not the Emacs manual to misc/Makefile.in.
	(mostlyclean): Remove `gnustmp'.
	* makefile.w32-in (INFO_TARGETS, DVI_TARGETS): Reduce to just the Emacs
	manual.
	(MULTI_INSTALL_INFO, ENVADD, infodir): Go up one more level.
	(emacsman): Delete target, not needed any more.
	(clean): Remove all info files but Emacs manual.
	Move all targets that are not the Emacs manual to misc/Makefile.in.
	* emacs-xtra.texi, emacs.texi (setfilename): Go up one more level.

	* Makefile.in (INFOSOURCES): Delete.
	(.SUFFIXES): Use $(TEXI2DVI) rather than texi2dvi.
	(mostlyclean): Add *.op, *.ops.  Move *.aux *.cps *.fns *.kys *.pgs
	*.vrs *.toc here...
	(maintainer-clean): ...from here.

2007-09-05  Glenn Morris  <rgm@gnu.org>

	* custom.texi (Safe File Variables): Clarify `!' and risky variables.

2007-08-29  Glenn Morris  <rgm@gnu.org>

	* emacs.texi (EMACSVER): Increase to 23.0.50.

2007-08-27  Richard Stallman  <rms@gnu.org>

	* emacs.texi (Top): Clarify menu item for Glossary.

	* display.texi (Faces): Change secn title.
	Clarify not all fonts come from Font Lock.

2007-08-17  Eli Zaretskii  <eliz@gnu.org>

	* basic.texi (Position Info): Add index entry for face at point.
	Mention that character faces are also displayed by "C-u C-x =".

2007-08-08  Glenn Morris  <rgm@gnu.org>

	* glossary.texi (Glossary): Deprecate `iff'.

2007-08-07  Chong Yidong  <cyd@stupidchicken.com>

	* files.texi (File Conveniences): Document point motion keys in Image
	mode.

2007-07-27  Glenn Morris  <rgm@gnu.org>

	* emacs.texi (Copying): Include license text from gpl.texi, rather than
	in-line.

	* gpl.texi: New file with text of GPL.
	* Makefile.in (EMACSSOURCES): Add gpl.texi.

2007-07-26  Dan Nicolaescu  <dann@ics.uci.edu>

	* vc2-xtra.texi (Customizing VC): Add GIT and HG.

	* dired.texi (Wdired): Mention C-x C-q key binding.

2007-07-28  Nick Roberts  <nickrob@snap.net.nz>

	* building.texi (GDB Graphical Interface): Qualify use of "M-x gdba".

2007-07-25  Glenn Morris  <rgm@gnu.org>

	* emacs.texi (Copying): Replace license with GPLv3.

	* Relicense all FSF files to GPLv3 or later.

2007-07-24  Glenn Morris  <rgm@gnu.org>

	* calendar.texi (Writing Calendar Files): cal-tex-diary etc only work
	for some calendars.

2007-07-23  Nick Roberts  <nickrob@snap.net.nz>

	* screen.texi (Mode Line): Describe new mode-line flag that shows if
	default-directory for the current buffer is on a remote machine.

2007-07-21  Eli Zaretskii  <eliz@gnu.org>

	* vc2-xtra.texi (Customizing VC) <vc-handled-backends>: Update the
	default value.

2007-07-21  Richard Stallman  <rms@gnu.org>

	* files.texi (Why Version Control?): Improve previous change.

2007-07-18  Eric S. Raymond  <esr@snark.thyrsus.com>

	* files.texi (Why Version Control?): New node.

2007-07-12  Nick Roberts  <nickrob@snap.net.nz>

	* building.texi (Starting GUD): Add xref to this anchor.

2007-06-24  Karl Berry  <karl@gnu.org>

	* emacs.texi: New Back-Cover Text.

2007-06-07  Alan Mackenzie  <acm@muc.de>

	* display.texi (Optional Mode Line): Document the new form of
	line+column numbers, "(561,2)".

2007-06-06  Juanma Barranquero  <lekktu@gmail.com>

	* maintaining.texi (Create Tags Table): Fix typos.

2007-06-02  Chong Yidong  <cyd@stupidchicken.com>

	* Version 22.1 released.

2007-05-07  Karl Berry  <karl@gnu.org>

	* emacs.texi (EMACSVER): Back to 22.

2007-05-06  Richard Stallman  <rms@gnu.org>

	* maintaining.texi (Create Tags Table): Clean up previous change.

2007-05-05  Francesco Potortì  <pot@gnu.org>

	* maintaining.texi (Create Tags Table): Add text about the dangers of
	making symbolic links to tags files.

2007-05-04  Karl Berry  <karl@gnu.org>

	* emacs.texi (EMACSVER) [smallbook]: 22.1 for printed version, not 22.

2007-05-03  Karl Berry  <karl@gnu.org>

	* emacs.texi (EMACSVER) [smallbook]: 22 for printed version.

	* .cvsignore (*.pdf): New entry.

	* emacs.texi (\urlcolor, \linkcolor) [smallbook]: \let to \Black
	for printing.

2007-05-01  Richard Stallman  <rms@gnu.org>

	* cmdargs.texi (Initial Options): Under --batch, mention --eval.

2007-04-28  Glenn Morris  <rgm@gnu.org>

	* ack.texi (Acknowledgments):
	* anti.texi (Antinews):
	* programs.texi (Program Modes): Restore mention of python.el pending
	consideration of legal status.

2007-04-28  Richard Stallman  <rms@gnu.org>

	* files.texi (File Names): Fixes to ~ description on MS systems.

2007-04-26  Glenn Morris  <rgm@gnu.org>

	* emacs.texi (EMACSVER): Increase to 22.1.50.

2007-04-25  Karl Berry  <karl@gnu.org>

	* emacs.texi: Improve line breaks on copyright page,
	similar layout to lispref, 8.5x11 by default.

	* dired.texi (Image-Dired): Improve line break, fix typo.

2007-04-24  Chong Yidong  <cyd@stupidchicken.com>

	* programs.texi (Program Modes):
	* anti.texi (Antinews):
	* ack.texi (Acknowledgments): python.el removed.

2007-04-23  Chong Yidong  <cyd@stupidchicken.com>

	* display.texi (Highlight Interactively): Correct description of
	hi-lock-file-patterns-policy.

	* files.texi (File Archives): Mention self-extracting executables.

2007-04-23  Eli Zaretskii  <eliz@gnu.org>

	* search.texi (Unconditional Replace, Query Replace): Add xref to
	"Replacement and Case".

2007-04-22  Chong Yidong  <cyd@stupidchicken.com>

	* dired.texi (Image-Dired): Move from Thumbnails node.
	* misc.texi (Thumbnails): Node deleted.
	* emacs.texi (Top): Update node listing.

	* files.texi (File Conveniences):
	* ack.texi (Acknowledgments): Rename "tumme" to "image-dired".

2007-04-21  Richard Stallman  <rms@gnu.org>

	* display.texi (Highlight Interactively): Correct previous change.
	Clarify doc of hi-lock-find-patterns, and move new features into it.

2007-04-20  David Koppelman  <koppel@ece.lsu.edu>

	* display.texi (Highlight Interactively):
	Document hi-lock-file-patterns-policy.

2007-04-20  Martin Rudalics  <rudalics@gmx.at>

	* display.texi (Scrolling): Fix typo.

2007-04-15  Chong Yidong  <cyd@stupidchicken.com>

	* doclicense.texi: Remove node heading, so that it can be included by
	other files.

	* emacs.texi: Insert node heading for GFDL.

2007-04-14  Eli Zaretskii  <eliz@gnu.org>

	* cmdargs.texi (Colors): Qualify "color of window" index entry by
	"command line".

	* display.texi (Faces): Refer to "Creating Frames" for face
	and other frame customizations in .emacs.

	* frames.texi (Creating Frames): Mention that face customizations can
	be put in .emacs.  Add index entries.

2007-04-12  Richard Stallman  <rms@gnu.org>

	* glossary.texi (Glossary): Explain `iff'.

2007-04-11  Karl Berry  <karl@gnu.org>

	* gnu.texi (Top),
	* macos.texi (Mac Font Specs),
	* anti.texi (Antinews),
	* xresources.texi (Resources),
	* misc.texi (Emulation),
	* calendar.texi (Daylight Saving),
	* dired.texi (Dired and Find),
	* rmail.texi (Remote Mailboxes),
	* sending.texi (Mail Headers),
	* programs.texi (Which Function),
	* files.texi (Recover),
	* buffers.texi (Uniquify),
	* frames.texi (Wheeled Mice),
	* killing.texi (Rectangles): Wording to improve breaks in
	8.5x11 format.
	* mule.texi (Language Environments): \hbadness=10000 since there's
	no way to reword.
	* emacs.texi (smallbook): New @set to more easily switch between
	smallbook and 8.5x11.

2007-04-11  Richard Stallman  <rms@gnu.org>

	* files.texi (File Conveniences): Add xref to Tumme.
	Delete text about Thumbnail mode.

2007-04-09  Alan Mackenzie  <acm@muc.de>

	* cmdargs.texi (Initial Options): Call "inhibit-splash-screen" by its
	new name.  Insert concept index entries.

2007-04-08  Chong Yidong  <cyd@stupidchicken.com>

	* display.texi (Standard Faces): Document prefix arg for
	list-faces-display.

	* rmail.texi (Rmail Scrolling): Document rmail-end-of-message.

2007-04-07  Chong Yidong  <cyd@stupidchicken.com>

	* killing.texi (Deletion): Rewrite description of M-\ prefix argument.

	* files.texi (Misc File Ops): Rewrite description of
	insert-file-literally.

2007-03-31  Eli Zaretskii  <eliz@gnu.org>

	* misc.texi (Printing): Postscript -> PostScript.

	* ack.texi (Acknowledgments): Postscript -> PostScript.

	* custom.texi (Init File, Init Non-ASCII): Fix last change.

	* emacs.texi (Top): Fix the menu due to the change in custom.texi
	below.

2007-03-30  Chong Yidong  <cyd@stupidchicken.com>

	* custom.texi (Non-ASCII Rebinding): Node deleted.  Material moved to
	Init Non-ASCII.
	(Init Rebinding, Init Syntax): Link to Init Non-ASCII instead.
	(Init Non-ASCII): New node.

2007-03-28  YAMAMOTO Mitsuharu  <mituharu@math.s.chiba-u.ac.jp>

	* macos.texi (Mac Font Specs): Mention AppleAntiAliasingThreshold.

2007-03-12  Glenn Morris  <rgm@gnu.org>

	* calendar.texi, emacs.texi (Daylight Saving): Rename node from
	"Daylight Savings".

	* calendar.texi: Replace "daylight savings" with "daylight
	saving" in text throughout.

2007-03-04  Richard Stallman  <rms@gnu.org>

	* custom.texi (Safe File Variables): Minor correction.

2007-02-28  Thien-Thi Nguyen  <ttn@gnu.org>

	* rmail.texi (Movemail): Add internal ref.
	Don't indent the intro for the PROTO table.
	Format PROTO table items with @code.

2007-02-26  Nick Roberts  <nickrob@snap.net.nz>

	* building.texi: Remove references to bashdb.

2007-02-19  Juanma Barranquero  <lekktu@gmail.com>

	* mule.texi (Language Environments): Update list of supported language
	environments.

2007-02-14  Kim F. Storm  <storm@cua.dk>

	* building.texi (Grep Searching): Fix lgrep doc.

2007-02-12  Chong Yidong  <cyd@stupidchicken.com>

	* back.texi: Remove unused file.

2007-02-05  Francesco Potortì  <pot@gnu.org>

	* maintaining.texi (Tag Syntax): Now --members is the default for
	etags, not for ctags yet.

2007-02-03  Eli Zaretskii  <eliz@gnu.org>

	* emacs.texi (Top): Update the top-level menus.  Make the detailed menu
	headers compliant with Texinfo guidelines and with what texnfo-upd.el
	expects.  Add comments to prevent people from inadvertently modifying
	the key parts needed by `texinfo-multiple-files-update'.

2007-01-29  Chong Yidong  <cyd@stupidchicken.com>

	* frames.texi (Secondary Selection): Window clicked does not matter
	when mouse-yank-at-point is non-nil.

2007-01-27  Eli Zaretskii  <eliz@gnu.org>

	* msdog.texi (ls in Lisp): Document ls-lisp-format-time-list and
	ls-lisp-use-localized-time-format.

2007-01-16  Glenn Morris  <rgm@gnu.org>

	* abbrevs.texi (Editing Abbrevs): Describe how to disable a
	system abbrev.

2007-01-11  Richard Stallman  <rms@gnu.org>

	* msdog.texi (Windows Keyboard): Another small cleanup.

2007-01-10  Richard Stallman  <rms@gnu.org>

	* msdog.texi (Windows Keyboard): Yet another try to make
	everyone happy with that passage.

2007-01-05  Richard Stallman  <rms@gnu.org>

	* anti.texi (Antinews): Mention M-x shell scrolling.

2007-01-05  Nick Roberts  <nickrob@snap.net.nz>

	* building.texi (Watch Expressions): Describe gdb-max-children.

2007-01-04  Richard Stallman  <rms@gnu.org>

	* msdog.texi (Windows Keyboard): Clarify previous change.

2007-01-02  Richard Stallman  <rms@gnu.org>

	* custom.texi (Changing a Variable): Minor clarification.
	(Specific Customization): customize-customized => customize-unsaved.

	* entering.texi (Entering Emacs): Clean up text about restarting
	Emacs for each file.

	* misc.texi (Shell Options): Minor cleanup.

	* msdog.texi (Windows Keyboard): Explain that Windows was incompatible
	with Emacs, not vice versa.

	* programs.texi (Symbol Completion): Recommend customizing
	window manager.

	* xresources.texi (Resources): Minor fix.

2007-01-01  Jan Djärv  <jan.h.d@swipnet.se>

	* xresources.texi (Table of Resources): Add scrollBarWidth resource.

2007-01-01  Richard Stallman  <rms@gnu.org>

	* commands.texi (User Input): Document keys stolen by window mangers.

2006-12-31  Richard Stallman  <rms@gnu.org>

	* custom.texi (Specific Customization): Document customize-option
	instead of customize-variable.

2006-12-31  Kim F. Storm  <storm@cua.dk>

	* major.texi (Choosing Modes): Document auto-mode-case-fold.

2006-12-30  Kim F. Storm  <storm@cua.dk>

	* killing.texi (CUA Bindings): Fix typo.

	* xresources.texi (Table of Resources): Mention grow-only value for
	auto-resize-tool-bars.

2006-12-27  Eli Zaretskii  <eliz@gnu.org>

	* msdog.texi (Windows Keyboard): Mention widespread Windows bindings,
	and how to get them back.

2006-12-26  Richard Stallman  <rms@gnu.org>

	* calendar.texi (Holidays): Holiday listing is based on current
	practice, but DST is not.

2006-12-25  Richard Stallman  <rms@gnu.org>

	* emacs.texi (Top): Update subnode menus.

	* mark.texi (Transient Mark): Fix xref.

	* killing.texi (Graphical Kill): Node deleted.
	(Killing): Add xref to Cut and Paste.
	(CUA Bindings): Update xref.

	* frames.texi (Cut and Paste): New section to hold other nodes.
	(Mouse Commands): Node demoted.
	(Cut/Paste Other App): Split out from Mouse Commands.
	(Word and Line Mouse): Likewise.
	(Secondary Selection, Clipboard): Nodes demoted.

2006-12-24  Kevin Ryde  <user42@zip.com.au>

	* calendar.texi (Holidays): US daylight saving begins second Sunday
	in March for 2007 onwards.
	(Daylight Savings): Show new US default daylight saving rules, 2nd
	Sun in Mar to 1st Sun in Nov, now in cal-dst.el.

2006-12-23  Chong Yidong  <cyd@stupidchicken.com>

	* calendar.texi (Scroll Calendar): < and > are switched.

2006-12-23  Kevin Rodgers  <ihs_4664@yahoo.com>

	* killing.texi (Deletion): Describe M-\ prefix argument.

2006-12-23  Richard Stallman  <rms@gnu.org>

	* search.texi (Regexp Search): Explain why forward and reverse regexp
	search are not mirror images.

2006-12-19  Kim F. Storm  <storm@cua.dk>

	* major.texi (Choosing Modes): Describe match-function elements for
	magic-mode-alist.

2006-12-18  Eli Zaretskii  <eliz@gnu.org>

	* msdog.texi (Windows Keyboard): Add a footnote about "Windows" keys
	peculiarities.

2006-12-18  Richard Stallman  <rms@gnu.org>

	* abbrevs.texi (Editing Abbrevs): Fix previous change.

2006-12-17  Alan Mackenzie  <acm@muc.de>

	* programs.texi (Left Margin Paren): Remove the bit which says
	that CC Mode sets open-paren-in-column-0-is-defun-start to nil.
	Discuss some of the issues of setting this option to nil.

2006-12-17  Glenn Morris  <rgm@gnu.org>

	* abbrevs.texi (Editing Abbrevs): Mention system abbrevs.

2006-12-16  Eli Zaretskii  <eliz@gnu.org>

	* msdog.texi (Windows Keyboard): Clarify `w32-recognize-altgr' effect.
	(Windows Files): `w32-get-true-file-attributes' is only relevant for
	NTFS volumes.
	(ls in Lisp): `links' in `ls-lisp-verbosity' is only relevant to NTFS
	volumes.

2006-12-15  Eli Zaretskii  <eliz@gnu.org>

	* text.texi (HTML Mode): Fix "C-c TAB".

2006-12-09  Richard Stallman  <rms@gnu.org>

	* misc.texi (Invoking emacsclient): Simplify TCP file text.

2006-12-08  Kevin Rodgers  <ihs_4664@yahoo.com>

	* files.texi (Misc File Ops): Document insert-file-literally.

2006-12-08  Eli Zaretskii  <eliz@gnu.org>

	* cmdargs.texi (Colors): Note that --color is intended for overriding
	the terminal defaults, not for normal invocation.

	* misc.texi (Emacs Server): Improve wording.  Don't mention the
	``server program''.  Add a cross-reference to "Init File" node.
	(Invoking emacsclient): Add index entries.  Document both short and
	long versions of command-line options.  Document the -f option.

2006-12-06  Richard Stallman  <rms@gnu.org>

	* text.texi (Outline Format): Say to set outline-regexp
	and outline-level with major modes and file local variables.

2006-12-05  Michaël Cadilhac  <michael.cadilhac@lrde.org>

	* anti.texi (Antinews): Mention the alternative to
	`~/.emacs_SHELLNAME', which is `~/.emacs.d/init_SHELLNAME.sh'.

	* misc.texi (Interactive Shell): Ditto.

2006-12-04  Eli Zaretskii  <eliz@gnu.org>

	* emacs.texi (Acknowledgments): Fix Arne J@o{}rgensen's name.

	* ack.texi (Acknowledgments): Fix Arne J@o{}rgensen's name.

2006-12-01  Eli Zaretskii  <eliz@gnu.org>

	* mule.texi (Enabling Multibyte): Rephrase the confusing reference to a
	colon in the mode line.

	* msdog.texi (Windows Processes) [@ifnottex]: Mention w32-shell-execute.

2006-11-26  Nick Roberts  <nickrob@snap.net.nz>

	* building.texi (Watch Expressions): Mention SPC for expanding/
	contracting watch expressions.

2006-11-26  Kim F. Storm  <storm@cua.dk>

	* kmacro.texi (Basic Keyboard Macro): Mention F3/F4 more.

2006-11-26  Nick Roberts  <nickrob@snap.net.nz>

	* building.texi (Debugger Operation): Define text command mode.
	Clarify how tooltips work.
	(GDB Graphical Interface): Explain how to run in text command mode
	more clearly.

2006-11-25  Juanma Barranquero  <lekktu@gmail.com>

	* mule.texi (Defining Fontsets): Fix use of `charset' and `font'.

2006-11-22  Juanma Barranquero  <lekktu@gmail.com>

	* anti.texi (Antinews): Mention --server-file and TCP sockets.

2006-11-18  Chong Yidong  <cyd@stupidchicken.com>

	* misc.texi (Interactive Shell): INSIDE_EMACS is set to t,
	and EMACS is deprecated.

2006-11-18  Juanma Barranquero  <lekktu@gmail.com>

	* makefile.w32-in (emacs.dvi): Remove xresmini.texi.

2006-11-18  Jan Djärv  <jan.h.d@swipnet.se>

	* Makefile.in (emacs.dvi): Remove xresmini.texi.

	* emacs.texi: Include xresources.texi both for info and dvi.

	* xresources.texi: Merge text from xresmini.texi.

2006-11-12  Roberto Rodríguez  <lanubeblanca@googlemail.com>  (tiny change)

	* glossary.texi: Fix typos.

2006-11-06  Richard Stallman  <rms@gnu.org>

	* emacs.texi (Acknowledgments): Fix name spelling, add Anna Bigatti.

	* ack.texi (Acknowledgments): Fix name spelling.

2006-11-01  Juri Linkov  <juri@jurta.org>

	* search.texi (Word Search): Document incremental word search.

2006-10-28  Glenn Morris  <rgm@gnu.org>

	* ack.texi (Acknowledgments): Add cal-html author.

	* calendar.texi (Writing Calendar Files): Rename section (was "LaTeX
	Calendar").  Describe new package cal-html.
	* emacs.texi (Top): Rename old node "LaTeX Calendar" to "Writing
	Calendar Files."

2006-10-23  Richard Stallman  <rms@gnu.org>

	* abbrevs.texi (Expanding Abbrevs): Expansion happens only when
	Abbrev mode is enabled.

2006-10-16  Richard Stallman  <rms@gnu.org>

	* emacs.texi: Update ISBN.

2006-10-11  Kim F. Storm  <storm@cua.dk>

	* emacs.texi (Acknowledgments): Use @dotless{i}.

2006-10-08  Nick Roberts  <nickrob@snap.net.nz>

	* building.texi (Breakpoints Buffer): Mention catchpoints.

2006-10-08  Kim F. Storm  <storm@cua.dk>

	* ack.texi (Acknowledgments): Update.

	* emacs.texi (Acknowledgments): Fix bad @/ form.

2006-10-05  Kim F. Storm  <storm@cua.dk>

	* emacs.texi (Acknowledgments): Add more contributors.

2006-10-03  Richard Stallman  <rms@gnu.org>

	* emacs.texi (Acknowledgments): Update version and edition.

2006-10-01  Karl Berry  <karl@gnu.org>

	* custom.texi (Customization Groups): Page break to keep example buffer
	on one page.

2006-09-30  Karl Berry  <karl@gnu.org>

	* programs.texi (Basic Indent): @need to improve page break.
	* text.texi: Rewording to improve page breaks, and use @LaTeX{}.

2006-09-29  Glenn Morris  <rgm@gnu.org>

	* calendar.texi (Date Formats): Doc fix for european-calendar-style.

2006-09-29  Karl Berry  <karl@gnu.org>

	* windows.texi (Basic Window): Remove forced @break, no longer
	desirable.
	* frames.texi (Frame Commands),
	* mark.texi (Marking Objects): Reword to avoid bad page break.
	* display.texi (Auto Scrolling): Use @tie{} to avoid bad line break.

2006-09-19  Richard Stallman  <rms@gnu.org>

	* frames.texi (Dialog Boxes): Clean up wording: avoid passive,
	stick to present tense.

2006-09-18  Jan Djärv  <jan.h.d@swipnet.se>

	* frames.texi (Dialog Boxes): Rename x-use-old-gtk-file-dialog
	to x-gtk-use-old-file-dialog.
	(Dialog Boxes): Document x-gtk-file-dialog-help-text.

2006-09-15  Jay Belanger  <belanger@truman.edu>

	* emacs.texi (GNU GENERAL PUBLIC LICENSE):
	Change "Library Public License" to "Lesser Public License"
	throughout.  Use "yyyy" to represent year.

2006-09-12  Paul Eggert  <eggert@cs.ucla.edu>

	* misc.texi (Interactive Shell): EMACS is now set
	to Emacs's absolute file name, not to "t".

2006-09-12  Reiner Steib  <Reiner.Steib@gmx.de>

	* files.texi (Visiting): Add index entry "open file".

2006-09-11  Richard Stallman  <rms@gnu.org>

	* building.texi (Compilation Mode): Clarification.
	(Grep Searching): Add xref to Compilation Mode.

2006-09-08  Richard Stallman  <rms@gnu.org>

	* search.texi (Search): Ref multi-file search commands here.
	(Other Repeating Search): Not here.

2006-08-28  Richard Stallman  <rms@gnu.org>

	* windows.texi (Split Window): Update xref.

	* basic.texi (Continuation Lines): Update xref.

	* indent.texi (Tab Stops): Update xref.

	* emacs.texi (Top): Update subnode menu.

	* display.texi (Line Truncation, Displaying Boundaries): New nodes,
	split out of Display Custom.

2006-08-25  Kim F. Storm  <storm@cua.dk>

	* display.texi (Display Custom): Add variables overline-margin
	and x-underline-at-descent-line.

2006-08-25  Richard Stallman  <rms@gnu.org>

	* entering.texi (Exiting): Rewrite to give graphical displays
	priority over text terminals.

	* search.texi (Incremental Search): Move index entries.

2006-08-23  Chong Yidong  <cyd@stupidchicken.com>

	* custom.texi (Init File): Reference Find Init to avoid "home
	directory" confusion.

2006-08-22  Nick Roberts  <nickrob@snap.net.nz>

	* building.texi (Other GDB-UI Buffers): Describe how to edit
	a value in the locals buffer.

2006-08-21  Richard Stallman  <rms@gnu.org>

	* search.texi (Basic Isearch): Add `isearch' index entry.

2006-08-16  Richard Stallman  <rms@gnu.org>

	* misc.texi (Saving Emacs Sessions): Clean up wording.

	* mark.texi (Marking Objects): Mention term "select all".

	* emacs.texi (Top): Update subnode menu.

	* help.texi (Help Mode): Move node up in file.

2006-08-15  Nick Roberts  <nickrob@snap.net.nz>

	* building.texi (Stack Buffer): Explain fringe arrow.

2006-08-12  Eli Zaretskii  <eliz@gnu.org>

	* misc.texi (Saving Emacs Sessions): Clarify when desktop is restored
	on startup.

2006-08-11  Romain Francoise  <romain@orebokech.com>

	* ack.texi (Acknowledgments): Delete mention to zone-mode.el.

2006-08-10  Sven Joachim  <svenjoac@gmx.de>  (tiny change)

	* mule.texi (Recognize Coding, Text Coding): Fix typos.

2006-08-10  Richard Stallman  <rms@gnu.org>

	* text.texi (Format Faces): Substantial rewrites to deal
	with face merging.  Empty regions don't count.
	Clarify face property inheritance.

2006-08-08  Romain Francoise  <romain@orebokech.com>

	* dired.texi (Marks vs Flags): Fix typo reported by Ari Roponen
	<arjuropo@cc.jyu.fi>.

2006-08-04  Eli Zaretskii  <eliz@gnu.org>

	* cmdargs.texi (Window Size X) <--geometry>: Only width and height
	apply to all frames.

2006-08-01  Richard Stallman  <rms@gnu.org>

	* help.texi (Name Help): Add index entries for describe-variable.

2006-08-01  Nick Roberts  <nickrob@snap.net.nz>

	* building.texi (GDB Graphical Interface): Shorten node names.
	(GDB-UI Layout): Use GDB-related.
	(Other GDB-UI Buffers): Simplify English.

2006-07-31  Richard Stallman  <rms@gnu.org>

	* search.texi (Query Replace): Add xref for Dired's Q command.

2006-07-31  Nick Roberts  <nickrob@snap.net.nz>

	* building.texi (GDB commands in Fringe): Rename to...
	(Source Buffers): ..this and move forward.  Describe hollow arrow and
	new option gdb-find-source-frame.

2006-07-29  Richard Stallman  <rms@gnu.org>

	* dired.texi (Operating on Files): Simplify previous change
	and fix Texinfo usage.

2006-07-29  Eli Zaretskii  <eliz@gnu.org>

	* dired.texi (Operating on Files): Add cross-references.  State the
	Unix commands that do similar things.

2006-07-28  Richard Stallman  <rms@gnu.org>

	* mark.texi (Transient Mark): Clarify that region never disappears
	when Transient Mark mode is off, and not when it is on.

2006-07-27  Richard Stallman  <rms@gnu.org>

	* search.texi (Non-ASCII Isearch): Clarify.  Mention C-q.

2006-07-24  Richard Stallman  <rms@gnu.org>

	* xresources.texi (GTK styles): Fix texinfo usage.

	* commands.texi (User Input): Explain why we teach keyboard cmds.

	* xresources.texi, xresmini.texi, search.texi, programs.texi:
	* misc.texi, kmacro.texi, killing.texi, glossary.texi:
	* fortran-xtra.texi, files.texi, emacs.texi, emacs-xtra.texi:
	* doclicense.texi, display.texi, dired.texi, basic.texi:
	* anti.texi, ack.texi: Move periods and commas inside quotes.

2006-07-22  Eli Zaretskii  <eliz@gnu.org>

	* cmdargs.texi (General Variables): Document EMAIL.

2006-07-21  Eli Zaretskii  <eliz@gnu.org>

	* frames.texi (Frame Commands): Mention that focus-follows-mouse
	doesn't have effect on MS-Windows.

2006-07-17  Richard Stallman  <rms@gnu.org>

	* building.texi (Grep Searching): Explain about chaining grep commands.

2006-07-10  Nick Roberts  <nickrob@snap.net.nz>

	* killing.texi, mini.texi: Fix typos.

2006-07-09  Chong Yidong  <cyd@stupidchicken.com>

	* misc.texi (Invoking emacsclient): Document behavior when emacsclient
	is invoked for multiple files.

2006-07-08  Eli Zaretskii  <eliz@gnu.org>

	* msdog.texi (Windows Keyboard) [@iftex]: Add an @inforef to the
	on-line manual for the rest of this node.
	(Windows Mouse) <w32-pass-extra-mouse-buttons-to-system>: Include
	unconditionally.
	(Windows Processes) <w32-quote-process-args>: Include unconditionally.
	Improve wording.
	(Windows Printing): Improve wording.
	(Windows Misc) [@iftex]: Add an @inforef to the on-line manual for the
	rest of this node.

2006-07-05  Thien-Thi Nguyen  <ttn@gnu.org>

	* building.texi (Lisp Eval): Throughout, replace eval-current-buffer
	with eval-buffer.

2006-07-05  Nick Roberts  <nickrob@snap.net.nz>

	* mule.texi (Coding Systems, Specify Coding): Link descriptions
	of character translation.

2006-07-04  Nick Roberts  <nickrob@snap.net.nz>

	* rmail.texi (Remote Mailboxes): Add missing @code keyword.

2006-07-03  Karl Berry  <karl@gnu.org>

	* emacs.texi (\hbadness): Set to 6000 so we aren't bothered by
	not-too-underfull hboxes in the TeX output.
	* abbrevs.texi, buffers.texi, building.texi, calendar.texi,
	* cmdargs.texi, custom.texi, dired.texi, macos.texi,
	* maintaining.texi, misc.texi, mule.texi, programs.texi, rmail.texi,
	* sending.texi, text.texi: Fix overfull/underfull boxes.

2006-07-03  Romain Francoise  <romain@orebokech.com>

	* m-x.texi (M-x): Fix.

2006-07-03  Richard Stallman  <rms@gnu.org>

	* search.texi (Other Repeating Search): filename -> file name.

	* misc.texi (Narrowing): Minor cleanups.

	* files.texi (Visiting): filename -> file name.

	* emacs.texi (Top): Update subnode menus.

	* mule.texi (Coding Systems): Move char translation stuff here.
	(Specify Coding, Output Coding): New nodes, out of Recognize Coding.
	(Recognize Coding): Substantial local rewrites.
	(International): Update menu.

	* display.texi (Auto Scrolling): New node, broken out of Scrolling.
	(Scrolling): Substantial local rewrites.
	(Display): Update menu and intro.

	* dired.texi: filename -> file name.

	* custom.texi (Safe File Variables): Texinfo usage fix.

2006-07-03  Teodor Zlatanov  <tzz@lifelogs.com>

	* help.texi, m-x.texi: Lots of cleanups.

2006-06-30  Eli Zaretskii  <eliz@gnu.org>

	* msdog.texi (ls in Lisp, Windows Keyboard, Windows Mouse)
	(Windows Processes, Windows Misc): Shorten the printed version by
	selectively conditioning less important portions by @ifnottex.

2006-06-27  Richard Stallman  <rms@gnu.org>

	* mini.texi (Minibuffer File): Minor cleanup.

2006-06-25  Nick Roberts  <nickrob@snap.net.nz>

	* frames.texi (XTerm Mouse): Rename to...
	(Text-Only Mouse): ...this.  Mention t-mouse-mode.

	* emacs.texi (Top): Use new node name.

2006-06-24  Eli Zaretskii  <eliz@gnu.org>

	* emacs.texi (Top): Update the detailed menu according to changes in
	msdog.texi.

	* msdog.texi (Windows Keyboard): New section.
	(Windows Mouse): New section.
	(Windows System Menu): Remove section (text merged with "Windows
	Keyboard").
	(Windows Misc): New section.

	* dired.texi (Dired Enter): Refer to msdog.texi for ls-lisp emulation.

	* msdog.texi (ls in Lisp): New section.

	* files.texi (Visiting): Document case-insensitive wildcard matching
	under find-file-wildcards.

2006-06-16  YAMAMOTO Mitsuharu  <mituharu@math.s.chiba-u.ac.jp>

	* macos.texi (Mac Input): Add description of mac-function-modifier.
	Now Unicode keyboard layouts work.

2006-06-10  Richard Stallman  <rms@gnu.org>

	* mule.texi (Recognize Coding): Clarify previous change.

2006-06-09  Kenichi Handa  <handa@m17n.org>

	* mule.texi (Recognize Coding): Describe the convention of "CODING!"
	notation.

2006-06-07  Kevin Ryde  <user42@zip.com.au>

	* mule.texi (Coding Systems): Footnote xref "MS-DOS and MULE" in main
	manual for @ifnottex, but in emacs-extra for @iftex.

	* cmdargs.texi (General Variables): Fix smtpmail xref.

2006-05-29  Stefan Monnier  <monnier@iro.umontreal.ca>

	* programs.texi (Comment Commands):
	* custom.texi (Specifying File Variables):
	Use ;; instead of ;;; to better follow coding conventions.

2006-06-07  Nick Roberts  <nickrob@snap.net.nz>

	* building.texi (Watch Expressions): Move node to end.
	(GDB Graphical Interface): Move description of clicks in fringe...
	(GDB commands in the Fringe): ...to here.  New node.

2006-06-05  Romain Francoise  <romain@orebokech.com>

	* xresmini.texi (GTK resources): Fix various typos.

2006-06-05  Nick Roberts  <nickrob@snap.net.nz>

	* building.texi (GDB Graphical Interface): Update bindings.
	(Commands of GUD): Add gud-print.  Remove gud-run.
	Restate availability more generally.

2006-06-03  Teodor Zlatanov  <tzz@lifelogs.com>

	* mini.texi: Lots of cleanups.

2006-06-01  Luc Teirlinck  <teirllm@auburn.edu>

	* misc.texi (Shell History Copying): Update descriptions of `C-c RET'
	and Mouse-2.

2006-06-01  Jan Djärv  <jan.h.d@swipnet.se>

	* screen.texi (Menu Bar): Change menu-bar-start to menu-bar-open.

2006-05-31  Richard Stallman  <rms@gnu.org>

	* basic.texi (Moving Point): Fix previous change.

2006-05-29  Jan Djärv  <jan.h.d@swipnet.se>

	* screen.texi (Menu Bar): F10 for Gtk+/Lesstif/Lucid menus.

2006-05-28  Teodor Zlatanov  <tzz@lifelogs.com>

	* basic.texi: Many simplifications and improvements in wording.

2006-05-26  Nick Roberts  <nickrob@snap.net.nz>

	* anti.texi (Antinews): Create a node for gdb-ui.

2006-05-22  Reiner Steib  <Reiner.Steib@gmx.de>

	* frames.texi (Menu Bars, Tool Bars): Add index entries.

2006-05-20  Richard Stallman  <rms@gnu.org>

	* dired.texi (Dired Navigation): dired-goto-file is now j.

2006-05-20  Eli Zaretskii  <eliz@gnu.org>

	* mule.texi (Coding Systems): Mention the undecided-* coding systems
	and their aliases.

	* msdog.texi (Windows Printing): Mention non-support of plain text
	printing with some el-cheapo printers, and suggest a workaround.

2006-05-20  Kevin Ryde  <user42@zip.com.au>

	* text.texi (TeX Print): tex-dvi-view-command has a default value,
	remove the bit saying you must set it.

2006-05-19  Luc Teirlinck  <teirllm@auburn.edu>

	* trouble.texi (Checklist):
	* text.texi (Text, Auto Fill, Text Mode):
	* search.texi (Nonincremental Search):
	* rmail.texi (Rmail Labels):
	* mule.texi (Input Methods, Multibyte Conversion):
	* misc.texi (Gnus, Where to Look, PostScript):
	* maintaining.texi (Create Tags Table):
	* indent.texi (Indentation Commands):
	* fixit.texi (Spelling):
	* emacs.texi (Copying):
	* custom.texi (Init File): ifinfo -> ifnottex.

2006-05-17  Richard Stallman  <rms@gnu.org>

	* files.texi (Diff Mode): Mention C-x `.

2006-05-08  Richard Stallman  <rms@gnu.org>

	* custom.texi (Disabling): Textual cleanups.

2006-05-12  Glenn Morris  <rgm@gnu.org>

	* calendar.texi (Displaying the Diary, Format of Diary File):
	Refer to diary-view-entries, diary-list-entries,
	diary-show-all-entries rather than obsolete aliases.

2006-05-12  Eli Zaretskii  <eliz@gnu.org>

	* calendar.texi (Calendar/Diary, Holidays, Displaying the Diary)
	(Displaying the Diary, Special Diary Entries, Importing Diary):
	* building.texi (Compilation Shell):
	* buffers.texi (Several Buffers) [iftex]: Replace @xref's to
	emacs-xtra with @inforef's.

	* files.texi (Visiting): Fix wording.

	* mule.texi (Coding Systems, Text Coding): More indexing.
	Mention that C-x RET f can set eol conversion.

2006-05-07  Jan Djärv  <jan.h.d@swipnet.se>

	* xresmini.texi (GTK resources): Insert GTK description.

	* xresources.texi (GTK resources): metafont should be menufont.

2006-05-06  Michael Albinus  <michael.albinus@gmx.de>

	* mini.texi (Completion Options): Completion of remote files'
	method, user name and host name is active only in partial
	completion mode.

2006-05-06  Eli Zaretskii  <eliz@gnu.org>

	* makefile.w32-in (emacs.dvi):
	* Makefile.in (emacs.dvi): Add xresmini.texi.

	* xresmini.texi (Table of Resources): Remove xref to non-existent
	node "LessTif Resources".

	* msdog.texi (Microsoft Windows):
	* calendar.texi (Calendar/Diary, Displaying the Diary)
	(Special Diary Entries, Importing Diary, Holidays):
	* programs.texi (Program Modes):
	* text.texi (Text):
	* buffers.texi (Several Buffers):
	* files.texi (Comparing Files): Fix cross-references to emacs-xtra.

2006-05-06  Eli Zaretskii  <eliz@gnu.org>

	The following changes merge the emacs-xtra manual into the main
	manual, but only for on-line version of the manual.

	* vc2-xtra.texi (Version Backups, Local Version Control)
	(Making Snapshots, Change Logs and VC, Version Headers)
	(Customizing VC, CVS Options) [ifnottex]: Conditional xref's for
	on-line manual.

	* vc1-xtra.texi (VC Dired Mode) [ifnottex]: Conditional xref's
	for on-line manual.

	* msdog-xtra.texi (MS-DOS, MS-DOS Keyboard, MS-DOS Mouse)
	(MS-DOS Display, MS-DOS File Names, MS-DOS Printing)
	(MS-DOS and MULE, MS-DOS Processes) [ifnottex]: Conditional xref's
	for on-line manual.

	* fortran-xtra.texi (Fortran, Fortran Autofill)
	(Fortran Autofill, Fortran Abbrev) [ifnottex]: Conditional xref's
	for on-line manual.

	* picture-xtra.texi (Basic Picture, Rectangles in Picture) [ifnottex]:
	Conditional xref's for on-line manual.

	* emerge-xtra.texi (Emerge, Overview of Emerge)
	(Fine Points of Emerge) [ifnottex]: Conditional xref's for on-line
	manual.

	* Makefile.in (INFO_TARGETS): Remove ../info/emacs-xtra.
	(EMACS_XTRA): New variable, lists the new *-xtra.texi files.
	(EMACSSOURCES): Use EMACS_XTRA.
	(../info/emacs-xtra): Remove.
	(emacs-xtra.dvi): Add EMACS_XTRA to prerequisites.

	* makefile.w32-in (INFO_TARGETS): Remove $(infodir)/emacs-xtra.
	(EMACS_XTRA): New variable, lists the new *-xtra.texi files.
	(EMACSSOURCES): Use EMACS_XTRA.
	($(infodir)/emacs-xtra): Remove.
	(emacs-xtra.dvi): Add EMACS_XTRA to prerequisites.

	* trouble.texi (Quitting):
	* text.texi (Text):
	* programs.texi (Program Modes):
	* msdog.texi (Microsoft Windows):
	* frames.texi (Frames):
	* files.texi (Backup, Version Control, VC Concepts)
	(Types of Log File, Advanced C-x v v, Log Buffer, Old Versions)
	(Registering, VC Status, VC Undo, Multi-User Branching)
	(Comparing Files):
	* calendar.texi (Calendar/Diary, Holidays, Displaying the Diary)
	(Displaying the Diary, Special Diary Entries, Importing Diary):
	* buffers.texi (Several Buffers): Replace inforef to emacs-xtra by
	conditional xref's, depending on @iftex/@ifnottex.

	* msdog.texi (Microsoft Windows) [ifnottex]: Add menu entry for
	"MS-DOS".  @include msdog-xtra.texi.

	* programs.texi (Programs) [ifnottex]: Add menu entry for "Fortran".
	<Top Level> [ifnottex]: @include fortran-xtra.texi.

	* files.texi (Secondary VC Commands) [ifnottex]: Add menu entries
	for vc-xtra.texi subsections.
	(VC Undo) [ifnottex]: @include vc1-xtra.texi and @lowersections it.
	(Multi-User Branching) [ifnottex]: @include vc2-xtra.texi.

	* sending.texi (Sending Mail): A @node line without explicit Prev,
	Next, and Up links.

	* abbrevs.texi (Abbrevs): A @node line without explicit Prev,
	Next, and Up links.

	* emacs.texi (Top) [ifnottex]: Add menu entries for "Picture Mode"
	and its sections.  @include picture-xtra.texi.

	* maintaining.texi (Maintaining) [ifnottex]: Add menu entry for
	"Emerge".
	(List Tags) [ifnottex]: @include emerge-xtra.texi.

	* cal-xtra.texi (Daylight Savings): Remove this node: it is an
	exact duplicate of its name-sake in calendar.texi.

	* calendar.texi (Calendar/Diary) [ifnottex]: Add menu item for
	"Advanced Calendar/Diary Usage".
	(Time Intervals) [ifnottex]: @include cal-xtra.texi.

	* dired.texi (Subdirectories in Dired) [ifnottex]: @include
	dired-xtra.texi.
	(Dired) [ifnottex]: Add menu entry for "Subdir Switches".

	* files.texi (Reverting) [ifnottex]: @include arevert-xtra.texi.
	(Files) [ifnottex]: Add menu entry for Autorevert.

	* emacs-xtra.texi (Introduction): Reword to make consistent with
	printed version only.
	<Top level>: Remove the body of all chapters and move them to the
	new *-xtra.texi files.  Use @raisesections and @lowersections to
	convert sections to chapters etc.

	* msdog-xtra.texi:
	* fortran-xtra.texi:
	* vc-xtra.texi:
	* vc1-xtra.texi:
	* vc2-xtra.texi:
	* emerge-xtra.texi:
	* cal-xtra.texi:
	* dired-xtra.texi:
	* arevert-xtra.texi: New files, with text from respective chapters
	of emacs-xtra.texi.  Convert each @chapter into @section, @section
	into @subsection, etc.

	* emacs-xtra.texi (MS-DOS): Rename from "MS-DOG".  All references
	updated.

	* msdog.texi (Microsoft Windows): Rename from "Emacs and Microsoft
	Windows".  All references updated.

2006-05-06  YAMAMOTO Mitsuharu  <mituharu@math.s.chiba-u.ac.jp>

	* macos.texi (Mac Input): Mention input from Character Palette.
	(Mac Font Specs): Fix typo.

2006-05-05  Richard Stallman  <rms@gnu.org>

	* files.texi (Diff Mode): Minor cleanup.

2006-05-05  Karl Berry  <karl@gnu.org>

	* emacs.texi: Call @fonttextsize 10, inside @tex to avoid
	errors from the current release of makeinfo (4.8).
	* help.texi (Library Keywords): Change widest word in multitable
	template from `emulations' to `convenience'.  (Not sure if this is
	related to the font change.)

2006-05-05  Eli Zaretskii  <eliz@gnu.org>

	* files.texi (File Names): Add a footnote about limited support of
	~USER on MS-Windows.

	* cmdargs.texi (Initial Options): Add a footnote about limited
	support of ~USER on MS-Windows.

2006-05-03  Richard Stallman  <rms@gnu.org>

	* files.texi (Diff Mode): Node moved here.
	(Comparing Files): Delete what duplicates new node.
	(Files): Put Diff Mode in menu.

	* misc.texi (Diff Mode): Move to files.texi.

	* emacs.texi (Top): Update menu for Diff Mode.

	* trouble.texi (Emergency Escape): Simplify.

	* emacs.texi (Top): Minor clarification.

2006-05-03  Teodor Zlatanov  <tzz@lifelogs.com>

	* commands.texi, entering.texi, screen.texi: Many simplifications.

2006-05-03  Richard Stallman  <rms@gnu.org>

	* commands.texi (Text Characters): Delete paragraph about unibyte
	non-ASCII printing chars.

	* killing.texi (Killing): Say "graphical displays".
	* display.texi: Say "graphical displays".

	* cmdargs.texi (Misc X): Say "graphical displays".

2006-05-01  Richard Stallman  <rms@gnu.org>

	* emacs.texi (Top): Add Diff Mode to menu.

2006-05-01  Aaron S. Hawley  <Aaron.Hawley@uvm.edu>

	* misc.texi (Diff Mode): New node.

2006-05-01  YAMAMOTO Mitsuharu  <mituharu@math.s.chiba-u.ac.jp>

	* macos.texi (Mac International): Now Carbon Emacs has ATSUI support.
	(Mac Environment Variables): Shorten example line.
	(Mac Font Specs): Shorten lisp lines.  Add descriptions for ATSUI.

2006-05-01  Nick Roberts  <nickrob@snap.net.nz>

	* building.texi (GUD Customization): Describe cases %d and %c.
	Update description for %e.

2006-04-30  Glenn Morris  <rgm@gnu.org>

	* calendar.texi (LaTeX Calendar): Mention cal-tex-preamble-extra.

2006-04-29  Dan Nicolaescu  <dann@ics.uci.edu>

	* custom.texi (Examining): Update C-h v output example.

2006-04-29  Kim F. Storm  <storm@cua.dk>

	* building.texi (Grep Searching): Add lgrep and rgrep.

2006-04-23  Richard Stallman  <rms@gnu.org>

	* emacs.texi [TeX]: Use xresmini.texi instead of xresources.texi.

	* xresmini.texi: New file.

	* xresources.texi (Face Resources): Split table into font resources
	and the rest.  Combine similar attributes for brevity.

2006-04-21  Eli Zaretskii  <eliz@gnu.org>

	* emacs-xtra.texi (MS-DOS File Names): Remove section about
	backslashes and case-insensitivity in file names (moved to the
	main manual).
	(MS-DOS Printing): Move most of the text to the main manual.

	* msdog.texi (Windows Files, Windows HOME, MS-Windows Printing):
	New nodes.
	(Windows Processes, Windows System Menu): Add index entries and
	fix wording.

2006-04-18  J.D. Smith  <jdsmith@as.arizona.edu>

	* misc.texi (Shell Ring): Add notes on saved input when
	navigating off the end of the history list.

2006-04-18  Chong Yidong  <cyd@mit.edu>

	* misc.texi (Shell Options): Correct default value of
	comint-scroll-show-maximum-output.

2006-04-18  Nick Roberts  <nickrob@snap.net.nz>

	* building.texi (Watch Expressions): Update.

2006-04-12  Richard Stallman  <rms@gnu.org>

	* search.texi: Clean up previous change.

2006-04-12  Eli Zaretskii  <eliz@gnu.org>

	* search.texi (Regexp Backslash, Regexp Replace): Add index
	entries for ``back reference'' and mention the term itself in the
	text.

2006-04-11  Richard Stallman  <rms@gnu.org>

	* custom.texi (Safe File Variables):
	Document enable-local-variables = :safe.

2006-04-11  Karl Berry  <karl@gnu.org>

	* emacs-xtra.texi, emacs.texi (Dired under VC, VC Dired Commands)
	(Remote Repositories, Version Backups, Local Version Control)
	(Snapshots, Making and Using Snapshots, Snapshot Caveats)
	(Miscellaneous Commands and Features of VC, Change Logs and VC)
	(Renaming VC Work Files and Master Files)
	(Inserting Version Control Headers, Customizing VC, General Options)
	(Options for RCS and SCCS, Options specific for CVS): Move all
	these nodes to emacs-xtra.texi, for brevity.
	* cmdargs.texi, files.texi: Change cross-references.

2006-04-11  J.D. Smith  <jdsmith@as.arizona.edu>

	* files.texi (Old Versions): Update description of vc-annotate's
	use of color to indicate date ranges.

2006-04-09  Kevin Ryde  <user42@zip.com.au>

	* sending.texi (Mail Sending): In send-mail-function @pxref smtpmail,
	put info and printed manual names the right way around.

2006-04-09  Karl Berry  <karl@gnu.org>

	* msdog.texi, emacs-xtra.texi: Move all the MS-DOS material to
	emacs-xtra.texi, leaving only MS Windows information.
	* building.texi, emacs.texi, frames.texi, gnu.texi, macos.texi,
	* msdog.texi, mule.texi, trouble.texi: Change cross-references and
	node names.

	* emacs.texi: Move @summarycontents and @contents to the beginning
	of the file.

2006-04-08  Kevin Ryde  <user42@zip.com.au>

	* text.texi (Fill Commands): fill-nobreak-predicate is now a hook.

2006-04-07  Richard Stallman  <rms@gnu.org>

	* programs.texi (Comments, Comment Commands, Options for Comments)
	(Multi-Line Comments): "Align", not "indent".
	(Basic Indent): C-j deletes trailing whitespace before the newline.

2006-04-06  Richard Stallman  <rms@gnu.org>

	* programs.texi (Basic Indent): Clarify relationship of C-j to TAB.

2006-04-06  Eli Zaretskii  <eliz@gnu.org>

	* killing.texi (Rectangles): Add index entry for marking a rectangle.

2006-04-05  Richard Stallman  <rms@gnu.org>

	* emacs.texi (Top): Update subnode menu.

	* trouble.texi (Unasked-for Search): Node deleted.
	(Lossage): Delete from menu.

2006-04-04  Richard Stallman  <rms@gnu.org>

	* trouble.texi: Various cleanups.
	(Checklist): Don't bother saying how to snail a bug report.
	(Emergency Escape): Much rewriting.
	(After a Crash): Rename the core dump immediately.
	(Total Frustration): Call it a psychotherapist.
	(Bug Criteria): Avoid "illegal instruction".
	(Sending Patches): We always put the contributor's name in.

	* misc.texi (Thumbnails): Minor correction.

2006-04-03  Richard Stallman  <rms@gnu.org>

	* misc.texi (Thumbnails): Minor cleanup.

2006-04-02  Karl Berry  <karl@gnu.org>

	* sending.texi (Mail Sending): pxref to Top needs five args.

2006-03-31  Richard Stallman  <rms@gnu.org>

	* emacs.texi (Top): Update subnode menu.

	* help.texi (Help Mode): Cleanup.

	* dired.texi: Many cleanups.
	(Dired Deletion): Describe dired-recursive-deletes.
	(Operating on Files): dired-create-directory moved.
	(Misc Dired Features): Move to here.
	(Tumme): Node moved to misc.texi.

	* custom.texi: Many cleanups.
	(Minor Modes): Don't mention ISO Accents Mode.
	(Examining): Update C-h v output example.
	(Hooks): Add index and xref for add-hook.
	(Locals): Delete list of vars that are always per-buffer.  Rearrange.
	(Local Keymaps): Don't mention lisp-mode-map, c-mode-map.

	* misc.texi: Many cleanups.
	(beginning): Add to summary of topics.
	(Shell): Put eshell xref at the end.  Remove eshell from table.
	(Thumbnails): New node.

2006-03-28  Eli Zaretskii  <eliz@gnu.org>

	* files.texi (File Name Cache): Make it clear that the cache is
	not persistent.

2006-03-25  Karl Berry  <karl@gnu.org>

	* emacs-xtra.texi, emacs.texi, gnu.texi:
	(1) use @copyright{} instead of (C) in typeset text;
	(2) do not indent copyright year list (or anything else).

2006-03-21  Juanma Barranquero  <lekktu@gmail.com>

	* files.texi (VC Dired Mode): Remove misplaced brackets.

2006-03-21  Andre Spiegel  <spiegel@gnu.org>

	* files.texi: Various updates and clarifications in the VC chapter.

2006-03-19  Luc Teirlinck  <teirllm@auburn.edu>

	* help.texi (Help Mode): Document "C-c C-c".

2006-03-16  Luc Teirlinck  <teirllm@auburn.edu>

	* emacs-xtra.texi (Top): Avoid ugly continuation line in
	menu in the standalone Info reader.

2006-03-15  Chong Yidong  <cyd@stupidchicken.com>

	* emacs-xtra.texi (Emerge, Picture Mode, Fortran): New chapters,
	moved here from Emacs manual.

	* programs.texi (Fortran): Section moved to emacs-xtra.
	(Program Modes): Xref to Fortran in emacs-xtra.

	* maintaining.texi (Emerge): Move to emacs-xtra.
	* files.texi (Comparing Files): Xref to Emerge in emacs-xtra.

	* picture.texi: File deleted.
	* Makefile.in:
	* makefile.w32-in: Remove picture.texi.

	* text.texi (Text): Xref to Picture Mode in emacs-xtra.
	* abbrevs.texi (Abbrevs):
	* sending.texi (Sending Mail): Picture node removed.

	* emacs.texi (Top): Update node listings.

2006-03-12  Richard Stallman  <rms@gnu.org>

	* calendar.texi: Various cleanups.

2006-03-11  Luc Teirlinck  <teirllm@auburn.edu>

	* search.texi (Regexps): Use @samp for regexp that is not in Lisp
	syntax.

2006-03-08  Luc Teirlinck  <teirllm@auburn.edu>

	* search.texi (Regexps): More accurately describe which characters
	are special in which situations.  Recommend _not_ to quote `]' or
	`-' when they are not special.

2006-02-28  Andre Spiegel  <spiegel@gnu.org>

	* files.texi (Old Versions): Clarify operation of C-x v =.

2006-02-21  Nick Roberts  <nickrob@snap.net.nz>

	* building.texi (Watch Expressions): Update and describe
	gdb-speedbar-auto-raise.

2006-02-19  Richard M. Stallman  <rms@gnu.org>

	* emacs.texi: Use @smallbook.
	(Top): Update ref to Emacs paper, delete ref to Cookbook.
	Update subnode menu.

	* building.texi (Lisp Interaction): Minor addition.

2006-02-18  Nick Roberts  <nickrob@snap.net.nz>

	* building.texi (Watch Expressions): Update and be more precise.

2006-02-15  Francesco Potortì  <pot@gnu.org>

	* maintaining.texi (Create Tags Table): Explain why the
	exception when etags writes to files under the /dev tree.

2006-02-14  Richard M. Stallman  <rms@gnu.org>

	* custom.texi (Safe File Variables): Lots of clarification.
	Renamed from Unsafe File Variables.

2006-02-14  Chong Yidong  <cyd@stupidchicken.com>

	* custom.texi (Unsafe File Variables): File variable confirmation
	assumed denied in batch mode.

2006-02-14  Richard M. Stallman  <rms@gnu.org>

	* building.texi (GDB User Interface Layout): Don't say `inferior'
	for program being debugged.

2006-02-15  Nick Roberts  <nickrob@snap.net.nz>

	* building.texi (GDB Graphical Interface):
	Replace gdb-use-inferior-io-buffer with gdb-use-separate-io-buffer.

2006-02-13  Chong Yidong  <cyd@stupidchicken.com>

	* custom.texi (Specifying File Variables, Unsafe File Variables):
	New nodes, split from File Variables.  Document new file local
	variable behavior.

2006-02-13  YAMAMOTO Mitsuharu  <mituharu@math.s.chiba-u.ac.jp>

	* display.texi (Standard Faces):
	* files.texi (Visiting):
	* frames.texi (Clipboard):
	* glossary.texi (Glossary) <Clipboard>:
	* xresources.texi (X Resources): Mention Mac OS port.

2006-02-12  Richard M. Stallman  <rms@gnu.org>

	* building.texi (Building): Clarify topic in intro.

	* maintaining.texi (Maintaining): Change title; clarify topic.
	Delete duplicate index entries.

	* building.texi (Other GDB User Interface Buffers): Clarifications.

	* text.texi (Cell Commands): Clarifications.

	* programs.texi (Defuns): Delete duplicate explanation of
	left-margin paren convention.
	(Hungry Delete): Minor cleanup.

2006-02-11  Mathias Dahl  <mathias.dahl@gmail.com>

	* dired.texi (Tumme): More tumme documentation.

2006-02-11  Alan Mackenzie  <acm@muc.de>

	* programs.texi ("Hungry Delete"): Correct the appellation of the
	backspace and delete keys to @kbd{DEL} and @kbd{DELETE}.

2006-02-11  Mathias Dahl  <mathias.dahl@gmail.com>

	* dired.texi (Tumme): Fix small bug.

2006-02-10  YAMAMOTO Mitsuharu  <mituharu@math.s.chiba-u.ac.jp>

	* macos.texi (Mac International): Rename "fontset-mac" to
	"fontset-standard".

2006-02-09  Mathias Dahl  <mathias.dah@gmail.com>

	* dired.texi (Tumme): Basic documentation for Tumme added.

2006-02-07  Luc Teirlinck  <teirllm@auburn.edu>

	* mule.texi (International):
	* programs.texi (Basic Indent): Fix typos.

	* custom.texi (Minor Modes):
	* display.texi (Text Display):
	* commands.texi (Text Characters): Update xrefs.

2006-02-07  Richard M. Stallman  <rms@gnu.org>

	* emacs.texi (Top): Update subnode menu.
	Update info on old Emacs papers.
	(Intro): "Graphical display", not window system.

	* xresources.texi (GTK styles): Minor clarifications.

	* trouble.texi: "Graphical display", not window system.
	(Stuck Recursive): Minor clarification.

	* text.texi: Minor clarifications.
	(Sentences): Explain why two-space convention is better.
	Explain sentence-end-without-period here.
	(Fill Commands): Not here.
	(Refill): Node moved down.
	(Filling): Update menu.
	(Table Creation, Cell Justification, Column Commands): Clarify.

	* sending.texi: Minor clarifications.

	* search.texi (Regexp Backslash): Clarification.

	* rmail.texi: Minor cleanups.
	(Rmail): Delete digression about `rmail-mode'.
	(Rmail Inbox): Delete false advice wrt rmail-primary-inbox-list.
	(Rmail Files): Mention C-u M-x rmail.
	(Rmail Reply): Mention References.
	(Rmail Display): Mention rmail-nonignored-headers.

	* programs.texi: Minor cleanups.
	(Comment Commands): Mention momentary Transient Mark mode.
	(Matching): Be more specific about customizing show-paren-mode.
	(Info Lookup): Don't list the modes that support C-h S.
	Just say what it does in an unsupported mode.
	(Man Page): Delete excessive info on customizing woman.
	(Motion in C): Don't mention c-for/backward-into-nomenclature.

	* abbrevs.texi: Minor clarifications.
	(Dabbrev Customization): Talk about "dynamic abbrev expansion",
	not "dynamic abbrevs" as if they were a kind of abbrev.

	* picture.texi (Picture): Minor cleanup.

	* mule.texi (Communication Coding): Say "other applications".
	(Fontsets): Not specific to X.  Add xref to X Resources.
	(Unibyte Mode): Rename from Single-Byte Character Support.
	"Graphical display", not window system.
	(International): Update menu.

	* maintaining.texi (Format of ChangeLog):
	New node, split out from ChangeLog.
	(ChangeLog): Clarifications in the remaining text.
	(Create Tags Table, Etags Regexps, Select Tags Table): Cleanups.
	(Find Tag): Add @w.
	(Tags Search): Explain tag table order here.  Simplify grep ref.
	(List Tags): tags-tag-face is a variable, not a face.
	(Emerge): Cleanups.

	* kmacro.texi (Keyboard Macro Counter): Rewrite for clarity.
	(Keyboard Macros): Avoid "the user".

	* killing.texi: "Graphical display", not window system.

	* help.texi (Help Echo): "Graphical display", not window system.

	* glossary.texi: Say "you", not "the user".  Say "graphical display".

	* frames.texi: Minor cleanups.  "Graphical display", not window system.

	* files.texi (Visiting): Make drag-and-drop not X-specific.

	* custom.texi: Minor cleanups.  "Graphical display", not window system.

	* cmdargs.texi: Minor cleanups.

	* building.texi (Compilation): Move and split kill-compilation para.
	Add para about multiple compilers.
	(Compilation Mode): Commands also available in grep mode and others.
	Mention C-u C-x ` more tutorially.  Clarify C-x `.
	(Compilation Shell): Clarify.  Put Bash example first.
	(Grep Searching): Minor cleanups; add @w.
	(Debuggers): Minor cleanups.
	(Starting GUD): Make GDB xgraphical mode issue clearer.
	(Debugger Operation): Lots of clarifications including
	GDB tooltip side-effect issue.
	(Commands of GUD): Clarify.
	(GUD Customization): Add bashdb-mode-hook.
	(GDB Graphical Interface): Rewrite for clarity.
	(GDB User Interface Layout): Rewrite for clarity.
	(Stack Buffer, Watch Expressions): Likewise.
	(Other GDB User Interface Buffers): Cleanups.
	(Lisp Libraries, External Lisp): Cleanup.

	* basic.texi (Position Info): "Graphical displays", rather than
	window systems.

	* anti.texi: Minor cleanup.

2006-02-03  Eli Zaretskii  <eliz@gnu.org>

	* custom.texi (Init File, Find Init): Add cross-references to
	where $HOME is described.

2006-02-01  Luc Teirlinck  <teirllm@auburn.edu>

	* frames.texi (Frame Parameters): Remove @item for S-Mouse-1; it
	is not inside the @table.

	* emacs.texi (Top): Correct node name.

	* files.texi (File Names): Fix @xref.
	(Reverting): Fix typo.

	* mule.texi (International): Correct node name.

	* kmacro.texi (Save Keyboard Macro): Add missing @kbd to @table.

2006-02-01  Richard M. Stallman  <rms@gnu.org>

	* emacs.texi (Top): Update subnode menu.

	* mule.texi: Minor clarifications.
	Reduce the specific references to X Windows.
	Refer to "graphical" terminals, rather than window systems.
	(Text Coding): Rename from Specify Coding.
	(Communication Coding, File Name Coding, Terminal Coding):
	New nodes split out from Text Coding.

	* kmacro.texi: Minor clarifications.
	(Keyboard Macro Ring): Comment out some excessive commands.
	(Basic Keyboard Macro): Split up the table, putting part in each node.

	* major.texi: Minor clarifications.

	* misc.texi (Single Shell, Interactive Shell): Fix xrefs.

	* windows.texi: Minor clarifications.
	(Change Window): Don't describe mode-line mouse cmds here.
	Add xref to Mode Line Mouse.

	* msdog.texi (Text and Binary, MS-DOS and MULE): Fix xrefs.

	* macos.texi (Mac International): Fix xref.

	* indent.texi: Minor clarifications.

	* frames.texi: Minor clarifications.
	Reduce the specific references to X Windows.
	Refer to "graphical" terminals, rather than window systems.
	(Frame Parameters): Don't mention commands like
	set-foreground-color.  Just say to customize a face.
	(Drag and Drop): Lisp-level stuff moved to Emacs Lisp manual.

	* files.texi: Minor clarifications.
	(Numbered Backups): New node, split out from Backup Names.

	* display.texi (Font Lock): C mode no longer depends on (-in-col-0.

	* cmdargs.texi (General Variables): Fix xref.

	* buffers.texi: Minor clarifications.

2006-01-31  Richard M. Stallman  <rms@gnu.org>

	* display.texi (Scrolling, Horizontal Scrolling, Follow Mode):
	Nodes moved to top.

	* display.texi: Minor clarifications.
	(Display): Rearrange menu.
	(Standard Faces): Mention query-replace face.
	(Faces): Simplify.
	(Font Lock): Simplify face customization info.
	(Highlight Changes): Node merged into Highlight Interactively.
	(Highlight Interactively): Much rewriting and cleanup.
	(Optional Mode Line): Narrowed line number not good for goto-line.
	Simplify face customization advice.
	(Text Display): Mention use of escape-glyph face.
	Move ctl-arrow and tab-width here.
	(Display Custom): Move no-redraw-on-reenter to end of node.

	* search.texi: Minor clarifications.
	(Isearch Scroll): Simplify.
	(Other Repeating Search): Document multi-occur-in-matching-buffers.

	* regs.texi (Registers): Mention bookmarks here.

	* mark.texi: Minor clarifications.
	(Selective Undo): Node deleted.

	* m-x.texi: Minor clarifications.

	* killing.texi: Minor clarifications.
	Refer to "graphical" terminals, rather than window systems.

	* help.texi: Clarifications.
	(Help): Don't describe C-h F and C-h K here.
	(Key Help): Describe C-h K here.
	(Name Help): Mention Emacs Lisp Intro.
	Describe C-h F here.
	(Misc Help): Mention C-h F and C-h K only briefly.

	* fixit.texi (Undo): New node, mostly copied from basic.texi.
	Selective undo text merged in.
	(Spelling): Mention Aspell along with Ispell.

	* emacs.texi (Top): Update subnode menus.

	* basic.texi (Basic Undo): Rename from Undo.  Most of text
	moved to new Undo node.

2006-01-29  Chong Yidong  <cyd@stupidchicken.com>

	* basic.texi (Continuation Lines, Inserting Text):
	Mention longlines mode.

2006-01-29  Richard M. Stallman  <rms@gnu.org>

	* screen.texi: Minor cleanups.
	(Screen): Clean up the intro paragraphs.
	(Mode Line): Lots of rewriting.  Handle frame-name better.
	eol-mnemonic-... vars moved out.

	* emacs.texi (Top): Change menu item for MS-DOS node.
	Update subnode menu.

	* msdog.texi (MS-DOS): Rewrite intro to explain how this
	chapter relates to Windows.  Title changed.

	* mini.texi: Minor cleanups.

	* mark.texi (Selective Undo): New node, text moved from basic.texi.
	(Mark): Put it in the menu.

	* entering.texi: Minor cleanups.

	* emacs.texi (Top): Add xref to Mac chapter; explain Windows better.
	(Intro): Refer to "graphical" terminals, rather than X.

	* display.texi (Display Custom): Add xref to Variables.
	(Optional Mode Line): eol-mnemonic-... vars moved here.

	* commands.texi: Minor cleanups.  Refer to "graphical" terminals,
	rather than X.

	* basic.texi: Minor cleanups.
	(Undo): selective-undo moved.

2006-01-25  Luc Teirlinck  <teirllm@auburn.edu>

	* anti.texi (Antinews): Various corrections and additions.

2006-01-23  Juri Linkov  <juri@jurta.org>

	* custom.texi (Easy Customization, Customization Groups)
	(Browsing Custom): Mention links along with buttons.

2006-01-21  Eli Zaretskii  <eliz@gnu.org>

	* text.texi (TeX Print): Use @key for TAB.

	* kmacro.texi (Keyboard Macro Step-Edit): Use @key for TAB.

2006-01-15  Sven Joachim  <svenjoac@gmx.de>  (tiny change)

	* files.texi (File Aliases): Don't claim that usually separate
	buffers are created for two file names that name the same data.
	Mention additional situations where different names mean the same
	file on disk.

2006-01-19  Richard M. Stallman  <rms@gnu.org>

	* killing.texi (Deletion): Upcase @key argument.

	* custom.texi (Custom Themes): Minor cleanup.

	* programs.texi (Hungry Delete): Upcase @key argument.

2006-01-16  Juri Linkov  <juri@jurta.org>

	* display.texi (Standard Faces): Add `mode-line-buffer-id'.
	Move `mode-line-highlight' before `mode-line-buffer-id'.

2006-01-14  Richard M. Stallman  <rms@gnu.org>

	* basic.texi (Inserting Text): Minor cleanup.

2006-01-11  Luc Teirlinck  <teirllm@auburn.edu>

	* custom.texi (Changing a Variable, Face Customization):
	Update for changes in Custom menus.

2006-01-05  YAMAMOTO Mitsuharu  <mituharu@math.s.chiba-u.ac.jp>

	* macos.texi (Mac International): Undo last change.

2006-01-02  Chong Yidong  <cyd@stupidchicken.com>

	* custom.texi (Custom Themes): Describe the new
	customize-create-theme interface.

2005-12-30  Juri Linkov  <juri@jurta.org>

	* basic.texi (Position Info): Update example.

2005-12-27  Jan Djärv  <jan.h.d@swipnet.se>

	* frames.texi (Dialog Boxes): Add x-gtk-show-hidden-files.

2005-12-24  Chong Yidong  <cyd@stupidchicken.com>

	* custom.texi (Custom Themes): `load-theme' always loads.

2005-12-23  Juri Linkov  <juri@jurta.org>

	* display.texi (Highlight Interactively): Use double space to
	separate sentences.  Replace C-p with M-p, and C-n with M-n.

2005-12-22  Richard M. Stallman  <rms@gnu.org>

	* custom.texi (Easy Customization and subnodes):
	Replace "active field" with "button".
	Use "user option" only for variables.
	Use "setting" for variable-or-face.

2005-12-22  Luc Teirlinck  <teirllm@auburn.edu>

	* buffers.texi (Select Buffer): Change order in table to make
	"Similar" refer to the correct item.
	(Indirect Buffers): Minor rewording.

2005-12-20  Juri Linkov  <juri@jurta.org>

	* files.texi (VC Status): Put P and N near p and n.

2005-12-19  Richard M. Stallman  <rms@gnu.org>

	* programs.texi (Electric C): Delete the info about newline control.
	(Other C Commands): Minor cleanup.
	(Left Margin Paren): Minor cleanup.

2005-12-19  Luc Teirlinck  <teirllm@auburn.edu>

	* custom.texi (Easy Customization): Add "Browsing Custom" to menu.
	(Customization Groups): Delete text moved to "Browsing Custom".
	(Browsing Custom): New node.
	(Specific Customization): Clarify which commands only work for
	loaded options.

2005-12-18  Bill Wohler  <wohler@newt.com>

	* frames.texi (Tool Bars): Shorten text of previous change.

2005-12-18  Aaron S. Hawley  <Aaron.Hawley@uvm.edu>

	* files.texi (VC Status): Document log-view mode.

2005-12-18  Bill Wohler  <wohler@newt.com>

	* frames.texi (Tool Bars): Mention that you can turn off tool bars
	permanently via the customize interface.

2005-12-16  Ralf Angeli  <angeli@iwi.uni-sb.de>

	* killing.texi (Killing by Lines): Document `kill-whole-line'
	function.

2005-12-16  Lőrentey Károly  <lorentey@elte.hu>

	* buffers.texi (Select Buffer): Change `prev-buffer' to
	`previous-buffer'.  Indicate that these functions use a frame
	local buffer list.

2005-12-12  Richard M. Stallman  <rms@gnu.org>

	* custom.texi (Easy Customization): Change menu comment.
	(Prefix Keymaps): Fix spelling of Control-X-prefix.

	* help.texi (Apropos): Rewrite.  Talk about "apropos patterns".
	(Help): Among the Apropos commands, describe only C-h a here.

2005-12-11  Richard M. Stallman  <rms@gnu.org>

	* programs.texi (Options for Comments): Comment-end starts with space.

	* glossary.texi (Glossary): Minor cleanup.

	* files.texi (Old Versions): Use @table.

2005-12-10  David Koppelman  <koppel@ece.lsu.edu>

	* display.texi (Highlight Interactively): Include
	global-hi-lock-mode.  Add miscellaneous details and elaborations.

2005-12-09  Richard M. Stallman  <rms@gnu.org>

	* display.texi (Font Lock): Delete the Global FL menu item.

2005-12-09  Luc Teirlinck  <teirllm@auburn.edu>

	* custom.texi (Minibuffer Maps): Mention the maps for file name
	completion.

2005-12-09  Kim F. Storm  <storm@cua.dk>

	* killing.texi (CUA Bindings): Describe how to use C-x and C-c as
	prefix keys even when mark is active.  Describe that RET moves
	cursor to next corner in rectangle; clarify insert around rectangle.

2005-12-08  Luc Teirlinck  <teirllm@auburn.edu>

	* custom.texi (Customization): Use xref to elisp manual for
	non-TeX output.
	(Minor Modes): Update.
	(Customization Groups, Changing a Variable, Face Customization):
	Update for new appearance of Custom buffers.
	(Changing a Variable): `custom-buffer-done-function' has been
	replaced by `custom-buffer-done-kill'.
	(Specific Customization): In the `customize-group' buffer, a
	subgroup's contents are not "hidden".  They are not included at
	all.  They have no [Show] button.
	(Mouse Buttons): Add pxref to description of mouse event lists in
	Elisp manual.  Add `menu-bar' and `header-line' dummy prefix keys.
	(Find Init): Emacs now looks for ~/.emacs.d/init.el instead of
	~/.emacs.d/.emacs, if it can not find ~/.emacs(.el).

2005-12-08  Richard M. Stallman  <rms@gnu.org>

	* mini.texi (Completion Commands, Completion):
	In file name input, SPC does not do completion.

2005-12-08  Nick Roberts  <nickrob@snap.net.nz>

	* building.texi (GDB Graphical Interface): Explain screen size
	setting.
	(Other GDB User Interface Buffers): Describe features specific to
	GDB 6.4.

2005-12-01  Nick Roberts  <nickrob@snap.net.nz>

	* building.texi (GDB User Interface Layout): Describe how to
	kill associated buffers.
	(Breakpoints Buffer): Use D instead of d for gdb-delete-breakpoint.
	(Watch Expressions): Be more precise.
	(Other GDB User Interface Buffers): Describe how to change a
	register value.

2005-11-24  YAMAMOTO Mitsuharu  <mituharu@math.s.chiba-u.ac.jp>

	* macos.texi (Mac Input): Remove description of
	mac-command-key-is-meta.  Add descriptions of
	mac-control-modifier, mac-command-modifier, and
	mac-option-modifier.
	(Mac International): Fix description of conversion of clipboard data.
	(Mac Font Specs): Add example of font customization by face attributes.

2005-11-22  Nick Roberts  <nickrob@snap.net.nz>

	* building.texi (Watch Expressions): Expand description.
	(Other GDB User Interface Buffers): Describe local map for
	gud-watch.

2005-11-21  Chong Yidong  <cyd@stupidchicken.com>

	* display.texi (Font Lock): Font lock is enabled by default now.

2005-11-20  Juri Linkov  <juri@jurta.org>

	* basic.texi (Position Info): Update examples of the output.
	Remove the fact that examples are produced in the TeXinfo buffer,
	because in the Info reader users will get a different output from
	`C-x ='.

	* building.texi (Compilation Mode): Remove paragraph duplicated
	from the node `Compilation'.  Add `compilation-skip-threshold'.

	* display.texi (Font Lock): Suggest more user-friendly method of
	finding all Font Lock faces (M-x customize-group RET font-lock-faces).

2005-11-18  Richard M. Stallman  <rms@gnu.org>

	* files.texi (Registering): Mention @@ in mode line.

	* mini.texi (Minibuffer File): Clarify previous change.  Add @findex.

2005-11-08  Aaron S. Hawley  <Aaron.Hawley@uvm.edu>

	* files.texi (Renaming and VC): Some back-ends don't
	handle renaming.

2005-11-17  Juri Linkov  <juri@jurta.org>

	* emacs.texi (Top):
	* display.texi (Highlight Interactively): Put this font-lock based
	mode near Font Lock node.

2005-11-16  Chong Yidong  <cyd@stupidchicken.com>

	* ack.texi (Acknowledgments): Acknowledge Andrew Zhilin for Emacs
	icons.

2005-11-12  Kim F. Storm  <storm@cua.dk>

	* help.texi (Help): Fix C-h a entry.  Add C-h d entry.
	(Help Summary): Add C-h d and C-h e.
	(Apropos): Clarify that all apropos commands may search for either
	list of words or a regexp.  Add C-h d for apropos-documentation.
	Describe apropos-documentation-sort-by-scores user option.

2005-11-09  Luc Teirlinck  <teirllm@auburn.edu>

	* killing.texi (CUA Bindings): Add @section.

2005-11-10  Kim F. Storm  <storm@cua.dk>

	* emacs.texi (Top): Add CUA Bindings entry to menu.

	* killing.texi (CUA Bindings): New node.  Moved here from
	misc.texi and extended with info on rectangle commands and
	rectangle highlighting, interface to registers, and the global
	mark feature.

	* misc.texi (Emulation): Move CUA bindings item to killing.texi.

	* regs.texi: Prev link points to CUA Bindings node.

2005-11-07  Luc Teirlinck  <teirllm@auburn.edu>

	* help.texi (Help Echo): By default, help echos are only shown on
	mouse-over, not on point-over.

2005-11-04  Jérôme Marant  <jerome@marant.org>

	* misc.texi (Shell Mode): Describe how to activate password echoing.

2005-11-04  Romain Francoise  <romain@orebokech.com>

	* mark.texi (Mark Ring): Fix typo.

2005-11-03  Richard M. Stallman  <rms@gnu.org>

	* mark.texi (Mark Ring): Mention set-mark-command-repeat-pop.

2005-11-01  Bill Wohler  <wohler@newt.com>

	* help.texi (Help Mode): Fix typo.

2005-11-01  Nick Roberts  <nickrob@snap.net.nz>

	* building.texi (Other GDB User Interface Buffers):
	Describe the command gdb-use-inferior-io-buffer.

2005-10-31  Romain Francoise  <romain@orebokech.com>

	* files.texi (Compressed Files): Fix typo.

	* buffers.texi (Misc Buffer): Downcase `*shell*'.

	* windows.texi (Force Same Window): Likewise.

2005-10-30  Bill Wohler  <wohler@newt.com>

	* help.texi (Help Mode): URLs viewed with browse-url.

2005-10-31  Nick Roberts  <nickrob@snap.net.nz>

	* building.texi (GDB Graphical Interface): Don't reference
	gdb-mouse-set-clear-breakpoint.  Explain gdb-mouse-until
	must stay in same frame.

2005-10-29  Chong Yidong  <cyd@stupidchicken.com>

	* custom.texi (Init File): Document ~/.emacs.d/init.el.

	* anti.texi (Antinews): Likewise.

2005-10-28  Bill Wohler  <wohler@newt.com>

	* help.texi (Help): Help mode now creates hyperlinks for URLs.

2005-10-28  Richard M. Stallman  <rms@gnu.org>

	* files.texi (Visiting): Explain how to enter ? in a file name.

	* trouble.texi (Memory Full): Mention !MEM FULL! in mode line.

2005-10-25  Nick Roberts  <nickrob@snap.net.nz>

	* building.texi (GDB Graphical Interface):
	Describe gdb-mouse-until.

2005-10-23  Richard M. Stallman  <rms@gnu.org>

	* custom.texi (Init File): Recommend when to use site-start.el.

2005-10-21  Juri Linkov  <juri@jurta.org>

	* custom.texi (Examining): Mention accessing the old variable
	value via M-n in set-variable.

2005-10-18  Romain Francoise  <romain@orebokech.com>

	* files.texi (Version Systems): Capitalize GNU.

2005-10-18  Nick Roberts  <nickrob@snap.net.nz>

	* building.texi (Compilation Mode): Remove redundant paragraph.
	(Watch Expressions): Remove paragraph to reflect code change.

2005-10-16  Richard M. Stallman  <rms@gnu.org>

	* building.texi (Compilation Mode, Compilation): Clarified.

2005-10-15  Richard M. Stallman  <rms@gnu.org>

	* misc.texi (Saving Emacs Sessions): Mention savehist library.

2005-10-13  Kenichi Handa  <handa@m17n.org>

	* basic.texi (Position Info): Fix previous change.

2005-10-12  Jan Djärv  <jan.h.d@swipnet.se>

	* cmdargs.texi (Icons X): Fix typo.

2005-10-12  Kenichi Handa  <handa@m17n.org>

	* basic.texi (Position Info): Describe the case that Emacs shows
	"part of display ...".

2005-10-10  Jan Djärv  <jan.h.d@swipnet.se>

	* cmdargs.texi (Icons X): -nb => -nbi.

2005-10-10  Chong Yidong  <cyd@stupidchicken.com>

	* frames.texi (Speedbar): A couple more clarifications.

2005-10-11  Nick Roberts  <nickrob@snap.net.nz>

	* building.texi (GDB User Interface Layout): Improve diagram.
	(Watch Expressions): Explain how to make speedbar global.
	(Other GDB User Interface Buffers): Make references more precise.

2005-10-09  Richard M. Stallman  <rms@gnu.org>

	* frames.texi (Speedbar): Clarify the text.

2005-10-09  Chong Yidong  <cyd@stupidchicken.com>

	* frames.texi (Speedbar): Add information on keybindings,
	dismissing the speedbar, and buffer display mode.  Link to
	speedbar manual.

2005-10-09  Jan Djärv  <jan.h.d@swipnet.se>

	* cmdargs.texi (Icons X): Remove options -i, -itype, --icon-type,
	added -nb, --no-bitmap-icon.

2005-10-07  Nick Roberts  <nickrob@snap.net.nz>

	* building.texi (GDB Graphical Interface): Add variables and
	functions to indices.  Be more precise.

2005-10-03  Jan Djärv  <jan.h.d@swipnet.se>

	* frames.texi (Drag and Drop): Remove the x- from
	x-dnd-open-file-other-window and xdnd-protocol-alist.

2005-09-30  Romain Francoise  <romain@orebokech.com>

	* mini.texi (Minibuffer): The default value now appears before the
	colon in minibuffer prompts.

2005-09-25  Richard M. Stallman  <rms@gnu.org>

	* search.texi (Regexp Search): Doc search-whitespace-regexp.

2005-09-20  Emanuele Giaquinta  <emanuele.giaquinta@gmail.com>  (tiny change)

	* text.texi (Paragraphs): Correction about Paragraph-Indent Text mode.

2005-09-21  YAMAMOTO Mitsuharu  <mituharu@math.s.chiba-u.ac.jp>

	* emacs.texi (Top): Update submenus from macos.texi.

	* macos.texi: Change `Mac OS 8 or 9' to `Mac OS Classic'.
	(Mac OS): Update feature support status.
	(Mac Input): List supported input scripts.  Remove description
	about `mac-keyboard-text-encoding'.  Mention mouse button
	emulation and related variables.
	(Mac International): Mention Central European and Cyrillic
	support.  Now `keyboard-coding-system' is dynamically changed.
	Add description about coding system for selection.
	Add description about language environment.
	(Mac Environment Variables):
	Mention `~/.MacOSX/environment.plist'.  Give example of command line
	arguments.  Add Preferences support.
	(Mac Directories): Explicitly state that this node is for Mac OS
	Classic only.
	(Mac Font Specs): Mention specification for scalable fonts.
	List supported charsets.  Add preferred way of creating fontsets.
	Add description about `mac-allow-anti-aliasing'.
	(Mac Functions): Add descriptions about `mac-set-file-creator',
	`mac-get-file-creator', `mac-set-file-type', `mac-get-file-type',
	and `mac-get-preference'.

2005-09-16  Romain Francoise  <romain@orebokech.com>

	Update all files to specify GFDL version 1.2.

	* doclicense.texi (GNU Free Documentation License): Update to
	version 1.2.

2005-09-15  Richard M. Stallman  <rms@gnu.org>

	* buffers.texi (List Buffers): Fix xref.

	* rmail.texi (Rmail Basics): Fix xref.

	* emacs.texi (Top): Update subnode menus.

	* files.texi (Saving Commands): New node, broken out of Saving.
	(Customize Save): New node, broken out of Saving.
	Clarify effect of write-region-inhibit-fsync.
	(Misc File Ops): Say write-region-inhibit-fsync affects write-region.

2005-09-14  Romain Francoise  <romain@orebokech.com>

	* files.texi (Saving): Mention write-region-inhibit-fsync.

2005-09-05  Chong Yidong  <cyd@stupidchicken.com>

	* custom.texi (Custom Themes): New node.

2005-09-03  Richard M. Stallman  <rms@gnu.org>

	* search.texi (Search Case): Mention vars that control
	case-fold-search for various operations.

2005-08-22  Juri Linkov  <juri@jurta.org>

	* display.texi (Standard Faces): Merge the text from
	`(elisp)Standard Faces' into this node.

2005-08-18  Luc Teirlinck  <teirllm@auburn.edu>

	* emacs.texi (Top): Delete menu item for deleted node
	Keyboard Translations.

2005-08-18  Richard M. Stallman  <rms@gnu.org>

	* trouble.texi (Unasked-for Search):
	Delete xref to Keyboard Translations.

	* glossary.texi (Glossary): Delete xref.

	* custom.texi (Minor Modes): Say that the list here is not complete.
	(Keyboard Translations): Node deleted.
	(Disabling): Delete xref to it.
	(Customization Groups): Fix Custom buffer example.
	(Hooks): Mention remove-hooks.

2005-08-17  Luc Teirlinck  <teirllm@auburn.edu>

	* building.texi (GDB Graphical Interface): Improve filling of menu
	item.

2005-08-18  Nick Roberts  <nickrob@snap.net.nz>

	* building.texi (GDB Graphical Interface): Use better node names.

2005-08-14  Richard M. Stallman  <rms@gnu.org>

	* text.texi (Sentences): Fix xref.

2005-08-14  Juri Linkov  <juri@jurta.org>

	* building.texi (Compilation, Grep Searching): Move grep command
	headings from `Compilation' to `Grep Searching'.

	* dired.texi (Dired and Find):
	* maintaining.texi (Tags Search): Replace grep xref to
	`Compilation' node with `Grep Searching'.

	* files.texi (Comparing Files): Replace xref to `Compilation' with
	`Compilation Mode'.

2005-08-13  Alan Mackenzie  <acm@muc.de>

	* search.texi (Non-ASCII Isearch): Correct a typo.
	(Replacement Commands): Mention query-replace key binding.

2005-08-11  Richard M. Stallman  <rms@gnu.org>

	* programs.texi (Options for Comments): Fix xref.

	* search.texi (Regexp Backslash, Regexp Example): New nodes split
	out of Regexps.

2005-08-09  Juri Linkov  <juri@jurta.org>

	* building.texi (Compilation): Use `itemx' instead of `item'.
	(Grep Searching): Simplify phrase.

	* display.texi (Standard Faces): Describe vertical-border on
	window systems.

	* windows.texi (Split Window): Simplify phrase and mention
	vertical-border face.

2005-08-09  Richard M. Stallman  <rms@gnu.org>

	* files.texi (Comparing Files): Clarify compare-windows.

	* calendar.texi (Scroll Calendar): Document < and > in calendar.

2005-08-06  Eli Zaretskii  <eliz@gnu.org>

	* mule.texi (Coding Systems): Rephrase the paragraph about
	codepages: no need for "M-x codepage-setup" anymore, except on
	MS-DOS.

	* msdog.texi (MS-DOS and MULE): Clarify that this section is for
	the MS-DOS port only.

2005-07-30  Eli Zaretskii  <eliz@gnu.org>

	* makefile.w32-in (info): Don't run multi-install-info.bat.
	($(infodir)/dir): New target, produced by running
	multi-install-info.bat.

2005-07-22  Eli Zaretskii  <eliz@gnu.org>

	* files.texi (Quoted File Names): Add index entry.

2005-07-19  Juri Linkov  <juri@jurta.org>

	* files.texi (Comparing Files): Mention resync for `compare-windows'.

2005-07-18  Juri Linkov  <juri@jurta.org>

	* custom.texi (Easy Customization):
	* files.texi (Old Versions):
	* frames.texi (Wheeled Mice):
	* mule.texi (Specify Coding):
	* text.texi (Cell Justification):
	* trouble.texi (After a Crash):
	* xresources.texi (GTK styles):
	Delete duplicate duplicate words.

2005-07-17  Richard M. Stallman  <rms@gnu.org>

	* frames.texi (Creating Frames): Fix foreground color example.

	* custom.texi (Init Examples): Clean up text about conditionals.

2005-07-16  Richard M. Stallman  <rms@gnu.org>

	* mini.texi (Completion Commands): Fix command name for ?.

2005-07-16  Eli Zaretskii  <eliz@gnu.org>

	* display.texi (Standard Faces): Explain that customization of
	`menu' face has no effect on w32 and with GTK.
	Add cross-references.

	* cmdargs.texi (General Variables): Clarify the default location
	of $HOME on w32 systems.

2005-07-15  Jason Rumney  <jasonr@gnu.org>

	* cmdargs.texi (General Variables): Default HOME on MS Windows has
	changed.

2005-07-08  Kenichi Handa  <handa@m17n.org>

	* mule.texi (Recognize Coding):
	Recommend revert-buffer-with-coding-system instead of revert-buffer.

2005-07-07  Richard M. Stallman  <rms@gnu.org>

	* anti.texi (Antinews): Mention mode-line-inverse-video.

	* files.texi (Saving): Minor correction about C-x C-w.

	* display.texi (Display Custom): Don't mention mode-line-inverse-video.

2005-07-07  Luc Teirlinck  <teirllm@auburn.edu>

	* search.texi (Isearch Scroll): Add example of using the
	`isearch-scroll' property.
	(Slow Isearch): Reference anchor for `baud-rate' instead of entire
	`Display Custom' node.
	(Regexp Replace): Put text that requires Emacs Lisp knowledge last
	and de-emphasize it.
	(Other Repeating Search): `occur' currently can not correctly
	handle multiline matches.  Correct, clarify and update description
	of `flush-lines' and `keep-lines'.

	* display.texi (Display Custom): Add anchor for `baud-rate'.

2005-07-07  Richard M. Stallman  <rms@gnu.org>

	* gnu.texi: Update where to get GNU status; add refs for how to help.
	Add footnotes 6 and 7.

2005-07-04  Lute Kamstra  <lute@gnu.org>

	Update FSF's address in GPL notices.

	* doclicense.texi (GNU Free Documentation License):
	* trouble.texi (Checklist): Update FSF's address.

2005-06-24  Richard M. Stallman  <rms@gnu.org>

	* display.texi (Text Display): Change index entries.

2005-06-24  Eli Zaretskii  <eliz@gnu.org>

	* makefile.w32-in (MAKEINFO): Use --force.
	(INFO_TARGETS, DVI_TARGETS): Make identical to the lists in
	Makefile.in.

2005-06-23  Richard M. Stallman  <rms@gnu.org>

	* anti.texi (Antinews): Rename show-nonbreak-escape to
	nobreak-char-display.

	* emacs.texi (Top): Update detailed node listing.

	* display.texi (Text Display): Rename show-nonbreak-escape
	to nobreak-char-display and no-break-space to nobreak-space.
	(Standard Faces): Split up the list of standard faces
	and put it in a separate node.  Add nobreak-space and
	escape-glyph.

2005-06-23  Lute Kamstra  <lute@gnu.org>

	* mule.texi (Select Input Method): Fix typo.

2005-06-23  Kenichi Handa  <handa@m17n.org>

	* mule.texi (International): List all supported scripts.
	Adjust text for that leim is now included in the normal Emacs
	distribution.
	(Language Environments): List all language environments.
	Intlfonts contains fonts for most supported scripts, not all..
	(Select Input Method): Refer to C-u C-x = to see how to type to
	input a specific character.
	(Recognize Coding): Fix typo, china-iso-8bit -> chinese-iso-8bit.

2005-06-23  Juanma Barranquero  <lekktu@gmail.com>

	* building.texi (Grep Searching): Texinfo usage fix.

2005-06-22  Miles Bader  <miles@gnu.org>

	* display.texi (Faces): Change `vertical-divider' to `vertical-border'.

2005-06-20  Miles Bader  <miles@gnu.org>

	* display.texi (Faces): Add `vertical-divider'.

2005-06-17  Richard M. Stallman  <rms@gnu.org>

	* text.texi (Adaptive Fill): Minor clarification.

2005-06-10  Lute Kamstra  <lute@gnu.org>

	* emacs.texi (Top): Correct version number.
	* anti.texi (Antinews): Correct version number.  Use EMACSVER to
	refer to the current version of Emacs.

2005-06-08  Luc Teirlinck  <teirllm@auburn.edu>

	* files.texi (Log Buffer): Document when there can be more than
	one file to be committed.

2005-06-08  Juri Linkov  <juri@jurta.org>

	* display.texi (Faces): Add `shadow' face.

2005-06-07  Masatake YAMATO  <jet@gyve.org>

	* display.texi (Faces): Write about mode-line-highlight.

2005-06-06  Richard M. Stallman  <rms@gnu.org>

	* misc.texi (Printing Package): Explain how to initialize
	printing package.

	* cmdargs.texi (Action Arguments): Clarify directory default for -l.

2005-06-05  Chong Yidong  <cyd@stupidchicken.com>

	* emacs.texi: Rename Hardcopy to Printing.
	Make PostScript and PostScript Variables subnodes of it.

	* misc.texi (Printing): Rename node from Hardcopy.
	Mention menu bar options.
	Move PostScript and PostScript Variables to submenu.
	(Printing package): New node.

	* mark.texi (Using Region): Change Hardcopy xref to Printing.

	* dired.texi (Operating on Files): Likewise.

	* calendar.texi (Displaying the Diary): Likewise.

	* msdog.texi (MS-DOS Printing, MS-DOS Processes): Likewise.

	* glossary.texi (Glossary): Likewise.

	* frames.texi (Mode Line Mouse): Mention mode-line-highlight
	effect.

2005-06-04  Richard M. Stallman  <rms@gnu.org>

	* trouble.texi (After a Crash): Polish previous change.

2005-05-30  Noah Friedman  <friedman@splode.com>

	* trouble.texi (After a Crash): Mention emacs-buffer.gdb as a
	recovery mechanism.

2005-05-28  Nick Roberts  <nickrob@snap.net.nz>

	* building.texi (Other Buffers): SPC toggles display of
	floating point registers.

2005-05-27  Nick Roberts  <nickrob@snap.net.nz>

	* files.texi (Log Buffer): Merge in description of Log Edit
	mode from pcl-cvs.texi.

2005-05-26  Richard M. Stallman  <rms@gnu.org>

	* building.texi (Lisp Eval): C-M-x with arg runs Edebug.

2005-05-24  Luc Teirlinck  <teirllm@auburn.edu>

	* fixit.texi (Spelling): Delete confusing sentence; flyspell is
	not enabled by default.
	When not on a word, `ispell-word' by default checks the word
	before point.

2005-05-24  Nick Roberts  <nickrob@snap.net.nz>

	* building.texi (Debugger Operation): Simplify last sentence.

2005-05-23  Lute Kamstra  <lute@gnu.org>

	* emacs.texi: Update FSF's address throughout.
	(Preface): Use @cite.
	(Distrib): Add cross reference to the node "Copying".  Mention the
	FDL.  Don't refer to etc/{FTP,ORDERS}.  Mention the sale of
	printed manuals.
	(Intro): Use @xref for the Emacs Lisp Intro.

2005-05-18  Luc Teirlinck  <teirllm@auburn.edu>

	* buffers.texi (Select Buffer): Document `C-u M-g M-g'.

	* basic.texi (Moving Point): Mention default for `goto-line'.

	* programs.texi (Lisp Doc): Eldoc mode shows only the first line
	of a variable's docstring.

2005-05-18  Lute Kamstra  <lute@gnu.org>

	* maintaining.texi (Overview of Emerge): Add cross reference.
	Remove duplication.

	* emacs.texi (Top): Update to the current structure of the manual.
	* misc.texi (Emacs Server): Add menu description.
	* files.texi (Saving): Fix menu.
	* custom.texi (Customization): Fix menu.
	* mule.texi (International): Fix menu.
	* kmacro.texi (Keyboard Macros): Fix menu.

2005-05-16  Luc Teirlinck  <teirllm@auburn.edu>

	* display.texi: Various minor changes.
	(Faces): Delete text that is repeated in the next section.

2005-05-16  Nick Roberts  <nickrob@snap.net.nz>

	* building.texi (Debugger Operation): Mention GUD tooltips are
	disabled with GDB in text command mode.

2005-05-16  Nick Roberts  <nickrob@snap.net.nz>

	* building.texi: Replace toolbar with "tool bar" for consistency.
	(Compilation Mode): Describe compilation-context-lines
	and use of arrow in compilation buffer.
	(Debugger Operation): Replace help text with variable's value.

	* frames.texi (Tooltips): Replace toolbar with "tool bar" for
	consistency.

2005-05-15  Luc Teirlinck  <teirllm@auburn.edu>

	* major.texi (Choosing Modes): normal-mode processes the -*- line.
	Add xref.

2005-05-14  Luc Teirlinck  <teirllm@auburn.edu>

	* basic.texi (Moving Point): Mention `M-g g' binding for `goto-line'.
	(Position Info): Delete discussion of `goto-line'.  It is already
	described in `Moving point'.

	* mini.texi (Completion Commands): Correct reference.
	(Completion Options): Fix typo.

	* killing.texi (Deletion): Complete description of `C-x C-o'.

2005-05-10  Richard M. Stallman  <rms@gnu.org>

	* building.texi (Compilation): Clarify recompile's directory choice.

	* frames.texi (Tooltips): Cleanups.

	* basic.texi (Arguments): Fix punctuation.

2005-05-09  Luc Teirlinck  <teirllm@auburn.edu>

	* screen.texi (Menu Bar): The up and down (not left and right)
	arrow keys move through a keyboard menu.

2005-05-08  Luc Teirlinck  <teirllm@auburn.edu>

	* basic.texi: Various typo and grammar fixes.
	(Moving Point): C-a now runs move-beginning-of-line.

2005-05-08  Nick Roberts  <nickrob@snap.net.nz>

	* building.texi (Debugger Operation): Describe gud-tooltip-echo-area.

	* frames.texi (Tooltips): Describe help tooltips and GUD tooltips
	as different animals.

2005-05-07  Luc Teirlinck  <teirllm@auburn.edu>

	* frames.texi (Mouse References): Clarify `mouse-1-click-follows-link'.
	Correct index entry.

2005-05-07  Nick Roberts  <nickrob@snap.net.nz>

	* building.texi (Debugger Operation): Update to reflect changes
	in GUD tooltips.

2005-04-30  Richard M. Stallman  <rms@gnu.org>

	* files.texi (Compressed Files): Auto Compression normally enabled.

	* building.texi (Debugger Operation): Clarify previous change.

2005-04-28  Nick Roberts  <nickrob@snap.net.nz>

	* building.texi (Debugger Operation): Add description for
	GUD tooltips when program is not running.

2005-04-26  Luc Teirlinck  <teirllm@auburn.edu>

	* misc.texi (Shell): Add `Shell Prompts' to menu.
	(Shell Mode): Add xref to `Shell Prompts'.  Clarify `C-c C-u'
	description.  Delete remarks moved to new node.
	(Shell Prompts): New node.
	(History References): Replace remarks moved to `Shell Prompts'
	with xref to that node.
	(Remote Host): Clarify how to specify the terminal type when
	logging in to a different machine.

2005-04-26  Richard M. Stallman  <rms@gnu.org>

	* emacs.texi (Top): Update submenus from files.texi.

	* files.texi (Filesets): Clarify previous change.

	* dired.texi (Misc Dired Features): Clarify previous change.

2005-04-25  Chong Yidong  <cyd@stupidchicken.com>

	* ack.texi (Acknowledgments): Delete info about iso-acc.el.

	* dired.texi (Misc Dired Features):
	Document dired-compare-directories.

	* files.texi (Filesets): New node.
	(File Conveniences): Document Image mode.

	* text.texi (TeX Print): Document tex-compile.

2005-04-25  Luc Teirlinck  <teirllm@auburn.edu>

	* frames.texi (Tooltips): Tooltip mode is enabled by default.
	Delete redundant reference to tooltip Custom group.  It is
	referred too again in the next paragraph.

2005-04-24  Richard M. Stallman  <rms@gnu.org>

	* ack.texi: Delete info about lazy-lock.el and fast-lock.el.

2005-04-19  Kim F. Storm  <storm@cua.dk>

	* building.texi (Compilation Mode): Add M-g M-n and M-g M-p bindings.

2005-04-18  Lars Hansen  <larsh@math.ku.dk>

	* misc.texi (Saving Emacs Sessions): Add that "--no-desktop" now
	turns off desktop-save-mode.

2005-04-17  Luc Teirlinck  <teirllm@auburn.edu>

	* frames.texi (XTerm Mouse): Xterm Mouse mode is no longer enabled
	by default in terminals compatible with xterm.  Mention that
	xterm-mouse-mode is a minor mode and put in pxref to Minor Modes
	node.

2005-04-12  Luc Teirlinck  <teirllm@auburn.edu>

	* frames.texi (XTerm Mouse): Xterm Mouse mode is now enabled by default.

2005-04-12  Jan Djärv  <jan.h.d@swipnet.se>

	* xresources.texi (Table of Resources): Add cursorBlink.

2005-04-11  Luc Teirlinck  <teirllm@auburn.edu>

	* rmail.texi (Rmail Summary Edit): Explain numeric arguments to
	`d', `C-d' and `u'.

2005-04-11  Richard M. Stallman  <rms@gnu.org>

	* cmdargs.texi (Initial Options): -Q is now --quick, and does less.
	(Misc X): Add -D, --basic-display.

	* maintaining.texi (Change Log): Correct the description of
	the example.

	* major.texi (Choosing Modes): Document magic-mode-alist.

2005-04-10  Luc Teirlinck  <teirllm@auburn.edu>

	* rmail.texi (Rmail Basics): Clarify description of `q' and `b'.
	(Rmail Deletion): `C-d' in RMAIL buffer does not accept a numeric arg.
	(Rmail Inbox): Give full name of `rmail-primary-inbox-list'.
	(Rmail Output): Clarify which statements apply to `o', `C-o' and
	`w', respectively.
	(Rmail Labels): Mention `l'.
	(Rmail Attributes): Correct pxref.  Mention `stored' attribute.
	(Rmail Summary Edit): Describe `j' and RET.

2005-04-10  Jan Djärv  <jan.h.d@swipnet.se>

	* xresources.texi (Lucid Resources): Add fontSet resource.

2005-04-09  Luc Teirlinck  <teirllm@auburn.edu>

	* display.texi (Useless Whitespace): `indicate-unused-lines' is
	now called `indicate-empty-lines'.

2005-04-06  Kim F. Storm  <storm@cua.dk>

	* cmdargs.texi (Initial Options): Add --bare-bones alias for -Q.

2005-04-04  Luc Teirlinck  <teirllm@auburn.edu>

	* dired.texi (Dired Visiting): `dired-view-command-alist' has been
	deleted.
	(Marks vs Flags): Add some convenient key bindings.
	(Hiding Subdirectories): Delete redundant and inaccurate sentence.
	(Misc Dired Features): Correct and expand description of `w' command.

	* frames.texi (XTerm Mouse): Delete apparently false info.
	The GNU/Linux console currently does not appear to support
	`xterm-mouse-mode'.

2005-04-03  Glenn Morris  <gmorris@ast.cam.ac.uk>

	* calendar.texi (Diary): Mention shell utility `calendar'.

2005-04-01  Richard M. Stallman  <rms@gnu.org>

	* cmdargs.texi (Misc X): Explain horizontal scroll bars don't exist.

2005-04-01  Lute Kamstra  <lute@gnu.org>

	* maintaining.texi (Change Log): add-change-log-entry uses
	add-log-mailing-address.

2005-03-31  Luc Teirlinck  <teirllm@auburn.edu>

	* files.texi (Reverting): Move `auto-revert-check-vc-info' to
	`VC Mode Line' and put in an xref to that node.
	(VC Mode Line): Move `auto-revert-check-vc-info' here and clarify
	its description.

2005-03-31  Paul Eggert  <eggert@cs.ucla.edu>

	* calendar.texi (Calendar Systems): Say that the Persian calendar
	implemented here is the arithmetical one championed by Birashk.

2005-03-30  Glenn Morris  <gmorris@ast.cam.ac.uk>

	* programs.texi (Fortran Motion): Fix previous change.

2005-03-29  Richard M. Stallman  <rms@gnu.org>

	* mule.texi (Single-Byte Character Support): Reinstall the C-x 8 info.

2005-03-29  Chong Yidong  <cyd@stupidchicken.com>

	* text.texi (Refill): Refer to Long Lines Mode.
	(Longlines): New node.
	(Auto Fill): Don't index "word wrap" here.
	(Filling): Add Longlines to menu.

2005-03-29  Richard M. Stallman  <rms@gnu.org>

	* xresources.texi: Minor fixes.

	* misc.texi (Emacs Server): Fix Texinfo usage.

	* emacs.texi (Top): Don't use a real section heading for
	"Detailed Node Listing".  Fake it instead.

	* basic.texi (Position Info): Minor cleanup.

	* mule.texi (Input Methods): Minor cleanup.

2005-03-29  Glenn Morris  <gmorris@ast.cam.ac.uk>

	* programs.texi (ForIndent Vars): `fortran-if-indent' does other
	constructs as well.
	(Fortran Motion): Add fortran-end-of-block, fortran-beginning-of-block.

2005-03-29  Kenichi Handa  <handa@m17n.org>

	* mule.texi (Input Methods): Refer to the command C-u C-x =.

	* basic.texi (Position Info): Update the description about the
	command C-u C-x =.

2005-03-28  Richard M. Stallman  <rms@gnu.org>

	* emacs.texi (Top): Use @section for the detailed node listing.

	* calendar.texi: Minor fixes to previous change.

	* programs.texi (Fortran): Small fixes to previous changes.

	* emacs.texi (Top): Update list of subnodes of Dired.
	Likewise for building.texi.

	* files.texi (File Conveniences): Delete Auto Image File mode.

2005-03-28  Chong Yidong  <cyd@stupidchicken.com>

	* building.texi (Flymake): New node.

	* custom.texi (Function Keys): Document kp- event types and
	keypad-setup package.

	* dired.texi (Wdired): New node.

	* files.texi (File Conveniences): Reorder entries.
	Explain how to turn on Auto-image-file mode.
	Document Thumbs mode.

	* mule.texi (Specify Coding): Document recode-region and
	recode-file-name.

	* programs.texi (Program Modes): Add Conf mode and DNS mode.

2005-03-27  Luc Teirlinck  <teirllm@auburn.edu>

	* commands.texi (Keys): M-o is now a prefix key.

2005-03-27  Glenn Morris  <gmorris@ast.cam.ac.uk>

	* programs.texi: Reformat and update copyright years.
	(Fortran): Update section.

2005-03-26  Luc Teirlinck  <teirllm@auburn.edu>

	* files.texi: Several small changes in addition to:
	(Visiting): Change xref for Dialog Boxes to ref.
	(Version Headers): Replace references to obsolete var
	`vc-header-alist' with `vc-BACKEND-header'.
	(Customizing VC): Update value of `vc-handled-backends'.

2005-03-26  Glenn Morris  <gmorris@ast.cam.ac.uk>

	* emacs-xtra.texi (Advanced Calendar/Diary Usage): New section;
	move here from Emacs Lisp Reference Manual.
	* calendar.texi (Calendar/Diary, Diary Commands)
	(Special Diary Entries, Importing Diary): Change some xrefs to
	point to emacs-xtra rather than elisp.

	* emacs-xtra.texi (Calendar Customizing):
	Move view-diary-entries-initially, view-calendar-holidays-initially,
	mark-diary-entries-in-calendar, mark-holidays-in-calendar to main
	Emacs Manual.
	(Appt Customizing): Merge entire section into main Emacs Manual.
	* calendar.texi (Holidays): Move view-calendar-holidays-initially,
	mark-holidays-in-calendar here from emacs-xtra.
	(Displaying the Diary): Move view-diary-entries-initially,
	mark-diary-entries-in-calendar here from emacs-xtra.
	(Appointments): Move appt-display-mode-line,
	appt-display-duration, appt-disp-window-function,
	appt-delete-window-function here from emacs-xtra.

	* calendar.texi: Update and reformat copyright.
	Change all @xrefs to the non-printing emacs-xtra to @inforefs.
	(Calendar/Diary): Menu now only on Mouse-3, not C-Mouse-3.
	(Diary): Refer to `diary-file' rather than ~/diary.
	(Diary Commands): Rename node to "Displaying the Diary".
	* emacs.texi (Top): Rename "Diary Commands" section.
	* misc.texi (Hardcopy): Rename "Diary Commands" xref.

2005-03-26  Eli Zaretskii  <eliz@gnu.org>

	* misc.texi (Emacs Server): Fix the command for setting
	server-name.  Add an xref to Invoking emacsclient.

	* help.texi (Help Summary): Clarify when "C-h ." will do something
	nontrivial.
	(Apropos): Add cindex entry for apropos-sort-by-scores.

	* display.texi (Text Display): Add index entries for how no-break
	characters are displayed.

2005-03-26  Eli Zaretskii  <eliz@gnu.org>

	* files.texi (Visiting): Fix cross-references introduced with the
	last change.

	* xresources.texi (GTK resources): Fix last change.

2005-03-25  Chong Yidong  <cyd@stupidchicken.com>

	* xresources.texi (X Resources): GTK options documented too.
	(Resources): Clarify meaning of program name.
	(Table of Resources): Add visualClass.
	(GTK resources): Rewrite.
	(GTK widget names, GTK Names in Emacs, GTK styles): Cleanups.

	* display.texi (Text Display): Mention non-breaking spaces.

	* files.texi (Reverting): Document auto-revert-check-vc-info.

	* frames.texi (Mouse Commands): Document
	x-mouse-click-focus-ignore-position and mouse-drag-copy-region.

	* help.texi (Help Summary): Add `C-h .'.
	(Apropos): Apropos accepts a list of search terms.
	Document apropos-sort-by-scores.
	(Help Echo): Document display-local-help.

	* misc.texi (Emacs Server): Document server-name.
	(Invoking emacsclient): Document -s option for server names.

	* text.texi (Outline Visibility): Introduce "current heading
	line" (commands can be called with point on a body line).
	Re-order table to follow the sequence of discussion.
	hide-body won't hide lines before first header line.
	(TeX Mode): Add DocTeX mode.

2005-03-24  Richard M. Stallman  <rms@gnu.org>

	* mule.texi (Single-Byte Character Support): Delete mention
	of iso-acc.el and iso-transl.el.

2005-03-23  Lute Kamstra  <lute@gnu.org>

	* search.texi (Non-ASCII Isearch): Rename from Non-Ascii Isearch.

2005-03-23  Richard M. Stallman  <rms@gnu.org>

	* search.texi: Delete explicit node pointers.
	(Incremental Search): New menu.
	(Basic Isearch, Repeat Isearch, Error in Isearch)
	(Non-Ascii Isearch, Isearch Yank, Highlight Isearch, Isearch Scroll)
	(Slow Isearch): New subnodes.
	(Configuring Scrolling): Node deleted.
	(Search Case): Doc default-case-fold-search.
	(Regexp Replace): Move replace-regexp doc here.

	* rmail.texi (Movemail): Put commas inside closequotes.

	* picture.texi (Insert in Picture): Document C-c arrow combos.
	(Basic Picture): Clarify erasure.

	* display.texi (Font Lock): Put commas inside closequotes.

	* cmdargs.texi (General Variables): Put commas inside closequotes.

2005-03-23  Nick Roberts  <nickrob@snap.net.nz>

	* building.texi (Stack Buffer): Mention reverse contrast for
	*selected* frame (might not be current frame).

2005-03-21  Richard M. Stallman  <rms@gnu.org>

	* building.texi (Starting GUD): Add bashdb.

2005-03-20  Chong Yidong  <cyd@stupidchicken.com>

	* basic.texi (Moving Point): Add M-g M-g binding.
	(Undo): Document undo-only.
	(Position Info): Document M-g M-g and C-u M-g M-g.

	* building.texi (Building): Put Grep Searching after Compilation
	Shell.
	(Compilation Mode): Document M-n, M-p, M-}, M-{, and C-c C-f bindings.
	Document next-error-highlight.
	(Grep Searching): Document grep-highlight-matches.
	(Lisp Eval): Typing C-x C-e twice prints integers specially.

	* calendar.texi (Importing Diary): Rename node from iCalendar.
	Document diary-from-outlook.

	* dired.texi (Misc Dired Features): Rename node from Misc Dired
	Commands.
	Mention effect of X drag and drop on Dired buffers.

	* files.texi (Visiting): Document large-file-warning-threshold.
	Move paragraph on file-selection dialog.
	Mention visiting files using X drag and drop.
	(Reverting): Mention using Auto-Revert mode to tail files.
	Document auto-revert-tail-mode.
	(Version Systems): Minor correction.
	(Comparing Files): Diff-mode is no longer based on Compilation
	mode.
	Document compare-ignore-whitespace.
	(Misc File Ops): Explain passing a directory to rename-file.
	Likewise for copy-file and make-symbolic-link.

	* frames.texi (Wheeled Mice): Mouse wheel support on by default.
	Document mouse-wheel-progressive speed.

	* help.texi (Misc Help): Document numeric argument for C-h i.
	Correctly explain the effect of just C-u as argument.

	* killing.texi (Deletion): Document numeric argument for
	just-one-space.

	* mini.texi (Completion): Completion acts on text before point.

	* misc.texi (Saving Emacs Sessions): Document desktop-restore-eager.
	(Emulation): CUA mode replaces pc-bindings-mode,
	pc-selection-mode, and s-region.

	* mule.texi (Input Methods): Leim is now built-in.
	(Select Input Method): Document quail-show-key.
	(Specify Coding): Document revert-buffer-with-coding-system.

	* programs.texi (Fortran Motion): Document f90-next-statement,
	f90-previous-statement, f90-next-block, f90-previous-block,
	f90-end-of-block, and f90-beginning-of-block.

	* text.texi (Format Faces): Replace old M-g key prefix with M-o.

	* emacs.texi (Acknowledgments): Updated.

	* anti.texi: Total rewrite.

2005-03-19  Chong Yidong  <cyd@stupidchicken.com>

	* ack.texi (Acknowledgments): Update.

2005-03-19  Eli Zaretskii  <eliz@gnu.org>

	* anti.texi (Antinews): Refer to Emacs 21.4, not 21.3.
	Update copyright years.

2005-03-14  Nick Roberts  <nickrob@snap.net.nz>

	* building.texi (Commands of GUD): Move paragraph on setting
	breakpoints with mouse to the GDB Graphical Interface node.

2005-03-07  Richard M. Stallman  <rms@gnu.org>

	* misc.texi (Single Shell, Shell Options): Fix previous change.

	* building.texi (Debugger Operation): Update GUD tooltip enable info.

2005-03-06  Richard M. Stallman  <rms@gnu.org>

	* building.texi (Starting GUD): Don't explain text vs graphical
	GDB here.  Just mention it and xref.
	Delete "just one debugger process".
	(Debugger Operation): Move GUD tooltip info here.
	(GUD Tooltips): Node deleted.
	(GDB Graphical Interface): Explain the two GDB modes here.

	* sending.texi (Sending Mail): Minor cleanup.
	(Mail Aliases): Explain quoting conventions.
	Update key rebinding example.
	(Header Editing): C-M-i is like M-TAB.
	(Mail Mode Misc): mail-attach-file does not do MIME.

	* rmail.texi (Rmail Inbox): Move text from Remote Mailboxes
	that really belongs here.
	(Remote Mailboxes): Text moved to Rmail Inbox.
	(Rmail Display): Mention Mouse-1.
	(Movemail): Clarify two movemail versions.
	Clarify rmail-movemail-program.

	* misc.texi (Single Shell): Replace uudecode example with gpg example.
	Document async shell commands.
	(Shell History): Clarify.
	(Shell Ring): Mention C-UP an C-DOWN.
	(Shell Options): Add comint-prompt-read-only.
	(Invoking emacsclient): Set EDITOR to run Emacs.
	(Sorting): No need to explain what region is.
	(Saving Emacs Sessions): Fix typo.
	(Recursive Edit): Fix punctuation.
	(Emulation): Don't mention "PC bindings" which are standard.
	(Hyperlinking): Explain Mouse-1 convention here.
	(Find Func): Node deleted.

	* help.texi (Name Help): Xref to Hyperlinking.

	* glossary.texi (Glossary):
	Rename "Balance Parentheses" to "Balancing...".
	Add "Byte Compilation".  Correct "Copyleft".
	New xref in "Customization".
	Clarify "Current Line", "Echoing", "Fringe", "Frame", "Speedbar".
	Add "Graphical Terminal" "Keybinding", "Margin", "Window System".
	Rename "Registers" to "Register".
	Replace "Selecting" with "Selected Frame",
	"Selected Window", and "Selecting a Buffer".

	* files.texi (Types of Log File): Explain how projects'
	methods can vary.

	* display.texi (Faces): Delete "Emacs 21".

	* custom.texi (Changing a Variable): C-M-i like M-TAB.
	* fixit.texi (Spelling): C-M-i like M-TAB.
	* mini.texi (Completion Options): C-M-i like M-TAB.
	* programs.texi (Symbol Completion): C-M-i like M-TAB.
	* text.texi (Text Mode): C-M-i like M-TAB.

	* commands.texi (Keys): Mention F1 and F2 in list of prefixes.

	* calendar.texi (Specified Dates): Mention `g w'.
	(Appointments): appt-activate toggles with no arg.

2005-03-05  Juri Linkov  <juri@jurta.org>

	* cmdargs.texi (Emacs Invocation): Add cindex
	"invocation (command line arguments)".
	(Misc X): Add -nbc, --no-blinking-cursor.

2005-03-04  Ulf Jasper  <ulf.jasper@web.de>

	* calendar.texi (iCalendar): No need to require it now.

2005-03-03  Nick Roberts  <nickrob@snap.net.nz>

	* trouble.texi (Contributing): Mention Savannah.  Direct users to
	emacs-devel.

2005-03-01  Glenn Morris  <gmorris@ast.cam.ac.uk>

	* calendar.texi (Adding to Diary): Mention redrawing of calendar
	window.

2005-02-27  Richard M. Stallman  <rms@gnu.org>

	* building.texi (Compilation): Update mode line status info.

2005-02-27  Matt Hodges  <MPHodges@member.fsf.org>

	* calendar.texi (General Calendar): Document binding of
	scroll-other-window-down.
	(Mayan Calendar): Fix earliest date.
	(Time Intervals): Document timeclock-change.
	Fix timeclock-ask-before-exiting documentation.

2005-02-26  Kim F. Storm  <storm@cua.dk>

	* frames.texi (Mouse References):
	Add mouse-1-click-in-non-selected-windows.

2005-02-25  Richard M. Stallman  <rms@gnu.org>

	* screen.texi (Screen): Explain better about cursors and mode lines;
	don't presuppose text terminals.
	(Point): Don't assume just one cursor.
	Clarify explanation of cursors.
	(Echo Area, Menu Bar): Cleanups.

	* mini.texi (Minibuffer): Prompts are highlighted.
	(Minibuffer Edit): Newline = C-j only on text terminals.
	Clarify resize-mini-windows values.
	Mention M-PAGEUP and M-PAGEDOWN.
	(Completion Commands): Mouse-1 like Mouse-2.
	(Minibuffer History): Explain history commands better.
	(Repetition): Add xref to Incremental Search.

	* mark.texi (Setting Mark): Clarify info about displaying mark.
	Clarify explanation of C-@ and C-SPC.
	(Transient Mark): Mention Delete Selection mode.
	(Marking Objects): Clean up text about extending the region.

	* m-x.texi (M-x): One C-g doesn't always go to top level.
	No delay before suggest-key-bindings output.

	* fixit.texi (Fixit): Mention C-/ for undo.
	(Spelling): Mention ESC TAB like M-TAB.
	Replacement words with r and R are rechecked.
	Say where C-g leaves point.  Mention ? as input.

2005-02-23  Lute Kamstra  <lute@gnu.org>

	* cmdargs.texi (Initial Options): Add cross reference.

2005-02-16  Luc Teirlinck  <teirllm@auburn.edu>

	* emacs.texi (Top): Update menu for splitting of node in
	msdog.texi.
	* frames.texi (Frames): Update xref for splitting of node in
	msdog.texi.
	* trouble.texi (Quitting): Ditto.

2005-02-16  Richard M. Stallman  <rms@gnu.org>

	* windows.texi (Split Window): Simplify line truncation info
	and xref to Display Custom.

	* trouble.texi (Quitting): Emergency escape only for text terminal.
	(Screen Garbled): C-l for ungarbling is only for text terminal.

	* text.texi (Text Mode): ESC TAB alternative for M-TAB.

	* sending.texi (Header Editing): ESC TAB alternative for M-TAB.

	* programs.texi (Program Modes): Mention Python mode.
	(Moving by Defuns): Repeating C-M-h extends region.
	(Basic Indent): Clarify.
	(Custom C Indent): Clarify.
	(Expressions): Repeating C-M-@ extends region.
	(Info Lookup): Clarify for C-h S.
	(Symbol Completion): ESC TAB alternative for M-TAB.
	(Electric C): Clarify.

	* emacs.texi (Top): Update display.texi and frames.texi submenu data.

	* msdog.texi (MS-DOS Keyboard, MS-DOS Mouse): Split from
	MS-DOS Input node.
	(MS-DOS Keyboard): Start with explaining DEL and BREAK.
	(MS-DOS and MULE): Clarify.
	(MS-DOS Processes, Windows Processes): Fix typos.

	* major.texi (Choosing Modes): Clarify.

	* kmacro.texi (Basic Keyboard Macro): Doc F3, F4.
	(Keyboard Macro Step-Edit): Clarify.

	* indent.texi (Indentation): Clarifications.

	* help.texi (Help): Correct error about C-h in query-replace.
	Clarify apropos vs C-h a.  Fix how to search in FAQ.
	(Key Help): Describe C-h w here.
	(Name Help): Minor cleanup.  C-h w moved to Key Help.
	Clarify the "object" joke.
	(Apropos): Clarify.  Mouse-1 like Mouse-2.
	(Help Mode): Mouse-1 like Mouse-2.

	* fixit.texi (Spelling): Mention ESC TAB as alt. for M-TAB.

	* display.texi (Display): Reorder menu.
	(Faces): Cleanup.
	(Font Lock): Cleanup.  Mention Options menu.
	Delete obsolete text.
	(Scrolling): For C-l, don't presume text terminal.
	(Horizontal Scrolling): Simplify intro.
	(Follow Mode): Clarify.
	(Cursor Display): Move before Display Custom.
	(Display Custom): Explain no-redraw-on-reenter is for text terminals.
	Doc default-tab-width.  Doc line truncation more thoroughly.

	* dired.texi (Dired Enter): C-x C-f can run Dired.
	(Dired Visiting): Comment out `a' command.
	Mouse-1 is like Mouse-2.
	(Shell Commands in Dired): ? can be used more than once.

	* basic.texi (Continuation Lines): Simplify description of truncation,
	and refer to Display Custom for the rest of it.

2005-02-06  Lute Kamstra  <lute@gnu.org>

	* basic.texi (Undo): Fix typo.

	* cmdargs.texi (Emacs Invocation): Fix typo.

	* custom.texi (Init Examples): Fix typo.

	* abbrevs.texi (Expanding Abbrevs): Fix typo.

2005-02-06  Richard M. Stallman  <rms@gnu.org>

	* regs.texi (Registers): Registers can hold numbers, too.

	* killing.texi (Other Kill Commands): Cleanup.
	Delete redundant explanation of kill in read-only buffer.
	(Yanking): Mention term "copying".
	(Accumulating Text): Fix typo.

	* entering.texi (Entering Emacs): Update rationale at start.
	(Exiting): Treat iconifying on a par with suspension.

	* custom.texi (Minor Modes): Fix typo.
	(Easy Customization): Fix menu style.
	(Variables): Add xref.
	(Examining): Setting for future sessions works through .emacs.
	(Keymaps): "Text terminals", not "Many".
	(Init Rebinding): Explain \C-.  Show example of \M-.
	Fix minor wording errors.
	(Function Keys): Explain vector syntax just once.
	(Named ASCII Chars): Clarify history of TAB/C-i connection.
	(Init File): Mention .emacs.d directory.
	(Init Examples): Add xref.
	(Find Init): Mention .emacs.d directory.

	* cmdargs.texi (Emacs Invocation): +LINENUM is also an option.
	(Action Arguments): Explain which kinds of -l args are found how.
	(Initial Options): --batch does not inhibit site-start.
	Add xrefs.
	(Command Example): Use --batch, not -batch.

	* basic.texi (Inserting Text): Cleanup wording.
	(Moving Point): Doc PRIOR, PAGEUP, NEXT, PAGEDOWN more systematically.
	C-n is not error at end of buffer.
	(Undo): Doc C-/ like C-_.  Add xrefs.
	(Arguments): META key may be labeled ALT.
	Peculiar arg meanings are explained in doc strings.

	* abbrevs.texi (Expanding Abbrevs): Clarify.

2005-02-05  Eli Zaretskii  <eliz@gnu.org>

	* frames.texi (Frame Parameters): Add an xref to the description
	of list-colors-display.  Add a pointer to the X docs about colors.

	* cmdargs.texi (Colors): Mention 16-, 88- and 256-color modes.
	Improve docs of list-colors-display.

2005-02-03  Lute Kamstra  <lute@gnu.org>

	* frames.texi (Frames, Drag and Drop): Fix typos.

2005-02-03  Richard M. Stallman  <rms@gnu.org>

	* windows.texi (Basic Window): Mention color-change in mode line.
	(Change Window): Explain dragging vertical boundaries.

	* text.texi (Sentences): Clarify.
	(Paragraphs): Explain M-a and blank lines.
	(Outline Mode): Clarify text and menu.
	(Hard and Soft Newlines): Mention use-hard-newlines.

	* frames.texi (Frames): Delete unnecessary mention of Windows.
	(Mouse Commands): Likewise.  Mention xterm mouse support.
	(Clipboard): Clarify.
	(Mouse References): Mention use of Mouse-1 for following links.
	(Menu Mouse Clicks): Clarify.
	(Mode Line Mouse): Clarify.
	(Drag and Drop): Rewrite.

	* fixit.texi (Spelling): Fix typo.

	* files.texi (File Names): Clarify.
	(Visiting): Update conditions for use of file dialog.  Clarify.
	(Saving): Doc d as answer in save-some-buffers.
	(Remote Files): Clean up the text.

	* dired.texi (Misc Dired Commands): Delete dired-marked-files.

	* buffers.texi (Select Buffer): Doc next-buffer and prev-buffer.
	(List Buffers): Clarify.
	(Several Buffers): Doc T command.
	(Buffer Convenience): Clarify menu.

	* basic.texi (Undo): Clarify last change.

2005-02-02  Matt Hodges  <MPHodges@member.fsf.org>

	* fixit.texi (Spelling): Fix typo.

2005-02-01  Luc Teirlinck  <teirllm@auburn.edu>

	* basic.texi (Undo): Update description of `undo-outer-limit'.

2005-02-01  Nick Roberts  <nickrob@snap.net.nz>

	* building.texi: Update documentation relating to GDB Graphical
	Interface.

2005-01-30  Luc Teirlinck  <teirllm@auburn.edu>

	* custom.texi (Easy Customization): Adapt menu to node name change.

2005-01-30  Richard M. Stallman  <rms@gnu.org>

	* custom.texi (Easy Customization): Defn of "User Option" now
	includes faces.  Don't say just "option" when talking about variables.
	Do say just "options" to mean "anything customizable".
	(Specific Customization): Describe `customize-variable',
	not `customize-option'.

	* glossary.texi (Glossary) <Faces>: Add xref.
	<User Option>: Change definition--include faces.  Change xref.

	* picture.texi (Picture): Mention artist.el.

	* sending.texi, screen.texi, programs.texi, misc.texi:
	* mini.texi, major.texi, maintaining.texi, macos.texi:
	* help.texi, frames.texi, files.texi:
	Don't say just "option" when talking about variables.

	* display.texi, mule.texi: Don't say just "option" when talking
	about variables.  Other minor cleanups.

2005-01-26  Lute Kamstra  <lute@gnu.org>

	* cmdargs.texi (Initial Options): Add a cross reference to `Init
	File'.  Mention the `-Q' option at the `--no-site-file' option.

2005-01-22  David Kastrup  <dak@gnu.org>

	* building.texi (Grep Searching): Mention alias `find-grep' for
	`grep-find'.

2005-01-20  Richard M. Stallman  <rms@gnu.org>

	* calendar.texi (Time Intervals): Delete special stuff for MS-DOS.

2005-01-15  Sergey Poznyakoff  <gray@Mirddin.farlep.net>

	* rmail.texi (Movemail): Explain differences
	between standard and mailutils versions of movemail.
	Describe command line and configuration options introduced
	with the latter.
	Explain the notion of mailbox URL, provide examples and
	cross-references to mailutils documentation.
	Describe various methods of specifying mailbox names,
	user names and user passwords for rmail.
	(Remote Mailboxes): New section.
	Describe how movemail handles remote mailboxes.  Describe configuration
	options used to control its behavior.
	(Other Mailbox Formats): Explain handling of various mailbox
	formats.

2005-01-13  Richard M. Stallman  <rms@gnu.org>

	* commands.texi (Commands): Clarification.

2005-01-11  Richard M. Stallman  <rms@gnu.org>

	* programs.texi (Multi-line Indent): Fix previous change.
	(Fortran Autofill): Simplify description of fortran-auto-fill-mode.

2005-01-08  Richard M. Stallman  <rms@gnu.org>

	* display.texi (Faces): isearch-lazy-highlight-face renamed to
	lazy-highlight.

	* search.texi (Query Replace): Mention faces query-replace
	and lazy-highlight.
	(Incremental Search): Update isearch highlighting info.

2005-01-04  Richard M. Stallman  <rms@gnu.org>

	* custom.texi (Saving Customizations): Minor improvement.

2005-01-03  Luc Teirlinck  <teirllm@auburn.edu>

	* custom.texi (Saving Customizations): Emacs no longer loads
	`custom-file' after .emacs.  No longer mention customizing through
	Custom.

2005-01-01  Andreas Schwab  <schwab@suse.de>

	* killing.texi (Graphical Kill): Move up under node Killing,
	change @section to @subsection.

2005-01-01  Richard M. Stallman  <rms@gnu.org>

	* custom.texi (Face Customization): Mention hex color specs.

	* emacs.texi (Top): Update Killing submenu.

	* killing.texi (Killing): Reorganize section.
	No more TeX-only text; put the node command at start of chapter.
	But the first section heading is used only in TeX.
	Rewrite the text to read better in this mode.
	(Graphical Kill): New subnode gets some of the text that
	used to be in the first section.

2004-12-31  Richard M. Stallman  <rms@gnu.org>

	* dired.texi (Shell Commands in Dired): Delete the ? example.

	* display.texi (Scrolling): Correct scroll-preserve-screen-position.

	* files.texi (Saving): Describe new require-final-newline features
	and mode-require-final-newline.

2004-12-29  Richard M. Stallman  <rms@gnu.org>

	* custom.texi (File Variables): Clarify previous change.

2004-12-27  Jan Djärv  <jan.h.d@swipnet.se>

	* frames.texi (Dialog Boxes): Mention Gtk+ 2.6 also, as that version is
	out now.

2004-12-27  Richard M. Stallman  <rms@gnu.org>

	* Makefile.in (MAKEINFO): Specify --force.

	* basic.texi (Moving Point): C-e now runs move-end-of-line.
	(Undo): Doc undo-outer-limit.

2004-12-15  Juri Linkov  <juri@jurta.org>

	* mark.texi (Transient Mark, Mark Ring): M-< and other
	movement commands don't set mark in Transient Mark mode
	if mark is active.

2004-12-12  Juri Linkov  <juri@jurta.org>

	* misc.texi (FFAP): Add C-x C-r, C-x C-v, C-x C-d,
	C-x 4 r, C-x 4 d, C-x 5 r, C-x 5 d.

	* dired.texi (Dired Navigation): Add @r{(Dired)} to M-g.
	(Misc Dired Commands): Add @r{(Dired)} to w.

2004-12-12  Juri Linkov  <juri@jurta.org>

	* mark.texi (Marking Objects): Marking commands also extend the
	region when mark is active in Transient Mark mode.

2004-12-08  Luc Teirlinck  <teirllm@auburn.edu>

	* custom.texi (Saving Customizations): Emacs only loads the custom
	file automatically after the init file in version 22.1 or later.
	Adapt text and examples to this fact.

2004-12-07  Luc Teirlinck  <teirllm@auburn.edu>

	* frames.texi (Scroll Bars): The option `scroll-bar-mode' has to
	be set through Custom.  Otherwise, it has no effect.

2004-12-05  Richard M. Stallman  <rms@gnu.org>

	* cmdargs.texi, doclicense.texi, xresources.texi, emacs.texi:
	* entering.texi: Rename Command Line to Emacs Invocation.

	* misc.texi (Term Mode): Correctly describe C-c.

	* custom.texi (Easy Customization): Move up to section level,
	before Variables.  Avoid using the term "variable"; say "option".
	New initial explanation.
	(Variables): In initial explanation, connect "variable" to the
	already-explained "user option".

	* emacs.texi (Top): Fix ref to Command Line.
	Move reference to Easy Customization.

	* xresources.texi (X Resources): Fix From link.

	* doclicense.texi (GNU Free Documentation License): Fix To link.

	* entering.texi (Entering Emacs): Fix xref, now to Command Line.

	* cmdargs.texi (Command Line): Node renamed from Command Arguments.

2004-12-03  Richard M. Stallman  <rms@gnu.org>

	* cmdargs.texi (Initial Options): Clarify batch mode i/o.

2004-12-01  Luc Teirlinck  <teirllm@auburn.edu>

	* kmacro.texi: Several small changes in addition to the following.
	(Keyboard Macro Ring): Describe behavior of `C-x C-k C-k' when
	defining a keyboard macro.
	Mention `kmacro-ring-max'.
	(Keyboard Macro Counter): Clarify description of
	`kmacro-insert-counter', `kmacro-set-counter',
	`kmacro-add-counter' and `kmacro-set-format'.

2004-11-29  Reiner Steib  <Reiner.Steib@gmx.de>

	* custom.texi (File Variables): Add `unibyte' and make it more
	clear that `unibyte' and `coding' are special.  Suggested by Simon
	Krahnke <overlord@gmx.li>.

	* mule.texi (Enabling Multibyte): Refer to File Variables.
	Suggested by Simon Krahnke <overlord@gmx.li>.

2004-11-26  Jan Djärv  <jan.h.d@swipnet.se>

	* frames.texi (Dialog Boxes): Rename use-old-gtk-file-dialog to
	x-use-old-gtk-file-dialog.

2004-11-20  Richard M. Stallman  <rms@gnu.org>

	* text.texi (Fill Prefix): M-q doesn't apply fill prefix to first line.

2004-11-09  Lars Brinkhoff  <lars@nocrew.org>

	* building.texi (Lisp Eval): Delete hyphen in section name.

2004-11-19  Thien-Thi Nguyen  <ttn@gnu.org>

	* files.texi (Old Versions):
	No longer document annotation as "CVS only".

2004-11-10  Andre Spiegel  <spiegel@gnu.org>

	* files.texi (Version Control): Rewrite the introduction about
	version systems, mentioning the new ones that we support.
	Thanks to Alex Ott, Karl Fogel, Stefan Monnier, and David Kastrup for
	suggestions.

2004-11-03  Jan Djärv  <jan.h.d@swipnet.se>

	* frames.texi (Dialog Boxes): Replace non-nil with non-@code{nil}.

2004-11-02  Jan Djärv  <jan.h.d@swipnet.se>

	* frames.texi (Dialog Boxes): Document use-old-gtk-file-dialog.

2004-10-23  Eli Zaretskii  <eliz@gnu.org>

	* text.texi (Text Based Tables, Table Definition)
	(Table Creation, Table Recognition, Cell Commands)
	(Cell Justification, Row Commands, Column Commands)
	(Fixed Width Mode, Table Conversion, Measuring Tables)
	(Table Misc): New nodes, documenting the Table Mode.

2004-10-19  Jason Rumney  <jasonr@gnu.org>

	* makefile.w32-in (info): Change order of arguments to makeinfo.

2004-10-19  Ulf Jasper  <ulf.jasper@web.de>

	* calendar.texi (iCalendar): Update for package changes.

2004-10-09  Luc Teirlinck  <teirllm@auburn.edu>

	* files.texi (Misc File Ops): View mode is a minor mode.

2004-10-08  Glenn Morris  <gmorris@ast.cam.ac.uk>

	* calendar.texi (iCalendar): Style changes.

2004-10-07  Luc Teirlinck  <teirllm@auburn.edu>

	* search.texi (Regexps): The regexp described in the example is no
	longer stored in the variable `sentence-end'.

2004-10-06  Nick Roberts  <nickrob@snap.net.nz>

	* building.texi (Starting GUD): Note that multiple debugging
	sessions requires `gdb --fullname'.

2004-10-05  Ulf Jasper  <ulf.jasper@web.de>

	* calendar.texi (iCalendar): New section for a new package.

2004-10-05  Luc Teirlinck  <teirllm@auburn.edu>

	* text.texi: Various small changes in addition to the following.
	(Text): Replace xref for autotype with inforef.
	(Sentences): Explain nil value for `sentence-end'.
	(Paragraphs): Update default values for `paragraph-start' and
	`paragraph-separate'.
	(Text Mode): Correct description of Text mode's effect on the
	syntax table.
	(Outline Visibility): `hide-other' does not hide top level headings.
	`selective-display-ellipses' no longer has an effect on Outline mode.
	(TeX Misc): Add missing @cindex.
	Replace xref for RefTeX with inforef.
	(Requesting Formatted Text): The variable
	`enriched-fill-after-visiting' no longer exists.
	(Editing Format Info): Update names of menu items and commands.
	(Format Faces): Mention special effect of specifying the default face.
	Describe inheritance of text properties.
	Correct description of `fixed' face.
	(Format Indentation): Correct description of effect of setting
	margins.  Mention `set-left-margin' and `set-right-margin'.
	(Format Justification): Update names of menu items.
	`set-justification-full' is now bound to `M-j b'.
	Mention that `default-justification' is a per buffer variable.
	(Format Properties): Update name of menu item.
	(Forcing Enriched Mode): `format-decode-buffer' automatically
	turns on Enriched mode if the buffer is in text/enriched format.

2004-10-05  Emilio C. Lopes  <eclig@gmx.net>

	* calendar.texi (From Other Calendar): Add calendar-goto-iso-week.

2004-09-28  Kim F. Storm  <storm@cua.dk>

	* display.texi (Display Custom) <indicate-buffer-boundaries>:
	Align with new functionality.

2004-09-22  Luc Teirlinck  <teirllm@auburn.edu>

	* display.texi (Display Custom): Remove stray `@end defvar'.

2004-09-23  Kim F. Storm  <storm@cua.dk>

	* display.texi (Display Custom): Add `overflow-newline-into-fringe',
	`indicate-buffer-boundaries' and `default-indicate-buffer-boundaries'.

2004-09-20  Richard M. Stallman  <rms@gnu.org>

	* custom.texi (Hooks): Explain using setq to clear out a hook.
	(File Variables): Explain multiline string constants.
	(Non-ASCII Rebinding): Explain when you need to update
	non-ASCII char codes in .emacs.

	* building.texi (Compilation): Explain how to make a silent
	subprocess that won't be terminated.  Explain compilation-environment.

2004-09-13  Kim F. Storm  <storm@cua.dk>

	* mini.texi (Repetition): Rename isearch-resume-enabled to
	isearch-resume-in-command-history and change default to disabled.

2004-09-09  Kim F. Storm  <storm@cua.dk>

	* kmacro.texi (Save Keyboard Macro): Replace `name-last-kbd-macro'
	with new `kmacro-name-last-macro'.

2004-09-08  Juri Linkov  <juri@jurta.org>

	* mini.texi (Minibuffer History): Add `history-delete-duplicates'.

2004-09-03  Juri Linkov  <juri@jurta.org>

	* search.texi (Incremental Search): Update wording for M-%.

2004-09-02  Luc Teirlinck  <teirllm@auburn.edu>

	* killing.texi (Killing): Correct description of kill commands in
	read-only buffer.

2004-09-02  Teodor Zlatanov  <tzz@lifelogs.com>

	* building.texi (Compilation Mode): Add a paragraph about rules
	for finding the compilation buffer for `next-error'.

	* search.texi (Other Repeating Search): Mention that Occur mode
	supports the next-error functionality.

2004-09-02  Juri Linkov  <juri@jurta.org>

	* search.texi (Regexp Replace): Add missing backslash to \footnote.

2004-08-31  Luc Teirlinck  <teirllm@auburn.edu>

	* kmacro.texi (Basic Keyboard Macro):
	`apply-macro-to-region-lines' now operates on all lines that begin
	in the region, rather than on all complete lines in the region.

2004-08-31  Jan Djärv  <jan.h.d@swipnet.se>

	* frames.texi (Drag and drop): Add documentation about
	x-dnd-test-function and x-dnd-known-types.

2004-08-30  Luc Teirlinck  <teirllm@auburn.edu>

	* indent.texi: Various minor changes in addition to:
	(Indentation Commands): Correct description of `indent-relative'.
	(Tab Stops): <TAB> is no longer bound to `tab-to-tab-stop' in Text
	mode.  The *Tab Stops* buffer uses Overwrite Mode.
	(Just Spaces): `tabify' converts sequences of at least two spaces
	to tabs.

2004-08-27  Luc Teirlinck  <teirllm@auburn.edu>

	* frames.texi (Secondary Selection): Setting the secondary
	selection with M-Drag-Mouse-1 does not alter the kill ring,
	setting it with M-Mouse-1 and M-Mouse-3 does.
	(Mode Line Mouse): C-Mouse-2 on scroll bar now also works for
	toolkit scroll bars.
	(Scroll Bars): Ditto.

	* windows.texi (Basic Window): When using a window system, the value
	of point in a non-selected window is indicated by a hollow box.
	(Split Window): Side by side windows are separated by a scroll bar,
	if scroll bars are used.
	C-Mouse-2 on scroll bar now also works for toolkit scroll bars.
	(Change Window): Correct Mouse-2 vs Mouse-3 mess-up.
	(Window Convenience): Update bindings for `winner-undo' and
	`winner-redo'.

	* ack.texi (Acknowledgments): Use `@unnumbered'.
	* misc.texi: Adapt sectioning in Info to the node structure.
	(Invoking emacsclient): Make "Invoking emacsclient" a subsection
	of "Using Emacs as a Server".
	* building.texi (Building): Interchange nodes (for correct numbering).
	* programs.texi (Programs): Interchange nodes (for correct numbering).
	* killing.texi, entering.texi, commands.texi: Adapt sectioning in
	Info to the node structure.
	* emacs.texi: Make "GNU GENERAL PUBLIC LICENSE" an appendix.
	Rearrange order of nodes and sections such that both "GNU GENERAL
	PUBLIC LICENSE" and "GNU Free Documentation License" appear at the
	end, as appropriate for appendices.
	(Acknowledgments): Put inside @iftex instead of @ifnotinfo.
	Use `@unnumberedsec'.
	* trouble.texi: Adapt sectioning in Info to the node structure.
	Adapt node pointers to change in emacs.texi.
	* cmdargs.texi, doclicense.texi: Adapt node pointers.

2004-08-25  Kenichi Handa  <handa@m17n.org>

	* custom.texi (Non-ASCII Rebinding): Fix and simplify the
	description for unibyte mode.

2004-08-23  Luc Teirlinck  <teirllm@auburn.edu>

	* display.texi (Font Lock): Correct invalid (for hardcopy) @xref.

	* search.texi (Regexps): Correct cryptic (in hardcopy) @ref.
	(Configuring Scrolling): Correct invalid (for hardcopy) @xref.
	(Regexp Replace): Standardize reference to hardcopy Elisp Manual
	in @pxref.

2004-08-22  Luc Teirlinck  <teirllm@auburn.edu>

	* kmacro.texi (Keyboard Macro Counter, Keyboard Macro Step-Edit):
	Change section names.

2004-08-21  Luc Teirlinck  <teirllm@auburn.edu>

	* kmacro.texi (Keyboard Macro Ring): Rename section.
	Emacs treats the head of the macro ring as the `last keyboard macro'.
	(Keyboard Macro Counter): Minor change.
	(Save Keyboard Macro): Some clarifications.
	(Edit Keyboard Macro): Rename section.

	* buffers.texi (Buffers): Maximum buffer size is now 256M on
	32-bit machines.
	(Several Buffers): Clarify which buffer is selected if `2' is
	pressed in the Buffer Menu.
	Auto Revert mode can be used to update the Buffer Menu
	automatically.

2004-08-21  Eli Zaretskii  <eliz@gnu.org>

	* help.texi (Misc Help): Add an index entry for finding an Info
	manual by its file name.

2004-08-20  Luc Teirlinck  <teirllm@auburn.edu>

	* files.texi (Backup Deletion): Correct description of
	`delete-old-versions'.
	(Time Stamps): `time-stamp' needs to be added to `before-save-hook'.
	(Auto Save Files): Recommend `auto-save-mode' to reenable
	auto-saving, rather than the abbreviation `auto-save'.

2004-08-17  Luc Teirlinck  <teirllm@auburn.edu>

	* emacs.texi (Top): Mention "cutting" and "pasting" as synonyms
	for "killing" and "yanking" in main menu.

2004-08-16  Richard M. Stallman  <rms@gnu.org>

	* killing.texi (Yanking, Killing): Minor cleanups.

	* mark.texi (Momentary Mark): Minor cleanups.

2004-08-15  Kenichi Handa  <handa@etl.go.jp>

	* custom.texi (Non-ASCII Rebinding):
	C-q always inserts the right code to pass to global-set-key.

2004-08-13  Luc Teirlinck  <teirllm@auburn.edu>

	* regs.texi (RegNumbers): Mention `C-x r i' binding for
	`insert-register', instead of `C-x r g' binding, for consistency.

2004-08-12  Luc Teirlinck  <teirllm@auburn.edu>

	* fixit.texi (Spelling): Fix typo.

2004-08-11  Luc Teirlinck  <teirllm@auburn.edu>

	* help.texi (Help): Fix Texinfo usage.

2004-07-24  Richard M. Stallman  <rms@gnu.org>

	* text.texi (Paragraphs): Update how paragraphs are separated
	and the default for paragraph-separate.

	* search.texi (Regexp Replace): Further update text for new
	replacement operators.

2004-07-18  Luc Teirlinck  <teirllm@auburn.edu>

	* emacs-xtra.texi (Subdir switches): Dired does not remember the
	`R' switch.

	* dired.texi (Dired Updating): `k' only deletes inserted
	subdirectories from the Dired buffer if a prefix argument was given.

	* search.texi (Regexps): Delete redundant definition of `symbol' in
	description of `\_>'.  It already occurs in the description of `\_<'.

2004-07-01  Juri Linkov  <juri@jurta.org>

	* search.texi (Incremental Search): Add C-M-w, C-M-y, M-%, C-M-%, M-e.
	(Regexp Search): Add M-r.

2004-06-30  Luc Teirlinck  <teirllm@auburn.edu>

	* makefile.w32-in (EMACSSOURCES): Remove emacs-xtra.

2004-06-29  Jesper Harder  <harder@ifa.au.dk>

	* search.texi, calendar.texi: Markup fixes.

2004-06-25  Richard M. Stallman  <rms@gnu.org>

	* search.texi (Regexp Replace): Rewrite description of \# \, and \?.

2004-06-25  David Kastrup  <dak@gnu.org>

	* search.texi (Regexp Replace): Some typo corrections and
	rearrangement.

2004-06-24  David Kastrup  <dak@gnu.org>

	* search.texi (Unconditional Replace): Use replace-string instead
	of query-replace in example.
	(Regexp Replace): Add explanations for `\,', `\#' and `\?'
	sequences.
	(Query Replace): Correct explanation of `^' which does not use
	the mark stack.

2004-06-21  Nick Roberts  <nickrob@gnu.org>

	* misc.texi (Shell History Copying): Document comint-insert-input.
	(Shell Ring): Describe comint-dynamic-list-input-ring here.

2004-06-20  Jesper Harder  <harder@ifa.au.dk>

	* msdog.texi (Text and Binary, MS-DOS Printing): Use m-dash.
	* custom.texi (Customization): Do.
	* anti.texi (Antinews): Do.
	* abbrevs.texi (Defining Abbrevs): Do.

	* programs.texi (Info Lookup): Fix keybinding for
	info-lookup-symbol.

2004-06-16  Juanma Barranquero  <lektu@terra.es>

	* makefile.w32-in (INFO_TARGETS, DVI_TARGETS, EMACSSOURCES):
	Add emacs-xtra.
	($(infodir)/emacs-xtra, emacs-xtra.dvi): New dependencies.
	(clean): Add emacs-xtra and flymake.  Remove redundancies.

2004-06-15  Luc Teirlinck  <teirllm@auburn.edu>

	* Makefile.in (INFO_TARGETS, DVI_TARGETS, ../info/emacs-xtra):
	Add emacs-xtra.
	* emacs-xtra.texi: New file.

2004-06-14  Luc Teirlinck  <teirllm@auburn.edu>

	* dired.texi (Dired Enter): Mention conditions on `ls' switches.
	(Dired and Find): Mention differences with ordinary Dired buffers.

2004-06-13  Richard M. Stallman  <rms@gnu.org>

	* custom.texi (Init Syntax): Explain about vars that do special
	things when set with setq or with Custom.
	(Init Examples): Add line-number-mode example.

2004-06-12  Juri Linkov  <juri@jurta.org>

	* dired.texi (Operating on Files): Add dired-do-touch.

2004-06-10  Juri Linkov  <juri@jurta.org>

	* building.texi (Lisp Eval): Add C-M-x on defface.

2004-06-08  Luc Teirlinck  <teirllm@auburn.edu>

	* files.texi (Reverting): Auto-Revert mode and
	Global Auto-Revert mode no longer revert remote files.

2004-05-29  Richard M. Stallman  <rms@gnu.org>

	* custom.texi (Init File): Two dashes start --no-site-file.

2004-05-29  Alan Mackenzie  <acm@muc.de>

	* programs.texi: Update for CC Mode 5.30 and incidental amendments.
	("AWK"): Is consistently thus spelled throughout.
	(AWK, Pike): Document as "C-like modes".
	(@kbd{M-j}): Document as alternative to @kbd{C-M-j}.
	(M-x man): Supersedes M-x manual-entry.
	Add numerous index entries.  Correct "ESC a/e" to "M-a/e".

	("Comments in C"): Delete node; the info is in CC Mode manual.
	(c-comment-only-line-offset): Remove description.

	(C-c ., C-c C-c): Describe new C Mode bindings.

	(C-u TAB, indent-code-rigidly, c-indent-exp, c-tab-always-indent)
	(@dfn{Style}, c-default-style, comment-column, comment-padding)
	(c-up-conditional, c-beginning-of-statement, c-end-of-statement):
	Amend definitions.

	(c-beginning-of-defun, c-end-of-defun, c-context-line-break):
	Describe functions.

	(c-comment-start-regexp, c-hanging-comment-ender-p)
	(c-hanging-comment-starter-p): Remove obsolete definitions.

	* emacs.texi: Remove the menu entry "Comments in C".

2004-05-27  Luc Teirlinck  <teirllm@auburn.edu>

	* dired.texi (Dired and Find): `find-ls-option' does not apply to
	`M-x locate'.

2004-05-16  Karl Berry  <karl@gnu.org>

	* emacs.texi (ack.texi) [@ifnottex]: Change condition; with @ifinfo,
	makeinfo --html fails.
	* help.texi (Help Summary) [@ifnottex]: Likewise.

2004-05-13  Nick Roberts  <nickrob@gnu.org>

	* building.texi (GDB Graphical Interface): Update and describe
	layout first.

2004-05-04  Jason Rumney  <jasonr@gnu.org>

	* makefile.w32-in: Revert last change.

2004-05-03  Jason Rumney  <jasonr@gnu.org>

	* makefile.w32-in (MULTI_INSTALL_INFO, ENVADD): Use forward slashes.

2004-04-23  Juanma Barranquero  <lektu@terra.es>

	* makefile.w32-in: Add "-*- makefile -*-" mode tag.

2004-04-18  Juri Linkov  <juri@jurta.org>

	* fixit.texi (Spelling): Remove file extension from ispell xref.

2004-04-15  Kim F. Storm  <storm@cua.dk>

	* cmdargs.texi (Initial Options): Add -Q.

2004-04-05  Kim F. Storm  <storm@cua.dk>

	* custom.texi (File Variables): Add safe-local-eval-forms.

2004-04-02  Luc Teirlinck  <teirllm@auburn.edu>

	* files.texi (Reverting): Correct description of revert-buffer's
	handling of point.

2004-03-22  Juri Linkov  <juri@jurta.org>

	* emacs.texi (Top): Add `Misc X'.

	* trouble.texi: Fix help key bindings.

	* glossary.texi: Improve references.

	* help.texi: Sync keywords with finder.el.

	* mini.texi (Completion): Add description for menu items.

	* misc.texi (Browse-URL, FFAP): Add information about keywords.

	* sending.texi (Mail Methods): Fix xref to Message manual.

2004-03-12  Richard M. Stallman  <rms@gnu.org>

	* buffers.texi (Misc Buffer): Add index entry for rename-uniquely.

2004-03-04  Richard M. Stallman  <rms@gnu.org>

	* search.texi (Regexps): Explain that ^ and $ have their
	special meanings only in certain contexts.

	* programs.texi (Expressions): Doc C-M-SPC as alias for C-M-@.

	* mule.texi (Specify Coding): Doc C-x RET F.

	* buffers.texi (Misc Buffer): Explain use of M-x rename-uniquely
	for multiple compile and grep buffers.
	(Indirect Buffers): Don't recommand clone-indirect-buffer
	for multiple compile and grep buffers.

2004-02-29  Juanma Barranquero  <lektu@terra.es>

	* makefile.w32-in (mostlyclean, clean, maintainer-clean):
	Use $(DEL) instead of rm, and ignore exit code.

2004-02-23  Nick Roberts  <nick@nick.uklinux.net>

	* building.texi (Watch Expressions): Update.

2004-02-21  Juri Linkov  <juri@jurta.org>

	* cmdargs.texi (Action Arguments): Add alias --find-file.
	Add --directory, --help, --version.  Move text about command-line-args
	to Command Arguments.
	(Initial Options): Add @cindex for --script.  Fix @cindex for -q.
	Add --no-desktop.  Add alias --no-multibyte, --no-unibyte.
	(Window Size X): Join -g and --geometry.  Add @cindex.
	(Borders X): Fix @cindex for -ib.  Add @cindex for -bw.
	(Title X): Remove alias -title.
	(Misc X): New node.

2004-02-15  Jan Djärv  <jan.h.d@swipnet.se>

	* frames.texi (Drag and drop): Add Motif to list of supported
	protocols.

2004-02-03  Jan Djärv  <jan.h.d@swipnet.se>

	* frames.texi (Drag and drop): New section.

2004-01-24  Richard M. Stallman  <rms@gnu.org>

	* emacs.texi (Acknowledgments): Rename from Acknowledgements.
	Include it only @ifnotinfo.  Patch the preceding and following
	node headers to point to each other.

2004-01-11  Glenn Morris  <gmorris@ast.cam.ac.uk>

	* calendar.texi (Appointments): Update section.

2003-12-29  Kevin Ryde  <user42@zip.com.au>

	* programs.texi (C Modes): Fix the xref.

2003-12-23  Nick Roberts  <nick@nick.uklinux.net>

	* building.texi (Watch Expressions): Update.
	(Commands of GUD): Include use of toolbar + breakpoints set from
	fringe/margin.

2003-12-03  Andre Spiegel  <spiegel@gnu.org>

	* files.texi: Say how to disable VC.  Suggested by Alan Mackenzie
	<acm@muc.de>.

2003-11-29  Jan Djärv  <jan.h.d@swipnet.se>

	* frames.texi (Dialog Boxes): Add use-file-dialog.

2003-11-22  Martin Stjernholm  <bug-cc-mode@gnu.org>

	* ack.texi: Note that Alan Mackenzie contributed the AWK support
	in CC Mode.

2003-11-02  Jesper Harder  <harder@ifa.au.dk>  (tiny change)

	* ack.texi, basic.texi, cmdargs.texi:
	* commands.texi, custom.texi, display.texi:
	* emacs.texi, files.texi:
	* frames.texi, glossary.texi, killing.texi:
	* macos.texi, mark.texi, misc.texi, msdog.texi:
	* mule.texi, rmail.texi, search.texi:
	* sending.texi, text.texi, trouble.texi:
	Replace @sc{ascii} and ASCII with @acronym{ASCII}.

2003-11-01  Alan Mackenzie  <acm@muc.de>

	* search.texi (Scrolling During Incremental Search): Document a
	new scrolling facility in isearch mode.

2003-10-22  Miles Bader  <miles@gnu.org>

	* Makefile.in (info): Move before $(top_srcdir)/info.

2003-10-22  Nick Roberts  <nick@nick.uklinux.net>

	* building.texi (Watch Expressions): Update section on data display
	to reflect code changes (GDB Graphical Interface).

2003-10-13  Richard M. Stallman  <rms@gnu.org>

	* xresources.texi (GTK resources): Clean up previous change.

2003-10-12  Jan Djärv  <jan.h.d@swipnet.se>

	* xresources.texi (GTK resources): Add a note that some themes
	disallow customizations.  Add scroll theme example.

2003-09-30  Richard M. Stallman  <rms@gnu.org>

	* cmdargs.texi (General Variables): Remove MAILRC envvar.

	* misc.texi (Saving Emacs Sessions): Shorten the section,
	collapsing back into one node.

2003-09-30  Lars Hansen  <larsh@math.ku.dk>

	* misc.texi: Section "Saving Emacs Sessions" rewritten.

2003-09-29  Jan Djärv  <jan.h.d@swipnet.se>

	* xresources.texi (GTK names in Emacs): Correct typo.

2003-09-24  Luc Teirlinck  <teirllm@mail.auburn.edu>

	* cmdargs.texi (Font X): Mention new default font.
	More fully describe long font names, wildcard patterns and the
	problems involved.  (Result of discussion on emacs-devel.)

2003-09-22  Luc Teirlinck  <teirllm@mail.auburn.edu>

	* emacs.texi (Acknowledgements): Correct typo.

2003-09-22  Richard M. Stallman  <rms@gnu.org>

	* dired.texi (Misc Dired Commands): New node.
	(Dired Navigation): Add dired-goto-file.

	* files.texi (File Aliases, Misc File Ops): Add @cindex entries.

	* emacs.texi (Acknowledgements): New node, split from Distribution.

	* cmdargs.texi (Action Arguments): -f reads interactive args.

2003-09-08  Lute Kamstra  <lute@gnu.org>

	* screen.texi (Mode Line): Say that POS comes before LINE.
	Mention `size-indication-mode'.
	* display.texi (Optional Mode Line):
	Document `size-indication-mode'.
	* basic.texi (Position Info): Mention `size-indication-mode'.

2003-09-07  Luc Teirlinck  <teirllm@mail.auburn.edu>

	* xresources.texi (Resources): Refer to `editres' man page.
	(Lucid Resources): Update defaults.  Expand description of
	`shadowThickness'.

2003-09-04  Miles Bader  <miles@gnu.org>

	* Makefile.in (top_srcdir): New variable.
	($(top_srcdir)/info): New rule.
	(info): Depend on it.

2003-09-03  Peter Runestig  <peter@runestig.com>

	* makefile.w32-in: New file.

2003-08-29  Richard M. Stallman  <rms@gnu.org>

	* misc.texi (Saving Emacs Sessions): Correct previous change.

2003-08-19  Luc Teirlinck  <teirllm@mail.auburn.edu>

	* emacs.texi (Top): Update menu to reflect new Keyboard Macros chapter.
	(Intro): Include kmacro.texi after fixit.texi instead of after
	custom.texi.  (As suggested by Kim Storm.)

2003-08-18  Luc Teirlinck  <teirllm@mail.auburn.edu>

	* fixit.texi (Fixit): Update `Next' pointer.
	* files.texi (Files): Update `Previous' pointer.
	* kmacro.texi (Keyboard Macros): Remove redundant node and section.
	* emacs.texi (Intro): Include kmacro.texi after custom.texi.
	(Suggested by Kim Storm.)
	* Makefile (EMACSSOURCES): Add kmacro.texi.  (Suggested by Kim Storm.)

2003-08-18  Kim F. Storm  <storm@cua.dk>

	* kmacro.texi: New file describing enhanced keyboard macro
	functionality.  Replaces old description in custom.texi.

	* custom.texi (Customization): Add xref to Keyboard Macros chapter.
	(Keyboard Macros): Move to new kmacro.texi file.

	* emacs.texi (Keyboard Macros): Reference new keyboard macro topics.

2003-08-17  Edward M. Reingold  <reingold@emr.cs.iit.edu>

	* calendar.texi (Specified Dates): Add `calendar-goto-day-of-year'.

2003-08-17  Alex Schroeder  <alex@gnu.org>

	* misc.texi (Saving Emacs Sessions): Manual M-x desktop-save not
	required.

2003-08-05  Richard M. Stallman  <rms@gnu.org>

	* programs.texi (Lisp Indent): Don't describe
	lisp-indent-function property here.  Use xref to Lisp Manual.

2003-08-03  Glenn Morris  <gmorris@ast.cam.ac.uk>

	* calendar.texi (Date Formats): Document changed behavior of
	abbreviations.

2003-07-24  Markus Rost  <rost@math.ohio-state.edu>

	* buffers.texi (List Buffers): Fix previous change.

2003-07-13  Markus Rost  <rost@math.ohio-state.edu>

	* buffers.texi (List Buffers): Adjust to new format of *Buffer
	List*.

2003-07-07  Luc Teirlinck  <teirllm@mail.auburn.edu>

	* display.texi (Font Lock): Fix typo.

2003-07-07  Richard M. Stallman  <rms@gnu.org>

	* display.texi (Font Lock): Add xref for format info on
	font-lock-remove-keywords.

	* building.texi (Compilation): Document what happens with asynch
	children of compiler process.

	* help.texi (Library Keywords): Use @multitable.

2003-06-04  Richard M. Stallman  <rms@gnu.org>

	* programs.texi (Expressions): Delete C-M-DEL.

	* misc.texi (Shell Options): Clarify comint-scroll-show-maximum-output.
	comint-move-point-for-output renamed from
	comint-scroll-to-bottom-on-output.

	* custom.texi (Init Rebinding): Replace previous change with xref.
	(Non-ASCII Rebinding): Explain that issue more briefly here.

2003-05-28  Richard M. Stallman  <rms@gnu.org>

	* indent.texi (Indentation): Condense, simplify, clarify prev change.

2003-05-28  Nick Roberts  <nick@nick.uklinux.net>

	* building.texi (GDB Graphical Interface): New node.
	(Rewritten somewhat by RMS.)

2003-05-28  Kai Großjohann  <kai.grossjohann@gmx.net>

	* custom.texi (Init Rebinding): Xref Non-ASCII Rebinding, for
	non-English letters.  Explain how to set coding systems correctly
	and how to include the right coding cookie in the file.

2003-05-22  Kai Großjohann  <kai.grossjohann@gmx.net>

	* indent.texi (Indentation): Explain the concepts.
	(Just Spaces): Explain why preventing tabs for indentation might
	be useful.

2003-04-16  Richard M. Stallman  <rms@gnu.org>

	* search.texi (Regexps): Ref to Lisp manual for more regexp features.

2003-02-22  Alex Schroeder  <alex@emacswiki.org>

	* cmdargs.texi (General Variables): Document SMTPSERVER.

	* sending.texi: Remove SMTP node.
	(Mail Sending): Describe `send-mail-function'.  Link to SMTP
	library.

2003-02-22  Alex Schroeder  <alex@emacswiki.org>

	* sending.texi (Sending via SMTP): Explain MTA/MUA.

2003-02-22  Simon Josefsson  <jas@extundo.com>

	* sending.texi (Mail Methods): Add node about SMTP.

2003-02-17  Jan Djärv  <jan.h.d@swipnet.se>

	* xresources.texi (GTK names in Emacs): Add emacs-toolbar - GtkToolbar.

2003-02-01  Kevin Ryde  <user42@zip.com.au>

	* glossary.texi (Glossary): Correction to cl cross reference.

2003-01-20  Richard M. Stallman  <rms@gnu.org>

	* killing.texi (Rectangles): Document C-x c r.

2003-01-19  Jan Djärv  <jan.h.d@swipnet.se>

	* xresources.texi (GTK resources): New node.
	(GTK widget names): New node.
	(GTK names in Emacs): New node.
	(GTK styles): New node.

2003-01-09  Francesco Potortì  <pot@gnu.org>

	* maintaining.texi (Create Tags Table): Add reference to the new
	`etags --help --lang=LANG' option.

2002-10-02  Karl Berry  <karl@gnu.org>

	* emacs.texi: Per rms, update all manuals to use @copying instead of
	@ifinfo.  Also use @ifnottex instead of @ifinfo around the top node,
	where needed for the sake of the HTML output.

2001-12-20  Eli Zaretskii  <eliz@is.elta.co.il>

	* Makefile.in (EMACSSOURCES): Update the list of Emacs manual
	source files.

2001-11-16  Eli Zaretskii  <eliz@is.elta.co.il>

	* Makefile.in (emacsman): New target.

2001-10-20  Gerd Moellmann  <gerd@gnu.org>

	* (Version 21.1 released.)

2001-10-05  Gerd Moellmann  <gerd@gnu.org>

	* Branch for 21.1.

2001-03-05  Gerd Moellmann  <gerd@gnu.org>

	* Makefile.in (mostlyclean, maintainer-clean): Delete more files.

2000-05-31  Stefan Monnier  <monnier@cs.yale.edu>

	* .cvsignore (*.tmp): New entry.  Seems to be used for @macro.

1999-07-12  Richard Stallman  <rms@gnu.org>

	* Version 20.4 released.

1998-12-04  Markus Rost  <rost@delysid.gnu.org>

	* Makefile.in (INFO_TARGETS): Delete customize.info.
	(DVI_TARGETS): Delete customize.dvi.
	(../info/customize, customize.dvi): Targets deleted.

1998-08-19  Richard Stallman  <rms@psilocin.ai.mit.edu>

	* Version 20.3 released.

1998-05-06  Richard Stallman  <rms@psilocin.gnu.org>

	* Makefile.in (EMACSSOURCES): Add mule.texi.
	Add msdog.texi, ack.texi.  Remove gnu1.texi.

1998-04-06  Andreas Schwab  <schwab@gnu.org>

	* Makefile.in (ENVADD): Environment vars to pass to texi2dvi.
	Use it in dvi targets.

1997-09-23  Paul Eggert  <eggert@twinsun.com>

	* Makefile.in: Merge changes mistakenly made to `Makefile'.
	(INFO_TARGETS): Change ../info/custom to ../info/customize.
	(../info/customize): Rename from ../info/custom.

1997-09-19  Richard Stallman  <rms@psilocin.gnu.ai.mit.edu>

	* Version 20.2 released.

1997-09-15  Richard Stallman  <rms@psilocin.gnu.ai.mit.edu>

	* Version 20.1 released.

1997-08-24  Richard Stallman  <rms@psilocin.gnu.ai.mit.edu>

	* Makefile (../info/customize, customize.dvi): New targets.
	(INFO_TARGETS): Add ../info/customize.
	(DVI_TARGETS): Add customize.dvi.

1996-08-11  Richard Stallman  <rms@psilocin.gnu.ai.mit.edu>

	* Version 19.33 released.

1996-07-31  Richard Stallman  <rms@psilocin.gnu.ai.mit.edu>

	* Version 19.32 released.

1996-06-20  Richard Stallman  <rms@psilocin.gnu.ai.mit.edu>

	* Makefile.in (All info targets): cd $(srcdir) to do the work.

1996-06-19  Richard Stallman  <rms@psilocin.gnu.ai.mit.edu>

	* Makefile.in (All info targets): Specify $(srcdir) in input files.
	Specify -I option.
	(All dvi targets): Set the TEXINPUTS variable.

1996-05-25  Karl Heuer  <kwzh@gnu.ai.mit.edu>

	* Version 19.31 released.

1995-11-24  Richard Stallman  <rms@mole.gnu.ai.mit.edu>

	* Version 19.30 released.

1995-02-07  Richard Stallman  <rms@pogo.gnu.ai.mit.edu>

	* Makefile.in (maintainer-clean): Rename from realclean.

1994-11-23  Richard Stallman  <rms@mole.gnu.ai.mit.edu>

	* Makefile.in: New file.
	* Makefile: File deleted.

1994-11-19  Richard Stallman  <rms@mole.gnu.ai.mit.edu>

	* Makefile (TEXINDEX_OBJS): Variable deleted.
	(texindex, texindex.o, getopt.o): Rules deleted.
	All deps on texindex deleted.
	(distclean): Don't delete texindex.
	(mostlyclean): Don't delete *.o.
	* texindex.c, getopt.c: Files deleted.

1994-09-07  Richard Stallman  <rms@mole.gnu.ai.mit.edu>

	* Version 19.26 released.

1994-07-02  Richard Stallman  (rms@gnu.ai.mit.edu)

	* Makefile (EMACSSOURCES): Exclude undo.texi.

1994-05-30  Richard Stallman  (rms@mole.gnu.ai.mit.edu)

	* Version 19.25 released.

1994-05-23  Richard Stallman  (rms@mole.gnu.ai.mit.edu)

	* Version 19.24 released.

1994-05-16  Richard Stallman  (rms@mole.gnu.ai.mit.edu)

	* Version 19.23 released.

1994-04-17  Richard Stallman  (rms@mole.gnu.ai.mit.edu)

	* Makefile: Delete spurious tab.

1994-02-16  Richard Stallman  (rms@mole.gnu.ai.mit.edu)

	* Makefile (.SUFFIXES): New rule.

1993-12-04  Richard Stallman  (rms@srarc2)

	* getopt.c: New file.
	* Makefile (TEXINDEX_OBJS): Use getopt.o in this dir, not ../lib-src.
	(getopt.o): New rule.
	(dvi): Don't depend on texindex.
	(emacs.dvi): Depend on texindex.

1993-12-03  Richard Stallman  (rms@srarc2)

	* Makefile (TEXI2DVI): New variable.
	(emacs.dvi): Add explicit command.
	(TEXINDEX_OBJS): Delete duplicate getopt.o.

1993-11-27  Richard Stallman  (rms@mole.gnu.ai.mit.edu)

	* Version 19.22 released.

1993-11-18  Richard Stallman  (rms@mole.gnu.ai.mit.edu)

	* Makefile (TEXINDEX_OBJS): Delete spurious period.

1993-11-16  Richard Stallman  (rms@mole.gnu.ai.mit.edu)

	* Version 19.21 released.

1993-11-14  Richard Stallman  (rms@mole.gnu.ai.mit.edu)

	* Makefile (realclean): Don't delete the Info files.

1993-10-25  Brian J. Fox  (bfox@albert.gnu.ai.mit.edu)

	* frames.texi (Creating Frames): Mention `C-x 5' instead of `C-x
	4' where appropriate.

1993-10-20  Brian J. Fox  (bfox@ai.mit.edu)

	* Makefile: Fix targets for texindex.

	* texindex.c: Include "../src/config.h" if building in emacs.

	* Makefile: Change all files to FILENAME.texi, force all targets
	to be FILENAME, not FILENAME.info.
	Add target to build texindex.c, defining `emacs'.

1993-08-14  Richard Stallman  (rms@mole.gnu.ai.mit.edu)

	* Version 19.19 released.

1993-08-08  Richard Stallman  (rms@mole.gnu.ai.mit.edu)

	* Version 19.18 released.

1993-07-20  Richard Stallman  (rms@mole.gnu.ai.mit.edu)

	* Makefile: Fix source file names of the separate manuals.

1993-07-18  Richard Stallman  (rms@mole.gnu.ai.mit.edu)

	* Version 19.17 released.

1993-07-10  Richard Stallman  (rms@mole.gnu.ai.mit.edu)

	* split-man: Fix typos in last change.

1993-07-06  Jim Blandy  (jimb@geech.gnu.ai.mit.edu)

	* Version 19.16 released.

1993-06-19  Jim Blandy  (jimb@wookumz.gnu.ai.mit.edu)

	* version 19.15 released.

1993-06-18  Jim Blandy  (jimb@geech.gnu.ai.mit.edu)

	* Makefile (distclean): It's rm, not rf.

1993-06-17  Jim Blandy  (jimb@wookumz.gnu.ai.mit.edu)

	* Version 19.14 released.

1993-06-16  Jim Blandy  (jimb@wookumz.gnu.ai.mit.edu)

	* Makefile: New file.

1993-06-08  Jim Blandy  (jimb@wookumz.gnu.ai.mit.edu)

	* Version 19.13 released.

1993-05-27  Jim Blandy  (jimb@geech.gnu.ai.mit.edu)

	* Version 19.9 released.

1993-05-25  Jim Blandy  (jimb@wookumz.gnu.ai.mit.edu)

	* Version 19.8 released.

1993-05-25  Jim Blandy  (jimb@wookumz.gnu.ai.mit.edu)

	* cmdargs.texi: Document the -i, -itype, and -iconic options.

	* trouble.texi: It's `enable-flow-control-on', not
	`evade-flow-control-on'.

1993-05-24  Jim Blandy  (jimb@wookumz.gnu.ai.mit.edu)

	* display.texi: Document standard-display-european.

1993-05-22  Jim Blandy  (jimb@geech.gnu.ai.mit.edu)

	* Version 19.7 released.

	* emacs.texi: Add a sentence to the top menu mentioning the
	specific version of Emacs this manual applies to.

1993-04-25  Eric S. Raymond  (eric@mole.gnu.ai.mit.edu)

	* basic.texi: Document next-line-add-lines variable used to
	implement down-arrow.

	* killing.texi: Document kill-whole-line.

1993-04-18  Noah Friedman  (friedman@nutrimat.gnu.ai.mit.edu)

	* text.texi: Update unix TeX ordering information.

1993-03-26  Eric S. Raymond  (eric@geech.gnu.ai.mit.edu)

	* news.texi: Mention fill-rectangle in keybinding list.

	* killing.texi: Document fill-rectangle.

1993-03-17  Eric S. Raymond  (eric@mole.gnu.ai.mit.edu)

	* vc.texi: Bring the docs up to date with VC 5.2.

1992-01-10  Eric S. Raymond  (eric@mole.gnu.ai.mit.edu)

	* emacs.tex: Mention blackbox and gomoku under Amusements.
	Assembler mode is now mentioned and appropriately indexed
	under Programming Modes.

1991-02-15  Robert J. Chassell  (bob@wookumz.ai.mit.edu)

	* emacs.tex: Update TeX ordering information.

1990-06-26  David Lawrence  (tale@geech)

	* emacs.tex: Note that completion-ignored-extensions is not used
	to filter out names when all completions are displayed in
	*Completions*.

1990-05-25  Richard Stallman  (rms@sugar-bombs.ai.mit.edu)

	* texindex.c: If USG, include sys/types.h and sys/fcntl.h.

1990-03-21  Jim Kingdon  (kingdon@pogo.ai.mit.edu)

	* emacs.tex: Add @findex grep.

1988-08-16  Robert J. Chassell  (bob@frosted-flakes.ai.mit.edu)

	* emacs.tex: Correct two typos.  No other changes before
	Version 19 will be made.

1988-05-23  Robert J. Chassell  (bob@frosted-flakes.ai.mit.edu)

	* emacs.tex: Update information for obtaining TeX distribution from the
	University of Washington.

;; Local Variables:
;; coding: utf-8
;; End:

  Copyright (C) 1993-1999, 2001-2014 Free Software Foundation, Inc.

  This file is part of GNU Emacs.

  GNU Emacs is free software: you can redistribute it and/or modify
  it under the terms of the GNU General Public License as published by
  the Free Software Foundation, either version 3 of the License, or
  (at your option) any later version.

  GNU Emacs is distributed in the hope that it will be useful,
  but WITHOUT ANY WARRANTY; without even the implied warranty of
  MERCHANTABILITY or FITNESS FOR A PARTICULAR PURPOSE.  See the
  GNU General Public License for more details.

  You should have received a copy of the GNU General Public License
  along with GNU Emacs.  If not, see <http://www.gnu.org/licenses/>.<|MERGE_RESOLUTION|>--- conflicted
+++ resolved
@@ -1,14 +1,10 @@
-<<<<<<< HEAD
-2014-05-14  Eli Zaretskii  <eliz@gnu.org>
-=======
-2014-05-21  Eli Zaretskii  <eliz@gnu.org>
+2014-05-26  Eli Zaretskii  <eliz@gnu.org>
 
 	* frames.texi (Fonts): Clarify which frames are affected by
 	setting font from the menu and in default-frame-alist.
 	(Bug#17532)
 
-2014-05-12  Eli Zaretskii  <eliz@gnu.org>
->>>>>>> e8f2cc26
+2014-05-14  Eli Zaretskii  <eliz@gnu.org>
 
 	* mule.texi (Language Environments): Remove unused @anchor.  (Bug#17479)
 
