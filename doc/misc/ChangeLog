--- conflicted
+++ resolved
@@ -1,14 +1,11 @@
-<<<<<<< HEAD
-2015-03-02  Daniel Colascione  <dancol@dancol.org>
-=======
-2015-02-04  Kelvin White  <kwhite@gnu.org>
+2015-03-03  Kelvin White  <kwhite@gnu.org>
 
 	* erc.texi (Advanced Usage, Options): Add descriptions and examples
 	for erc-format-nick-function and erc-rename-buffers options.
 	(Connecting): fix typo
 
-2014-12-29  Michael Albinus  <michael.albinus@gmx.de>
->>>>>>> c0ba5908
+2015-03-03  Michael Albinus  <michael.albinus@gmx.de>
+2015-03-02  Daniel Colascione  <dancol@dancol.org>
 
 	* cl.texi (Iteration Clauses): Mention iterator support.
 
