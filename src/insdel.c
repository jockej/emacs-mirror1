/* Buffer insertion/deletion and gap motion for GNU Emacs.
   Copyright (C) 1985-1986, 1993-1995, 1997-2016 Free Software
   Foundation, Inc.

This file is part of GNU Emacs.

GNU Emacs is free software: you can redistribute it and/or modify
it under the terms of the GNU General Public License as published by
the Free Software Foundation, either version 3 of the License, or (at
your option) any later version.

GNU Emacs is distributed in the hope that it will be useful,
but WITHOUT ANY WARRANTY; without even the implied warranty of
MERCHANTABILITY or FITNESS FOR A PARTICULAR PURPOSE.  See the
GNU General Public License for more details.

You should have received a copy of the GNU General Public License
along with GNU Emacs.  If not, see <http://www.gnu.org/licenses/>.  */


#include <config.h>

#include <intprops.h>

#include "lisp.h"
#include "composite.h"
#include "intervals.h"
#include "character.h"
#include "buffer.h"
#include "overlays.h"
#include "window.h"
#include "region-cache.h"

static void insert_from_string_1 (Lisp_Object, ptrdiff_t, ptrdiff_t, ptrdiff_t,
				  ptrdiff_t, bool, bool);
static void insert_from_buffer_1 (struct buffer *, ptrdiff_t, ptrdiff_t, bool);
static void gap_left (ptrdiff_t, ptrdiff_t, bool);
static void gap_right (ptrdiff_t, ptrdiff_t);

/* List of elements of the form (BEG-UNCHANGED END-UNCHANGED CHANGE-AMOUNT)
   describing changes which happened while combine_after_change_calls
   was non-nil.  We use this to decide how to call them
   once the deferral ends.

   In each element.
   BEG-UNCHANGED is the number of chars before the changed range.
   END-UNCHANGED is the number of chars after the changed range,
   and CHANGE-AMOUNT is the number of characters inserted by the change
   (negative for a deletion).  */
static Lisp_Object combine_after_change_list;

/* Buffer which combine_after_change_list is about.  */
static Lisp_Object combine_after_change_buffer;

static void signal_before_change (ptrdiff_t, ptrdiff_t, ptrdiff_t *);

/* Also used in marker.c to enable expensive marker checks.  */

#ifdef MARKER_DEBUG

static void
check_markers (void)
{
  struct Lisp_Marker *tail;
  bool multibyte = ! NILP (BVAR (current_buffer, enable_multibyte_characters));

  for (tail = BUF_MARKERS (current_buffer); tail; tail = tail->next)
    {
      if (tail->buffer->text != current_buffer->text)
	emacs_abort ();
      if (tail->charpos > Z)
	emacs_abort ();
      if (tail->bytepos > Z_BYTE)
	emacs_abort ();
      if (multibyte && ! CHAR_HEAD_P (FETCH_BYTE (tail->bytepos)))
	emacs_abort ();
    }
}

#else /* not MARKER_DEBUG */

#define check_markers() do { } while (0)

#endif /* MARKER_DEBUG */

/* Move gap to byte position BYTEPOS, which is also char position CHARPOS.
   Note that this can quit!  */

void
move_gap_both (ptrdiff_t charpos, ptrdiff_t bytepos)
{
  eassert (charpos == BYTE_TO_CHAR (bytepos)
	   && bytepos == CHAR_TO_BYTE (charpos));
  if (bytepos < GPT_BYTE)
    gap_left (charpos, bytepos, 0);
  else if (bytepos > GPT_BYTE)
    gap_right (charpos, bytepos);
}

/* Move the gap to a position less than the current GPT.
   BYTEPOS describes the new position as a byte position,
   and CHARPOS is the corresponding char position.
   If NEWGAP, then don't update beg_unchanged and end_unchanged.  */

static void
gap_left (ptrdiff_t charpos, ptrdiff_t bytepos, bool newgap)
{
  unsigned char *to, *from;
  ptrdiff_t i;
  ptrdiff_t new_s1;

  if (!newgap)
    BUF_COMPUTE_UNCHANGED (current_buffer, charpos, GPT);

  i = GPT_BYTE;
  to = GAP_END_ADDR;
  from = GPT_ADDR;
  new_s1 = GPT_BYTE;

  /* Now copy the characters.  To move the gap down,
     copy characters up.  */

  while (1)
    {
      /* I gets number of characters left to copy.  */
      i = new_s1 - bytepos;
      if (i == 0)
	break;
      /* If a quit is requested, stop copying now.
	 Change BYTEPOS to be where we have actually moved the gap to.
	 Note that this cannot happen when we are called to make the
	 gap larger or smaller, since make_gap_larger and
	 make_gap_smaller prevent QUIT by setting inhibit-quit.  */
      if (QUITP)
	{
	  bytepos = new_s1;
	  charpos = BYTE_TO_CHAR (bytepos);
	  break;
	}
      /* Move at most 32000 chars before checking again for a quit.  */
      if (i > 32000)
	i = 32000;
      new_s1 -= i;
      from -= i, to -= i;
      memmove (to, from, i);
    }

  /* Adjust buffer data structure, to put the gap at BYTEPOS.
     BYTEPOS is where the loop above stopped, which may be what
     was specified or may be where a quit was detected.  */
  GPT_BYTE = bytepos;
  GPT = charpos;
  eassert (charpos <= bytepos);
  if (GAP_SIZE > 0) *(GPT_ADDR) = 0; /* Put an anchor.  */
  QUIT;
}

/* Move the gap to a position greater than the current GPT.
   BYTEPOS describes the new position as a byte position,
   and CHARPOS is the corresponding char position.  */

static void
gap_right (ptrdiff_t charpos, ptrdiff_t bytepos)
{
  register unsigned char *to, *from;
  register ptrdiff_t i;
  ptrdiff_t new_s1;

  BUF_COMPUTE_UNCHANGED (current_buffer, charpos, GPT);

  i = GPT_BYTE;
  from = GAP_END_ADDR;
  to = GPT_ADDR;
  new_s1 = GPT_BYTE;

  /* Now copy the characters.  To move the gap up,
     copy characters down.  */

  while (1)
    {
      /* I gets number of characters left to copy.  */
      i = bytepos - new_s1;
      if (i == 0)
	break;
      /* If a quit is requested, stop copying now.
	 Change BYTEPOS to be where we have actually moved the gap to.
	 Note that this cannot happen when we are called to make the
	 gap larger or smaller, since make_gap_larger and
	 make_gap_smaller prevent QUIT by setting inhibit-quit.  */
      if (QUITP)
	{
	  bytepos = new_s1;
	  charpos = BYTE_TO_CHAR (bytepos);
	  break;
	}
      /* Move at most 32000 chars before checking again for a quit.  */
      if (i > 32000)
	i = 32000;
      new_s1 += i;
      memmove (to, from, i);
      from += i, to += i;
    }

  GPT = charpos;
  GPT_BYTE = bytepos;
  eassert (charpos <= bytepos);
  if (GAP_SIZE > 0) *(GPT_ADDR) = 0; /* Put an anchor.  */
  QUIT;
}

/* If the selected window's old pointm is adjacent or covered by the
   region from FROM to TO, unsuspend auto hscroll in that window.  */

static void
adjust_suspend_auto_hscroll (ptrdiff_t from, ptrdiff_t to)
{
  if (WINDOWP (selected_window))
    {
      struct window *w = XWINDOW (selected_window);

      if (BUFFERP (w->contents)
	  && XBUFFER (w->contents) == current_buffer
	  && XMARKER (w->old_pointm)->charpos >= from
	  && XMARKER (w->old_pointm)->charpos <= to)
	w->suspend_auto_hscroll = 0;
    }
}


/* Adjust all markers for a deletion
   whose range in bytes is FROM_BYTE to TO_BYTE.
   The range in charpos is FROM to TO.

   This function assumes that the gap is adjacent to
   or inside of the range being deleted.  */

void
adjust_markers_for_delete (ptrdiff_t from, ptrdiff_t from_byte,
			   ptrdiff_t to, ptrdiff_t to_byte)
{
  struct Lisp_Marker *m;
  ptrdiff_t charpos;

  adjust_suspend_auto_hscroll (from, to);
  for (m = BUF_MARKERS (current_buffer); m; m = m->next)
    {
      charpos = m->charpos;
      eassert (charpos <= Z);

      /* If the marker is after the deletion,
	 relocate by number of chars / bytes deleted.  */
      if (charpos > to)
	{
	  m->charpos -= to - from;
	  m->bytepos -= to_byte - from_byte;
	}
      /* Here's the case where a marker is inside text being deleted.  */
      else if (charpos > from)
	{
	  m->charpos = from;
	  m->bytepos = from_byte;
	}
    }
}


/* Adjust markers for an insertion that stretches from FROM / FROM_BYTE
   to TO / TO_BYTE.  We have to relocate the charpos of every marker
   that points after the insertion (but not their bytepos).

   When a marker points at the insertion point,
   we advance it if either its insertion-type is t
   or BEFORE_MARKERS is true.  */

static void
adjust_markers_for_insert (ptrdiff_t from, ptrdiff_t from_byte,
			   ptrdiff_t to, ptrdiff_t to_byte, bool before_markers)
{
  struct Lisp_Marker *m;
  bool adjusted = 0;
  ptrdiff_t nchars = to - from;
  ptrdiff_t nbytes = to_byte - from_byte;

  adjust_suspend_auto_hscroll (from, to);
  for (m = BUF_MARKERS (current_buffer); m; m = m->next)
    {
      eassert (m->bytepos >= m->charpos
	       && m->bytepos - m->charpos <= Z_BYTE - Z);

      if (m->bytepos == from_byte)
	{
	  if (m->insertion_type || before_markers)
	    {
	      m->bytepos = to_byte;
	      m->charpos = to;
	      if (m->insertion_type)
		adjusted = 1;
	    }
	}
      else if (m->bytepos > from_byte)
	{
	  m->bytepos += nbytes;
	  m->charpos += nchars;
	}
    }

  /* Adjusting only markers whose insertion-type is t may result in
     - disordered start and end in overlays, and
     - disordered overlays in the slot `overlays_before' of current_buffer.  */
  if (adjusted)
    {
      fix_start_end_in_overlays (from, to);
      fix_overlays_before (current_buffer, from, to);
    }
}

/* Adjust point for an insertion of NBYTES bytes, which are NCHARS characters.

   This is used only when the value of point changes due to an insert
   or delete; it does not represent a conceptual change in point as a
   marker.  In particular, point is not crossing any interval
   boundaries, so there's no need to use the usual SET_PT macro.  In
   fact it would be incorrect to do so, because either the old or the
   new value of point is out of sync with the current set of
   intervals.  */

static void
adjust_point (ptrdiff_t nchars, ptrdiff_t nbytes)
{
  SET_BUF_PT_BOTH (current_buffer, PT + nchars, PT_BYTE + nbytes);
  /* In a single-byte buffer, the two positions must be equal.  */
  eassert (PT_BYTE >= PT && PT_BYTE - PT <= ZV_BYTE - ZV);
}

/* Adjust markers for a replacement of a text at FROM (FROM_BYTE) of
   length OLD_CHARS (OLD_BYTES) to a new text of length NEW_CHARS
   (NEW_BYTES).  It is assumed that OLD_CHARS > 0, i.e., this is not
   an insertion.  */

static void
adjust_markers_for_replace (ptrdiff_t from, ptrdiff_t from_byte,
			    ptrdiff_t old_chars, ptrdiff_t old_bytes,
			    ptrdiff_t new_chars, ptrdiff_t new_bytes)
{
  register struct Lisp_Marker *m;
  ptrdiff_t prev_to_byte = from_byte + old_bytes;
  ptrdiff_t diff_chars = new_chars - old_chars;
  ptrdiff_t diff_bytes = new_bytes - old_bytes;

  adjust_suspend_auto_hscroll (from, from + old_chars);
  for (m = BUF_MARKERS (current_buffer); m; m = m->next)
    {
      if (m->bytepos >= prev_to_byte)
	{
	  m->charpos += diff_chars;
	  m->bytepos += diff_bytes;
	}
      else if (m->bytepos > from_byte)
	{
	  m->charpos = from;
	  m->bytepos = from_byte;
	}
    }

  check_markers ();
}

/* Starting at POS (BYTEPOS), find the byte position corresponding to
   ENDPOS, which could be either before or after POS.  */
static ptrdiff_t
count_bytes (ptrdiff_t pos, ptrdiff_t bytepos, ptrdiff_t endpos)
{
  eassert (BEG_BYTE <= bytepos && bytepos <= Z_BYTE
	   && BEG <= endpos && endpos <= Z);

  if (pos <= endpos)
    for ( ; pos < endpos; pos++)
      INC_POS (bytepos);
  else
    for ( ; pos > endpos; pos--)
      DEC_POS (bytepos);

  return bytepos;
}

/* Adjust byte positions of markers when their character positions
   didn't change.  This is used in several places that replace text,
   but keep the character positions of the markers unchanged -- the
   byte positions could still change due to different numbers of bytes
   in the new text.

   FROM (FROM_BYTE) and TO (TO_BYTE) specify the region of text where
   changes have been done.  TO_Z, if non-zero, means all the markers
   whose positions are after TO should also be adjusted.  */
void
adjust_markers_bytepos (ptrdiff_t from, ptrdiff_t from_byte,
			ptrdiff_t to, ptrdiff_t to_byte, int to_z)
{
  register struct Lisp_Marker *m;
  ptrdiff_t beg = from, begbyte = from_byte;

  adjust_suspend_auto_hscroll (from, to);

  if (Z == Z_BYTE || (!to_z && to == to_byte))
    {
      /* Make sure each affected marker's bytepos is equal to
	 its charpos.  */
      for (m = BUF_MARKERS (current_buffer); m; m = m->next)
	{
	  if (m->bytepos > from_byte
	      && (to_z || m->bytepos <= to_byte))
	    m->bytepos = m->charpos;
	}
    }
  else
    {
      for (m = BUF_MARKERS (current_buffer); m; m = m->next)
	{
	  /* Recompute each affected marker's bytepos.  */
	  if (m->bytepos > from_byte
	      && (to_z || m->bytepos <= to_byte))
	    {
	      if (m->charpos < beg
		  && beg - m->charpos > m->charpos - from)
		{
		  beg = from;
		  begbyte = from_byte;
		}
	      m->bytepos = count_bytes (beg, begbyte, m->charpos);
	      beg = m->charpos;
	      begbyte = m->bytepos;
	    }
	}
    }

  /* Make sure cached charpos/bytepos is invalid.  */
  clear_charpos_cache (current_buffer);
}


void
buffer_overflow (void)
{
  error ("Maximum buffer size exceeded");
}

/* Make the gap NBYTES_ADDED bytes longer.  */

static void
make_gap_larger (ptrdiff_t nbytes_added)
{
  Lisp_Object tem;
  ptrdiff_t real_gap_loc;
  ptrdiff_t real_gap_loc_byte;
  ptrdiff_t old_gap_size;
  ptrdiff_t current_size = Z_BYTE - BEG_BYTE + GAP_SIZE;

  if (BUF_BYTES_MAX - current_size < nbytes_added)
    buffer_overflow ();

  /* If we have to get more space, get enough to last a while;
     but do not exceed the maximum buffer size.  */
  nbytes_added = min (nbytes_added + GAP_BYTES_DFL,
		      BUF_BYTES_MAX - current_size);

  enlarge_buffer_text (current_buffer, nbytes_added);

  /* Prevent quitting in gap_left.  We cannot allow a QUIT there,
     because that would leave the buffer text in an inconsistent
     state, with 2 gap holes instead of just one.  */
  tem = Vinhibit_quit;
  Vinhibit_quit = Qt;

  real_gap_loc = GPT;
  real_gap_loc_byte = GPT_BYTE;
  old_gap_size = GAP_SIZE;

  /* Call the newly allocated space a gap at the end of the whole space.  */
  GPT = Z + GAP_SIZE;
  GPT_BYTE = Z_BYTE + GAP_SIZE;
  GAP_SIZE = nbytes_added;

  /* Move the new gap down to be consecutive with the end of the old one.  */
  gap_left (real_gap_loc + old_gap_size, real_gap_loc_byte + old_gap_size, 1);

  /* Now combine the two into one large gap.  */
  GAP_SIZE += old_gap_size;
  GPT = real_gap_loc;
  GPT_BYTE = real_gap_loc_byte;

  /* Put an anchor.  */
  *(Z_ADDR) = 0;

  Vinhibit_quit = tem;
}

#if defined USE_MMAP_FOR_BUFFERS || defined REL_ALLOC || defined DOUG_LEA_MALLOC

/* Make the gap NBYTES_REMOVED bytes shorter.  */

static void
make_gap_smaller (ptrdiff_t nbytes_removed)
{
  Lisp_Object tem;
  ptrdiff_t real_gap_loc;
  ptrdiff_t real_gap_loc_byte;
  ptrdiff_t real_Z;
  ptrdiff_t real_Z_byte;
  ptrdiff_t real_beg_unchanged;
  ptrdiff_t new_gap_size;

  /* Make sure the gap is at least GAP_BYTES_MIN bytes.  */
  if (GAP_SIZE - nbytes_removed < GAP_BYTES_MIN)
    nbytes_removed = GAP_SIZE - GAP_BYTES_MIN;

  /* Prevent quitting in gap_right.  We cannot allow a QUIT there,
     because that would leave the buffer text in an inconsistent
     state, with 2 gap holes instead of just one.  */
  tem = Vinhibit_quit;
  Vinhibit_quit = Qt;

  real_gap_loc = GPT;
  real_gap_loc_byte = GPT_BYTE;
  new_gap_size = GAP_SIZE - nbytes_removed;
  real_Z = Z;
  real_Z_byte = Z_BYTE;
  real_beg_unchanged = BEG_UNCHANGED;

  /* Pretend that the last unwanted part of the gap is the entire gap,
     and that the first desired part of the gap is part of the buffer
     text.  */
  memset (GPT_ADDR, 0, new_gap_size);
  GPT += new_gap_size;
  GPT_BYTE += new_gap_size;
  Z += new_gap_size;
  Z_BYTE += new_gap_size;
  GAP_SIZE = nbytes_removed;

  /* Move the unwanted pretend gap to the end of the buffer.  */
  gap_right (Z, Z_BYTE);

  enlarge_buffer_text (current_buffer, -nbytes_removed);

  /* Now restore the desired gap.  */
  GAP_SIZE = new_gap_size;
  GPT = real_gap_loc;
  GPT_BYTE = real_gap_loc_byte;
  Z = real_Z;
  Z_BYTE = real_Z_byte;
  BEG_UNCHANGED = real_beg_unchanged;

  /* Put an anchor.  */
  *(Z_ADDR) = 0;

  Vinhibit_quit = tem;
}

#endif /* USE_MMAP_FOR_BUFFERS || REL_ALLOC || DOUG_LEA_MALLOC */

void
make_gap (ptrdiff_t nbytes_added)
{
  if (nbytes_added >= 0)
    make_gap_larger (nbytes_added);
#if defined USE_MMAP_FOR_BUFFERS || defined REL_ALLOC || defined DOUG_LEA_MALLOC
  else
    make_gap_smaller (-nbytes_added);
#endif
}

/* Add NBYTES to B's gap.  It's enough to temporarily
   fake current_buffer and avoid real switch to B.  */

void
make_gap_1 (struct buffer *b, ptrdiff_t nbytes)
{
  struct buffer *oldb = current_buffer;

  current_buffer = b;
  make_gap (nbytes);
  current_buffer = oldb;
}

/* Copy NBYTES bytes of text from FROM_ADDR to TO_ADDR.
   FROM_MULTIBYTE says whether the incoming text is multibyte.
   TO_MULTIBYTE says whether to store the text as multibyte.
   If FROM_MULTIBYTE != TO_MULTIBYTE, we convert.

   Return the number of bytes stored at TO_ADDR.  */

ptrdiff_t
copy_text (const unsigned char *from_addr, unsigned char *to_addr,
	   ptrdiff_t nbytes, bool from_multibyte, bool to_multibyte)
{
  if (from_multibyte == to_multibyte)
    {
      memcpy (to_addr, from_addr, nbytes);
      return nbytes;
    }
  else if (from_multibyte)
    {
      ptrdiff_t nchars = 0;
      ptrdiff_t bytes_left = nbytes;

      while (bytes_left > 0)
	{
	  int thislen, c;
	  c = STRING_CHAR_AND_LENGTH (from_addr, thislen);
	  if (! ASCII_CHAR_P (c))
	    c &= 0xFF;
	  *to_addr++ = c;
	  from_addr += thislen;
	  bytes_left -= thislen;
	  nchars++;
	}
      return nchars;
    }
  else
    {
      unsigned char *initial_to_addr = to_addr;

      /* Convert single-byte to multibyte.  */
      while (nbytes > 0)
	{
	  int c = *from_addr++;

	  if (!ASCII_CHAR_P (c))
	    {
	      c = BYTE8_TO_CHAR (c);
	      to_addr += CHAR_STRING (c, to_addr);
	      nbytes--;
	    }
	  else
	    /* Special case for speed.  */
	    *to_addr++ = c, nbytes--;
	}
      return to_addr - initial_to_addr;
    }
}

/* Insert a string of specified length before point.
   This function judges multibyteness based on
   enable_multibyte_characters in the current buffer;
   it never converts between single-byte and multibyte.

   DO NOT use this for the contents of a Lisp string or a Lisp buffer!
   prepare_to_modify_buffer could relocate the text.  */

void
insert (const char *string, ptrdiff_t nbytes)
{
  if (nbytes > 0)
    {
      ptrdiff_t len = chars_in_text ((unsigned char *) string, nbytes), opoint;
      insert_1_both (string, len, nbytes, 0, 1, 0);
      opoint = PT - len;
      signal_after_change (opoint, 0, len);
      update_compositions (opoint, PT, CHECK_BORDER);
    }
}

/* Likewise, but inherit text properties from neighboring characters.  */

void
insert_and_inherit (const char *string, ptrdiff_t nbytes)
{
  if (nbytes > 0)
    {
      ptrdiff_t len = chars_in_text ((unsigned char *) string, nbytes), opoint;
      insert_1_both (string, len, nbytes, 1, 1, 0);
      opoint = PT - len;
      signal_after_change (opoint, 0, len);
      update_compositions (opoint, PT, CHECK_BORDER);
    }
}

/* Insert the character C before point.  Do not inherit text properties.  */

void
insert_char (int c)
{
  unsigned char str[MAX_MULTIBYTE_LENGTH];
  int len;

  if (! NILP (BVAR (current_buffer, enable_multibyte_characters)))
    len = CHAR_STRING (c, str);
  else
    {
      len = 1;
      str[0] = c;
    }

  insert ((char *) str, len);
}

/* Insert the null-terminated string S before point.  */

void
insert_string (const char *s)
{
  insert (s, strlen (s));
}

/* Like `insert' except that all markers pointing at the place where
   the insertion happens are adjusted to point after it.
   Don't use this function to insert part of a Lisp string,
   since gc could happen and relocate it.  */

void
insert_before_markers (const char *string, ptrdiff_t nbytes)
{
  if (nbytes > 0)
    {
      ptrdiff_t len = chars_in_text ((unsigned char *) string, nbytes), opoint;
      insert_1_both (string, len, nbytes, 0, 1, 1);
      opoint = PT - len;
      signal_after_change (opoint, 0, len);
      update_compositions (opoint, PT, CHECK_BORDER);
    }
}

/* Likewise, but inherit text properties from neighboring characters.  */

void
insert_before_markers_and_inherit (const char *string,
				   ptrdiff_t nbytes)
{
  if (nbytes > 0)
    {
      ptrdiff_t len = chars_in_text ((unsigned char *) string, nbytes), opoint;
      insert_1_both (string, len, nbytes, 1, 1, 1);
      opoint = PT - len;
      signal_after_change (opoint, 0, len);
      update_compositions (opoint, PT, CHECK_BORDER);
    }
}

#ifdef BYTE_COMBINING_DEBUG

/* See if the bytes before POS/POS_BYTE combine with bytes
   at the start of STRING to form a single character.
   If so, return the number of bytes at the start of STRING
   which combine in this way.  Otherwise, return 0.  */

int
count_combining_before (const unsigned char *string, ptrdiff_t length,
			ptrdiff_t pos, ptrdiff_t pos_byte)
{
  int len, combining_bytes;
  const unsigned char *p;

  if (NILP (current_buffer->enable_multibyte_characters))
    return 0;

  /* At first, we can exclude the following cases:
	(1) STRING[0] can't be a following byte of multibyte sequence.
	(2) POS is the start of the current buffer.
	(3) A character before POS is not a multibyte character.  */
  if (length == 0 || CHAR_HEAD_P (*string)) /* case (1) */
    return 0;
  if (pos_byte == BEG_BYTE)	/* case (2) */
    return 0;
  len = 1;
  p = BYTE_POS_ADDR (pos_byte - 1);
  while (! CHAR_HEAD_P (*p)) p--, len++;
  if (! LEADING_CODE_P (*p)) /* case (3) */
    return 0;

  combining_bytes = BYTES_BY_CHAR_HEAD (*p) - len;
  if (combining_bytes <= 0)
    /* The character preceding POS is, complete and no room for
       combining bytes (combining_bytes == 0), or an independent 8-bit
       character (combining_bytes < 0).  */
    return 0;

  /* We have a combination situation.  Count the bytes at STRING that
     may combine.  */
  p = string + 1;
  while (!CHAR_HEAD_P (*p) && p < string + length)
    p++;

  return (combining_bytes < p - string ? combining_bytes : p - string);
}

/* See if the bytes after POS/POS_BYTE combine with bytes
   at the end of STRING to form a single character.
   If so, return the number of bytes after POS/POS_BYTE
   which combine in this way.  Otherwise, return 0.  */

int
count_combining_after (const unsigned char *string,
		       ptrdiff_t length, ptrdiff_t pos, ptrdiff_t pos_byte)
{
  ptrdiff_t opos_byte = pos_byte;
  ptrdiff_t i;
  ptrdiff_t bytes;
  unsigned char *bufp;

  if (NILP (current_buffer->enable_multibyte_characters))
    return 0;

  /* At first, we can exclude the following cases:
	(1) The last byte of STRING is an ASCII.
	(2) POS is the last of the current buffer.
	(3) A character at POS can't be a following byte of multibyte
	    character.  */
  if (length > 0 && ASCII_CHAR_P (string[length - 1])) /* case (1) */
    return 0;
  if (pos_byte == Z_BYTE)	/* case (2) */
    return 0;
  bufp = BYTE_POS_ADDR (pos_byte);
  if (CHAR_HEAD_P (*bufp))	/* case (3) */
    return 0;

  i = length - 1;
  while (i >= 0 && ! CHAR_HEAD_P (string[i]))
    {
      i--;
    }
  if (i < 0)
    {
      /* All characters in STRING are not character head.  We must
	 check also preceding bytes at POS.  We are sure that the gap
	 is at POS.  */
      unsigned char *p = BEG_ADDR;
      i = pos_byte - 2;
      while (i >= 0 && ! CHAR_HEAD_P (p[i]))
	i--;
      if (i < 0 || !LEADING_CODE_P (p[i]))
	return 0;

      bytes = BYTES_BY_CHAR_HEAD (p[i]);
      return (bytes <= pos_byte - 1 - i + length
	      ? 0
	      : bytes - (pos_byte - 1 - i + length));
    }
  if (!LEADING_CODE_P (string[i]))
    return 0;

  bytes = BYTES_BY_CHAR_HEAD (string[i]) - (length - i);
  bufp++, pos_byte++;
  while (!CHAR_HEAD_P (*bufp)) bufp++, pos_byte++;

  return (bytes <= pos_byte - opos_byte ? bytes : pos_byte - opos_byte);
}

#endif


/* Insert a sequence of NCHARS chars which occupy NBYTES bytes
   starting at STRING.  INHERIT non-zero means inherit the text
   properties from neighboring characters; zero means inserted text
   will have no text properties.  PREPARE non-zero means call
   prepare_to_modify_buffer, which checks that the region is not
   read-only, and calls before-change-function and any modification
   properties the text may have.  BEFORE_MARKERS non-zero means adjust
   all markers that point at the insertion place to point after it.  */

void
insert_1_both (const char *string,
	       ptrdiff_t nchars, ptrdiff_t nbytes,
	       bool inherit, bool prepare, bool before_markers)
{
  if (nchars == 0)
    return;

  if (NILP (BVAR (current_buffer, enable_multibyte_characters)))
    nchars = nbytes;

  if (prepare)
    /* Do this before moving and increasing the gap,
       because the before-change hooks might move the gap
       or make it smaller.  */
    prepare_to_modify_buffer (PT, PT, NULL);

  if (PT != GPT)
    move_gap_both (PT, PT_BYTE);
  if (GAP_SIZE < nbytes)
    make_gap (nbytes - GAP_SIZE);

#ifdef BYTE_COMBINING_DEBUG
  if (count_combining_before (string, nbytes, PT, PT_BYTE)
      || count_combining_after (string, nbytes, PT, PT_BYTE))
    emacs_abort ();
#endif

  /* Record deletion of the surrounding text that combines with
     the insertion.  This, together with recording the insertion,
     will add up to the right stuff in the undo list.  */
  record_insert (PT, nchars);
  MODIFF++;
  CHARS_MODIFF = MODIFF;

  memcpy (GPT_ADDR, string, nbytes);

  GAP_SIZE -= nbytes;
  GPT += nchars;
  ZV += nchars;
  Z += nchars;
  GPT_BYTE += nbytes;
  ZV_BYTE += nbytes;
  Z_BYTE += nbytes;
  if (GAP_SIZE > 0) *(GPT_ADDR) = 0; /* Put an anchor.  */

  eassert (GPT <= GPT_BYTE);

  /* The insert may have been in the unchanged region, so check again.  */
  if (Z - GPT < END_UNCHANGED)
    END_UNCHANGED = Z - GPT;

  adjust_overlays_for_insert (PT, nchars);
  adjust_markers_for_insert (PT, PT_BYTE,
			     PT + nchars, PT_BYTE + nbytes,
			     before_markers);

  overlay_tree_adjust_for_insert(current_buffer->overlays_root, PT, PT
                                 + nchars, PT_BYTE, PT_BYTE + nbytes,
                                 before_markers);

  offset_intervals (current_buffer, PT, nchars);

  if (!inherit && buffer_intervals (current_buffer))
    set_text_properties (make_number (PT), make_number (PT + nchars),
			 Qnil, Qnil, Qnil);

  adjust_point (nchars, nbytes);

  check_markers ();
}

/* Insert the part of the text of STRING, a Lisp object assumed to be
   of type string, consisting of the LENGTH characters (LENGTH_BYTE bytes)
   starting at position POS / POS_BYTE.  If the text of STRING has properties,
   copy them into the buffer.

   It does not work to use `insert' for this, because a GC could happen
   before we copy the stuff into the buffer, and relocate the string
   without insert noticing.  */

void
insert_from_string (Lisp_Object string, ptrdiff_t pos, ptrdiff_t pos_byte,
		    ptrdiff_t length, ptrdiff_t length_byte, bool inherit)
{
  ptrdiff_t opoint = PT;

  if (SCHARS (string) == 0)
    return;

  insert_from_string_1 (string, pos, pos_byte, length, length_byte,
			inherit, 0);
  signal_after_change (opoint, 0, PT - opoint);
  update_compositions (opoint, PT, CHECK_BORDER);
}

/* Like `insert_from_string' except that all markers pointing
   at the place where the insertion happens are adjusted to point after it.  */

void
insert_from_string_before_markers (Lisp_Object string,
				   ptrdiff_t pos, ptrdiff_t pos_byte,
				   ptrdiff_t length, ptrdiff_t length_byte,
				   bool inherit)
{
  ptrdiff_t opoint = PT;

  if (SCHARS (string) == 0)
    return;

  insert_from_string_1 (string, pos, pos_byte, length, length_byte,
			inherit, 1);
  signal_after_change (opoint, 0, PT - opoint);
  update_compositions (opoint, PT, CHECK_BORDER);
}

/* Subroutine of the insertion functions above.  */

static void
insert_from_string_1 (Lisp_Object string, ptrdiff_t pos, ptrdiff_t pos_byte,
		      ptrdiff_t nchars, ptrdiff_t nbytes,
		      bool inherit, bool before_markers)
{
  ptrdiff_t outgoing_nbytes = nbytes;
  INTERVAL intervals;

  /* Make OUTGOING_NBYTES describe the text
     as it will be inserted in this buffer.  */

  if (NILP (BVAR (current_buffer, enable_multibyte_characters)))
    outgoing_nbytes = nchars;
  else if (! STRING_MULTIBYTE (string))
    outgoing_nbytes
      = count_size_as_multibyte (SDATA (string) + pos_byte,
				 nbytes);

  /* Do this before moving and increasing the gap,
     because the before-change hooks might move the gap
     or make it smaller.  */
  prepare_to_modify_buffer (PT, PT, NULL);

  if (PT != GPT)
    move_gap_both (PT, PT_BYTE);
  if (GAP_SIZE < outgoing_nbytes)
    make_gap (outgoing_nbytes - GAP_SIZE);

  /* Copy the string text into the buffer, perhaps converting
     between single-byte and multibyte.  */
  copy_text (SDATA (string) + pos_byte, GPT_ADDR, nbytes,
	     STRING_MULTIBYTE (string),
	     ! NILP (BVAR (current_buffer, enable_multibyte_characters)));

#ifdef BYTE_COMBINING_DEBUG
  /* We have copied text into the gap, but we have not altered
     PT or PT_BYTE yet.  So we can pass PT and PT_BYTE
     to these functions and get the same results as we would
     have got earlier on.  Meanwhile, PT_ADDR does point to
     the text that has been stored by copy_text.  */
  if (count_combining_before (GPT_ADDR, outgoing_nbytes, PT, PT_BYTE)
      || count_combining_after (GPT_ADDR, outgoing_nbytes, PT, PT_BYTE))
    emacs_abort ();
#endif

  record_insert (PT, nchars);
  MODIFF++;
  CHARS_MODIFF = MODIFF;

  GAP_SIZE -= outgoing_nbytes;
  GPT += nchars;
  ZV += nchars;
  Z += nchars;
  GPT_BYTE += outgoing_nbytes;
  ZV_BYTE += outgoing_nbytes;
  Z_BYTE += outgoing_nbytes;
  if (GAP_SIZE > 0) *(GPT_ADDR) = 0; /* Put an anchor.  */

  eassert (GPT <= GPT_BYTE);

  /* The insert may have been in the unchanged region, so check again.  */
  if (Z - GPT < END_UNCHANGED)
    END_UNCHANGED = Z - GPT;

  adjust_overlays_for_insert (PT, nchars);
  adjust_markers_for_insert (PT, PT_BYTE, PT + nchars,
			     PT_BYTE + outgoing_nbytes,
			     before_markers);

  overlay_tree_adjust_for_insert(current_buffer->overlays_root, PT,
                                 PT + nchars, PT_BYTE,
                                 PT_BYTE + outgoing_nbytes,
                                 before_markers);


  offset_intervals (current_buffer, PT, nchars);

  intervals = string_intervals (string);
  /* Get the intervals for the part of the string we are inserting.  */
  if (nbytes < SBYTES (string))
    intervals = copy_intervals (intervals, pos, nchars);

  /* Insert those intervals.  */
  graft_intervals_into_buffer (intervals, PT, nchars,
			       current_buffer, inherit);

  adjust_point (nchars, outgoing_nbytes);

  check_markers ();
}

/* Insert a sequence of NCHARS chars which occupy NBYTES bytes
   starting at GAP_END_ADDR - NBYTES (if text_at_gap_tail) and at
   GPT_ADDR (if not text_at_gap_tail).  */

void
insert_from_gap (ptrdiff_t nchars, ptrdiff_t nbytes, bool text_at_gap_tail)
{
  ptrdiff_t ins_charpos = GPT, ins_bytepos = GPT_BYTE;

  if (NILP (BVAR (current_buffer, enable_multibyte_characters)))
    nchars = nbytes;

  /* No need to call prepare_to_modify_buffer, since this is called
     from places that replace some region with a different text, so
     prepare_to_modify_buffer was already called by the deletion part
     of this dance.  */
  invalidate_buffer_caches (current_buffer, GPT, GPT);
  record_insert (GPT, nchars);
  MODIFF++;

  GAP_SIZE -= nbytes;
  if (! text_at_gap_tail)
    {
      GPT += nchars;
      GPT_BYTE += nbytes;
    }
  ZV += nchars;
  Z += nchars;
  ZV_BYTE += nbytes;
  Z_BYTE += nbytes;
  if (GAP_SIZE > 0) *(GPT_ADDR) = 0; /* Put an anchor.  */

  eassert (GPT <= GPT_BYTE);

  adjust_overlays_for_insert (ins_charpos, nchars);
  adjust_markers_for_insert (ins_charpos, ins_bytepos,
			     ins_charpos + nchars, ins_bytepos + nbytes, 0);

  overlay_tree_adjust_for_insert(current_buffer->overlays_root,
                                 ins_charpos, ins_charpos + nchars
                                 , ins_bytepos, ins_bytepos + nbytes,
                                 0);


  if (buffer_intervals (current_buffer))
    {
      offset_intervals (current_buffer, ins_charpos, nchars);
      graft_intervals_into_buffer (NULL, ins_charpos, nchars,
				   current_buffer, 0);
    }

  if (ins_charpos < PT)
    adjust_point (nchars, nbytes);

  check_markers ();
}

/* Insert text from BUF, NCHARS characters starting at CHARPOS, into the
   current buffer.  If the text in BUF has properties, they are absorbed
   into the current buffer.

   It does not work to use `insert' for this, because a malloc could happen
   and relocate BUF's text before the copy happens.  */

void
insert_from_buffer (struct buffer *buf,
		    ptrdiff_t charpos, ptrdiff_t nchars, bool inherit)
{
  ptrdiff_t opoint = PT;

  insert_from_buffer_1 (buf, charpos, nchars, inherit);
  signal_after_change (opoint, 0, PT - opoint);
  update_compositions (opoint, PT, CHECK_BORDER);
}

static void
insert_from_buffer_1 (struct buffer *buf,
		      ptrdiff_t from, ptrdiff_t nchars, bool inherit)
{
  ptrdiff_t chunk, chunk_expanded;
  ptrdiff_t from_byte = buf_charpos_to_bytepos (buf, from);
  ptrdiff_t to_byte = buf_charpos_to_bytepos (buf, from + nchars);
  ptrdiff_t incoming_nbytes = to_byte - from_byte;
  ptrdiff_t outgoing_nbytes = incoming_nbytes;
  INTERVAL intervals;

  if (nchars == 0)
    return;

  /* Make OUTGOING_NBYTES describe the text
     as it will be inserted in this buffer.  */

  if (NILP (BVAR (current_buffer, enable_multibyte_characters)))
    outgoing_nbytes = nchars;
  else if (NILP (BVAR (buf, enable_multibyte_characters)))
    {
      ptrdiff_t outgoing_before_gap = 0;
      ptrdiff_t outgoing_after_gap = 0;

      if (from < BUF_GPT (buf))
	{
	  chunk =  BUF_GPT_BYTE (buf) - from_byte;
	  if (chunk > incoming_nbytes)
	    chunk = incoming_nbytes;
	  outgoing_before_gap
	    = count_size_as_multibyte (BUF_BYTE_ADDRESS (buf, from_byte),
				       chunk);
	}
      else
	chunk = 0;

      if (chunk < incoming_nbytes)
	outgoing_after_gap
	  = count_size_as_multibyte (BUF_BYTE_ADDRESS (buf,
						       from_byte + chunk),
				     incoming_nbytes - chunk);

      outgoing_nbytes = outgoing_before_gap + outgoing_after_gap;
    }

  /* Do this before moving and increasing the gap,
     because the before-change hooks might move the gap
     or make it smaller.  */
  prepare_to_modify_buffer (PT, PT, NULL);

  if (PT != GPT)
    move_gap_both (PT, PT_BYTE);
  if (GAP_SIZE < outgoing_nbytes)
    make_gap (outgoing_nbytes - GAP_SIZE);

  if (from < BUF_GPT (buf))
    {
      chunk = BUF_GPT_BYTE (buf) - from_byte;
      if (chunk > incoming_nbytes)
	chunk = incoming_nbytes;
      /* Record number of output bytes, so we know where
	 to put the output from the second copy_text.  */
      chunk_expanded
	= copy_text (BUF_BYTE_ADDRESS (buf, from_byte),
		     GPT_ADDR, chunk,
		     ! NILP (BVAR (buf, enable_multibyte_characters)),
		     ! NILP (BVAR (current_buffer, enable_multibyte_characters)));
    }
  else
    chunk_expanded = chunk = 0;

  if (chunk < incoming_nbytes)
    copy_text (BUF_BYTE_ADDRESS (buf, from_byte + chunk),
	       GPT_ADDR + chunk_expanded, incoming_nbytes - chunk,
	       ! NILP (BVAR (buf, enable_multibyte_characters)),
	       ! NILP (BVAR (current_buffer, enable_multibyte_characters)));

#ifdef BYTE_COMBINING_DEBUG
  /* We have copied text into the gap, but we have not altered
     PT or PT_BYTE yet.  So we can pass PT and PT_BYTE
     to these functions and get the same results as we would
     have got earlier on.  Meanwhile, GPT_ADDR does point to
     the text that has been stored by copy_text.  */
  if (count_combining_before (GPT_ADDR, outgoing_nbytes, PT, PT_BYTE)
      || count_combining_after (GPT_ADDR, outgoing_nbytes, PT, PT_BYTE))
    emacs_abort ();
#endif

  record_insert (PT, nchars);
  MODIFF++;
  CHARS_MODIFF = MODIFF;

  GAP_SIZE -= outgoing_nbytes;
  GPT += nchars;
  ZV += nchars;
  Z += nchars;
  GPT_BYTE += outgoing_nbytes;
  ZV_BYTE += outgoing_nbytes;
  Z_BYTE += outgoing_nbytes;
  if (GAP_SIZE > 0) *(GPT_ADDR) = 0; /* Put an anchor.  */

  eassert (GPT <= GPT_BYTE);

  /* The insert may have been in the unchanged region, so check again.  */
  if (Z - GPT < END_UNCHANGED)
    END_UNCHANGED = Z - GPT;

  adjust_overlays_for_insert (PT, nchars);
  adjust_markers_for_insert (PT, PT_BYTE, PT + nchars,
			     PT_BYTE + outgoing_nbytes,
			     0);

  overlay_tree_adjust_for_insert(current_buffer->overlays_root, PT, PT
                                 + nchars, PT_BYTE,
                                 PT_BYTE + outgoing_nbytes, 0);


  offset_intervals (current_buffer, PT, nchars);

  /* Get the intervals for the part of the string we are inserting.  */
  intervals = buffer_intervals (buf);
  if (nchars < BUF_Z (buf) - BUF_BEG (buf))
    {
      if (buf == current_buffer && PT <= from)
	from += nchars;
      intervals = copy_intervals (intervals, from, nchars);
    }

  /* Insert those intervals.  */
  graft_intervals_into_buffer (intervals, PT, nchars, current_buffer, inherit);

  adjust_point (nchars, outgoing_nbytes);
}

/* Record undo information and adjust markers and position keepers for
   a replacement of a text PREV_TEXT at FROM to a new text of LEN
   chars (LEN_BYTE bytes) which resides in the gap just after
   GPT_ADDR.

   PREV_TEXT nil means the new text was just inserted.  */

static void
adjust_after_replace (ptrdiff_t from, ptrdiff_t from_byte,
		      Lisp_Object prev_text, ptrdiff_t len, ptrdiff_t len_byte)
{
  ptrdiff_t nchars_del = 0, nbytes_del = 0;

#ifdef BYTE_COMBINING_DEBUG
  if (count_combining_before (GPT_ADDR, len_byte, from, from_byte)
      || count_combining_after (GPT_ADDR, len_byte, from, from_byte))
    emacs_abort ();
#endif

  if (STRINGP (prev_text))
    {
      nchars_del = SCHARS (prev_text);
      nbytes_del = SBYTES (prev_text);
    }

  /* Update various buffer positions for the new text.  */
  GAP_SIZE -= len_byte;
  ZV += len; Z += len;
  ZV_BYTE += len_byte; Z_BYTE += len_byte;
  GPT += len; GPT_BYTE += len_byte;
  if (GAP_SIZE > 0) *(GPT_ADDR) = 0; /* Put an anchor.  */

  if (nchars_del > 0)
    {
      adjust_markers_for_replace (from, from_byte, nchars_del, nbytes_del,
                                  len, len_byte);
      overlay_tree_adjust_for_replace(current_buffer->overlays_root,
                                      from, from_byte, nchars_del,
                                      nbytes_del, len, len_byte);
    }
  else
    {
      adjust_markers_for_insert (from, from_byte,
                                 from + len, from_byte + len_byte, 0);
      overlay_tree_adjust_for_insert(current_buffer->overlays_root,
                                     from, from + len, from_byte,
                                     from_byte + len_byte, 0);
    }


  if (nchars_del > 0)
    record_delete (from, prev_text, false);
  record_insert (from, len);

  if (len > nchars_del)
    adjust_overlays_for_insert (from, len - nchars_del);
  else if (len < nchars_del)
    adjust_overlays_for_delete (from, nchars_del - len);

  offset_intervals (current_buffer, from, len - nchars_del);

  if (from < PT)
    adjust_point (len - nchars_del, len_byte - nbytes_del);

  /* As byte combining will decrease Z, we must check this again.  */
  if (Z - GPT < END_UNCHANGED)
    END_UNCHANGED = Z - GPT;

  check_markers ();

  if (len == 0)
    evaporate_overlays (from);
  MODIFF++;
  CHARS_MODIFF = MODIFF;
}

/* Record undo information, adjust markers and position keepers for an
   insertion of a text from FROM (FROM_BYTE) to TO (TO_BYTE).  The
   text already exists in the current buffer but character length (TO
   - FROM) may be incorrect, the correct length is NEWLEN.  */

void
adjust_after_insert (ptrdiff_t from, ptrdiff_t from_byte,
		     ptrdiff_t to, ptrdiff_t to_byte, ptrdiff_t newlen)
{
  ptrdiff_t len = to - from, len_byte = to_byte - from_byte;

  if (GPT != to)
    move_gap_both (to, to_byte);
  GAP_SIZE += len_byte;
  GPT -= len; GPT_BYTE -= len_byte;
  ZV -= len; ZV_BYTE -= len_byte;
  Z -= len; Z_BYTE -= len_byte;
  adjust_after_replace (from, from_byte, Qnil, newlen, len_byte);
}

/* Replace the text from character positions FROM to TO with NEW,
   If PREPARE, call prepare_to_modify_buffer.
   If INHERIT, the newly inserted text should inherit text properties
   from the surrounding non-deleted text.
   If ADJUST_MATCH_DATA, then adjust the match data before calling
   signal_after_change.  */

/* Note that this does not yet handle markers quite right.
   Also it needs to record a single undo-entry that does a replacement
   rather than a separate delete and insert.
   That way, undo will also handle markers properly.

   But if MARKERS is 0, don't relocate markers.  */

void
replace_range (ptrdiff_t from, ptrdiff_t to, Lisp_Object new,
               bool prepare, bool inherit, bool markers,
               bool adjust_match_data)
{
  ptrdiff_t inschars = SCHARS (new);
  ptrdiff_t insbytes = SBYTES (new);
  ptrdiff_t from_byte, to_byte;
  ptrdiff_t nbytes_del, nchars_del;
  INTERVAL intervals;
  ptrdiff_t outgoing_insbytes = insbytes;
  Lisp_Object deletion;

  check_markers ();

  deletion = Qnil;

  if (prepare)
    {
      ptrdiff_t range_length = to - from;
      prepare_to_modify_buffer (from, to, &from);
      to = from + range_length;
    }

  /* Make args be valid.  */
  if (from < BEGV)
    from = BEGV;
  if (to > ZV)
    to = ZV;

  from_byte = CHAR_TO_BYTE (from);
  to_byte = CHAR_TO_BYTE (to);

  nchars_del = to - from;
  nbytes_del = to_byte - from_byte;

  if (nbytes_del <= 0 && insbytes == 0)
    return;

  /* Make OUTGOING_INSBYTES describe the text
     as it will be inserted in this buffer.  */

  if (NILP (BVAR (current_buffer, enable_multibyte_characters)))
    outgoing_insbytes = inschars;
  else if (! STRING_MULTIBYTE (new))
    outgoing_insbytes
      = count_size_as_multibyte (SDATA (new), insbytes);

  /* Make sure the gap is somewhere in or next to what we are deleting.  */
  if (from > GPT)
    gap_right (from, from_byte);
  if (to < GPT)
    gap_left (to, to_byte, 0);

  /* Even if we don't record for undo, we must keep the original text
     because we may have to recover it because of inappropriate byte
     combining.  */
  if (! EQ (BVAR (current_buffer, undo_list), Qt))
    deletion = make_buffer_string_both (from, from_byte, to, to_byte, 1);

  GAP_SIZE += nbytes_del;
  ZV -= nchars_del;
  Z -= nchars_del;
  ZV_BYTE -= nbytes_del;
  Z_BYTE -= nbytes_del;
  GPT = from;
  GPT_BYTE = from_byte;
  if (GAP_SIZE > 0) *(GPT_ADDR) = 0; /* Put an anchor.  */

  eassert (GPT <= GPT_BYTE);

  if (GPT - BEG < BEG_UNCHANGED)
    BEG_UNCHANGED = GPT - BEG;
  if (Z - GPT < END_UNCHANGED)
    END_UNCHANGED = Z - GPT;

  if (GAP_SIZE < outgoing_insbytes)
    make_gap (outgoing_insbytes - GAP_SIZE);

  /* Copy the string text into the buffer, perhaps converting
     between single-byte and multibyte.  */
  copy_text (SDATA (new), GPT_ADDR, insbytes,
	     STRING_MULTIBYTE (new),
	     ! NILP (BVAR (current_buffer, enable_multibyte_characters)));

#ifdef BYTE_COMBINING_DEBUG
  /* We have copied text into the gap, but we have not marked
     it as part of the buffer.  So we can use the old FROM and FROM_BYTE
     here, for both the previous text and the following text.
     Meanwhile, GPT_ADDR does point to
     the text that has been stored by copy_text.  */
  if (count_combining_before (GPT_ADDR, outgoing_insbytes, from, from_byte)
      || count_combining_after (GPT_ADDR, outgoing_insbytes, from, from_byte))
    emacs_abort ();
#endif

  /* Record the insertion first, so that when we undo,
     the deletion will be undone first.  Thus, undo
     will insert before deleting, and thus will keep
     the markers before and after this text separate.  */
  if (!NILP (deletion))
    {
      record_insert (from + SCHARS (deletion), inschars);
      record_delete (from, deletion, false);
    }

  GAP_SIZE -= outgoing_insbytes;
  GPT += inschars;
  ZV += inschars;
  Z += inschars;
  GPT_BYTE += outgoing_insbytes;
  ZV_BYTE += outgoing_insbytes;
  Z_BYTE += outgoing_insbytes;
  if (GAP_SIZE > 0) *(GPT_ADDR) = 0; /* Put an anchor.  */

  eassert (GPT <= GPT_BYTE);

  /* Adjust markers for the deletion and the insertion.  */
  if (markers)
<<<<<<< HEAD
    {
      adjust_markers_for_replace (from, from_byte, nchars_del, nbytes_del,
                                  inschars, outgoing_insbytes);
      overlay_tree_adjust_for_replace (current_buffer->overlays_root,
                                       from, from_byte, nchars_del,
                                       nbytes_del, inschars,
                                       outgoing_insbytes);
=======
    adjust_markers_for_replace (from, from_byte, nchars_del, nbytes_del,
				inschars, outgoing_insbytes);
  else
    {
      /* The character positions of the markers remain intact, but we
	 still need to update their byte positions, because the
	 deleted and the inserted text might have multibyte sequences
	 which make the original byte positions of the markers
	 invalid.  */
      adjust_markers_bytepos (from, from_byte, from + inschars,
			      from_byte + outgoing_insbytes, 1);
>>>>>>> d9741b61
    }

  /* Adjust the overlay center as needed.  This must be done after
     adjusting the markers that bound the overlays.  */
  adjust_overlays_for_delete (from, nchars_del);
  adjust_overlays_for_insert (from, inschars);

  offset_intervals (current_buffer, from, inschars - nchars_del);

  /* Get the intervals for the part of the string we are inserting--
     not including the combined-before bytes.  */
  intervals = string_intervals (new);
  /* Insert those intervals.  */
  graft_intervals_into_buffer (intervals, from, inschars,
			       current_buffer, inherit);

  /* Relocate point as if it were a marker.  */
  if (from < PT)
    adjust_point ((from + inschars - (PT < to ? PT : to)),
		  (from_byte + outgoing_insbytes
		   - (PT_BYTE < to_byte ? PT_BYTE : to_byte)));

  if (outgoing_insbytes == 0)
    evaporate_overlays (from);

  check_markers ();

  MODIFF++;
  CHARS_MODIFF = MODIFF;

  if (adjust_match_data)
    update_search_regs (from, to, from + SCHARS (new));

  signal_after_change (from, nchars_del, GPT - from);
  update_compositions (from, GPT, CHECK_BORDER);
}

/* Replace the text from character positions FROM to TO with
   the text in INS of length INSCHARS.
   Keep the text properties that applied to the old characters
   (extending them to all the new chars if there are more new chars).

   Note that this does not yet handle markers quite right.

   If MARKERS, relocate markers.

   Unlike most functions at this level, never call
   prepare_to_modify_buffer and never call signal_after_change.  */

void
replace_range_2 (ptrdiff_t from, ptrdiff_t from_byte,
		 ptrdiff_t to, ptrdiff_t to_byte,
		 const char *ins, ptrdiff_t inschars, ptrdiff_t insbytes,
		 bool markers)
{
  ptrdiff_t nbytes_del, nchars_del;

  check_markers ();

  nchars_del = to - from;
  nbytes_del = to_byte - from_byte;

  if (nbytes_del <= 0 && insbytes == 0)
    return;

  /* Make sure the gap is somewhere in or next to what we are deleting.  */
  if (from > GPT)
    gap_right (from, from_byte);
  if (to < GPT)
    gap_left (to, to_byte, 0);

  GAP_SIZE += nbytes_del;
  ZV -= nchars_del;
  Z -= nchars_del;
  ZV_BYTE -= nbytes_del;
  Z_BYTE -= nbytes_del;
  GPT = from;
  GPT_BYTE = from_byte;
  if (GAP_SIZE > 0) *(GPT_ADDR) = 0; /* Put an anchor.  */

  eassert (GPT <= GPT_BYTE);

  if (GPT - BEG < BEG_UNCHANGED)
    BEG_UNCHANGED = GPT - BEG;
  if (Z - GPT < END_UNCHANGED)
    END_UNCHANGED = Z - GPT;

  if (GAP_SIZE < insbytes)
    make_gap (insbytes - GAP_SIZE);

  /* Copy the replacement text into the buffer.  */
  memcpy (GPT_ADDR, ins, insbytes);

#ifdef BYTE_COMBINING_DEBUG
  /* We have copied text into the gap, but we have not marked
     it as part of the buffer.  So we can use the old FROM and FROM_BYTE
     here, for both the previous text and the following text.
     Meanwhile, GPT_ADDR does point to
     the text that has been stored by copy_text.  */
  if (count_combining_before (GPT_ADDR, insbytes, from, from_byte)
      || count_combining_after (GPT_ADDR, insbytes, from, from_byte))
    emacs_abort ();
#endif

  GAP_SIZE -= insbytes;
  GPT += inschars;
  ZV += inschars;
  Z += inschars;
  GPT_BYTE += insbytes;
  ZV_BYTE += insbytes;
  Z_BYTE += insbytes;
  if (GAP_SIZE > 0) *(GPT_ADDR) = 0; /* Put an anchor.  */

  eassert (GPT <= GPT_BYTE);

  /* Adjust markers for the deletion and the insertion.  */
<<<<<<< HEAD
  if (markers
      && ! (nchars_del == 1 && inschars == 1 && nbytes_del ==
            insbytes))
    {
      adjust_markers_for_replace (from, from_byte, nchars_del, nbytes_del,
                                  inschars, insbytes);
      overlay_tree_adjust_for_replace (current_buffer->overlays_root,
                                       from, from_byte, nchars_del,
                                       nbytes_del, inschars, insbytes);
=======
  if (! (nchars_del == 1 && inschars == 1 && nbytes_del == insbytes))
    {
      if (markers)
	adjust_markers_for_replace (from, from_byte, nchars_del, nbytes_del,
				    inschars, insbytes);
      else
	{
	  /* The character positions of the markers remain intact, but
	     we still need to update their byte positions, because the
	     deleted and the inserted text might have multibyte
	     sequences which make the original byte positions of the
	     markers invalid.  */
	  adjust_markers_bytepos (from, from_byte, from + inschars,
				  from_byte + insbytes, 1);
	}
>>>>>>> d9741b61
    }

  /* Adjust the overlay center as needed.  This must be done after
     adjusting the markers that bound the overlays.  */
  if (nchars_del != inschars)
    {
      adjust_overlays_for_insert (from, inschars);
      adjust_overlays_for_delete (from + inschars, nchars_del);
    }

  offset_intervals (current_buffer, from, inschars - nchars_del);

  /* Relocate point as if it were a marker.  */
  if (from < PT && (nchars_del != inschars || nbytes_del != insbytes))
    {
      if (PT < to)
	/* PT was within the deleted text.  Move it to FROM.  */
	adjust_point (from - PT, from_byte - PT_BYTE);
      else
	adjust_point (inschars - nchars_del, insbytes - nbytes_del);
    }

  if (insbytes == 0)
    evaporate_overlays (from);

  check_markers ();

  MODIFF++;
  CHARS_MODIFF = MODIFF;
}

/* Delete characters in current buffer
   from FROM up to (but not including) TO.
   If TO comes before FROM, we delete nothing.  */

void
del_range (ptrdiff_t from, ptrdiff_t to)
{
  del_range_1 (from, to, 1, 0);
}

/* Like del_range; PREPARE says whether to call prepare_to_modify_buffer.
   RET_STRING says to return the deleted text. */

Lisp_Object
del_range_1 (ptrdiff_t from, ptrdiff_t to, bool prepare, bool ret_string)
{
  ptrdiff_t from_byte, to_byte;
  Lisp_Object deletion;

  /* Make args be valid */
  if (from < BEGV)
    from = BEGV;
  if (to > ZV)
    to = ZV;

  if (to <= from)
    return Qnil;

  if (prepare)
    {
      ptrdiff_t range_length = to - from;
      prepare_to_modify_buffer (from, to, &from);
      to = min (ZV, from + range_length);
    }

  from_byte = CHAR_TO_BYTE (from);
  to_byte = CHAR_TO_BYTE (to);

  deletion = del_range_2 (from, from_byte, to, to_byte, ret_string);
  signal_after_change (from, to - from, 0);
  update_compositions (from, from, CHECK_HEAD);
  return deletion;
}

/* Like del_range_1 but args are byte positions, not char positions.  */

void
del_range_byte (ptrdiff_t from_byte, ptrdiff_t to_byte, bool prepare)
{
  ptrdiff_t from, to;

  /* Make args be valid.  */
  if (from_byte < BEGV_BYTE)
    from_byte = BEGV_BYTE;
  if (to_byte > ZV_BYTE)
    to_byte = ZV_BYTE;

  if (to_byte <= from_byte)
    return;

  from = BYTE_TO_CHAR (from_byte);
  to = BYTE_TO_CHAR (to_byte);

  if (prepare)
    {
      ptrdiff_t old_from = from, old_to = Z - to;
      ptrdiff_t range_length = to - from;
      prepare_to_modify_buffer (from, to, &from);
      to = from + range_length;

      if (old_from != from)
	from_byte = CHAR_TO_BYTE (from);
      if (to > ZV)
	{
	  to = ZV;
	  to_byte = ZV_BYTE;
	}
      else if (old_to == Z - to)
	to_byte = CHAR_TO_BYTE (to);
    }

  del_range_2 (from, from_byte, to, to_byte, 0);
  signal_after_change (from, to - from, 0);
  update_compositions (from, from, CHECK_HEAD);
}

/* Like del_range_1, but positions are specified both as charpos
   and bytepos.  */

void
del_range_both (ptrdiff_t from, ptrdiff_t from_byte,
		ptrdiff_t to, ptrdiff_t to_byte, bool prepare)
{
  /* Make args be valid */
  if (from_byte < BEGV_BYTE)
    from_byte = BEGV_BYTE;
  if (to_byte > ZV_BYTE)
    to_byte = ZV_BYTE;

  if (to_byte <= from_byte)
    return;

  if (from < BEGV)
    from = BEGV;
  if (to > ZV)
    to = ZV;

  if (prepare)
    {
      ptrdiff_t old_from = from, old_to = Z - to;
      ptrdiff_t range_length = to - from;
      prepare_to_modify_buffer (from, to, &from);
      to = from + range_length;

      if (old_from != from)
	from_byte = CHAR_TO_BYTE (from);
      if (to > ZV)
	{
	  to = ZV;
	  to_byte = ZV_BYTE;
	}
      else if (old_to == Z - to)
	to_byte = CHAR_TO_BYTE (to);
    }

  del_range_2 (from, from_byte, to, to_byte, 0);
  signal_after_change (from, to - from, 0);
  update_compositions (from, from, CHECK_HEAD);
}

/* Delete a range of text, specified both as character positions
   and byte positions.  FROM and TO are character positions,
   while FROM_BYTE and TO_BYTE are byte positions.
   If RET_STRING, the deleted area is returned as a string.  */

Lisp_Object
del_range_2 (ptrdiff_t from, ptrdiff_t from_byte,
	     ptrdiff_t to, ptrdiff_t to_byte, bool ret_string)
{
  ptrdiff_t nbytes_del, nchars_del;
  Lisp_Object deletion;

  check_markers ();

  nchars_del = to - from;
  nbytes_del = to_byte - from_byte;

  /* Make sure the gap is somewhere in or next to what we are deleting.  */
  if (from > GPT)
    gap_right (from, from_byte);
  if (to < GPT)
    gap_left (to, to_byte, 0);

#ifdef BYTE_COMBINING_DEBUG
  if (count_combining_before (BUF_BYTE_ADDRESS (current_buffer, to_byte),
			      Z_BYTE - to_byte, from, from_byte))
    emacs_abort ();
#endif

  if (ret_string || ! EQ (BVAR (current_buffer, undo_list), Qt))
    deletion = make_buffer_string_both (from, from_byte, to, to_byte, 1);
  else
    deletion = Qnil;

  /* Record marker adjustments, and text deletion into undo
     history.  */
  record_delete (from, deletion, true);

  /* Relocate all markers pointing into the new, larger gap to point
     at the end of the text before the gap.  */
  adjust_markers_for_delete (from, from_byte, to, to_byte);
  overlay_tree_adjust_for_delete(current_buffer->overlays_root, from,
                                 from_byte, to, to_byte);

  MODIFF++;
  CHARS_MODIFF = MODIFF;

  /* Relocate point as if it were a marker.  */
  if (from < PT)
    adjust_point (from - (PT < to ? PT : to),
		  from_byte - (PT_BYTE < to_byte ? PT_BYTE : to_byte));

  offset_intervals (current_buffer, from, - nchars_del);

  /* Adjust the overlay center as needed.  This must be done after
     adjusting the markers that bound the overlays.  */
  adjust_overlays_for_delete (from, nchars_del);

  GAP_SIZE += nbytes_del;
  ZV_BYTE -= nbytes_del;
  Z_BYTE -= nbytes_del;
  ZV -= nchars_del;
  Z -= nchars_del;
  GPT = from;
  GPT_BYTE = from_byte;
  if (GAP_SIZE > 0 && !current_buffer->text->inhibit_shrinking)
    /* Put an anchor, unless called from decode_coding_object which
       needs to access the previous gap contents.  */
    *(GPT_ADDR) = 0;

  eassert (GPT <= GPT_BYTE);

  if (GPT - BEG < BEG_UNCHANGED)
    BEG_UNCHANGED = GPT - BEG;
  if (Z - GPT < END_UNCHANGED)
    END_UNCHANGED = Z - GPT;

  check_markers ();

  evaporate_overlays (from);

  return deletion;
}

/* Call this if you're about to change the text of current buffer
   from character positions START to END.  This checks the read-only
   properties of the region, calls the necessary modification hooks,
   and warns the next redisplay that it should pay attention to that
   area.  */

void
modify_text (ptrdiff_t start, ptrdiff_t end)
{
  prepare_to_modify_buffer (start, end, NULL);

  BUF_COMPUTE_UNCHANGED (current_buffer, start - 1, end);
  if (MODIFF <= SAVE_MODIFF)
    record_first_change ();
  MODIFF++;
  CHARS_MODIFF = MODIFF;

  bset_point_before_scroll (current_buffer, Qnil);
}

/* Signal that we are about to make a change that may result in new
   undo information.
 */
static void
run_undoable_change (void)
{
  if (EQ (BVAR (current_buffer, undo_list), Qt))
    return;

  call0 (Qundo_auto__undoable_change);
}

/* Check that it is okay to modify the buffer between START and END,
   which are char positions.

   Run the before-change-function, if any.  If intervals are in use,
   verify that the text to be modified is not read-only, and call
   any modification properties the text may have.

   If PRESERVE_PTR is nonzero, we relocate *PRESERVE_PTR
   by holding its value temporarily in a marker.

   This function runs Lisp, which means it can GC, which means it can
   compact buffers, including the current buffer being worked on here.
   So don't you dare calling this function while manipulating the gap,
   or during some other similar "critical section".  */

void
prepare_to_modify_buffer_1 (ptrdiff_t start, ptrdiff_t end,
			    ptrdiff_t *preserve_ptr)
{
  struct buffer *base_buffer;
  Lisp_Object temp;

  XSETFASTINT (temp, start);
  if (!NILP (BVAR (current_buffer, read_only)))
    Fbarf_if_buffer_read_only (temp);

  run_undoable_change();

  bset_redisplay (current_buffer);

  if (buffer_intervals (current_buffer))
    {
      if (preserve_ptr)
	{
	  Lisp_Object preserve_marker;
	  preserve_marker = Fcopy_marker (make_number (*preserve_ptr), Qnil);
	  verify_interval_modification (current_buffer, start, end);
	  *preserve_ptr = marker_position (preserve_marker);
	  unchain_marker (XMARKER (preserve_marker));
	}
      else
	verify_interval_modification (current_buffer, start, end);
    }

  /* For indirect buffers, use the base buffer to check clashes.  */
  if (current_buffer->base_buffer != 0)
    base_buffer = current_buffer->base_buffer;
  else
    base_buffer = current_buffer;

  if (inhibit_modification_hooks)
    return;

  if (!NILP (BVAR (base_buffer, file_truename))
      /* Make binding buffer-file-name to nil effective.  */
      && !NILP (BVAR (base_buffer, filename))
      && SAVE_MODIFF >= MODIFF)
    lock_file (BVAR (base_buffer, file_truename));

  /* If `select-active-regions' is non-nil, save the region text.  */
  /* FIXME: Move this to Elisp (via before-change-functions).  */
  if (!NILP (BVAR (current_buffer, mark_active))
      && XMARKER (BVAR (current_buffer, mark))->buffer
      && NILP (Vsaved_region_selection)
      && (EQ (Vselect_active_regions, Qonly)
	  ? EQ (CAR_SAFE (Vtransient_mark_mode), Qonly)
	  : (!NILP (Vselect_active_regions)
	     && !NILP (Vtransient_mark_mode))))
    Vsaved_region_selection
      = call1 (Fsymbol_value (Qregion_extract_function), Qnil);

  signal_before_change (start, end, preserve_ptr);
  Fset (Qdeactivate_mark, Qt);
}

/* Like above, but called when we know that the buffer text
   will be modified and region caches should be invalidated.  */

void
prepare_to_modify_buffer (ptrdiff_t start, ptrdiff_t end,
			  ptrdiff_t *preserve_ptr)
{
  prepare_to_modify_buffer_1 (start, end, preserve_ptr);
  invalidate_buffer_caches (current_buffer, start, end);
}

/* Invalidate the caches maintained by the buffer BUF, if any, for the
   region between buffer positions START and END.  */
void
invalidate_buffer_caches (struct buffer *buf, ptrdiff_t start, ptrdiff_t end)
{
  /* Indirect buffers usually have their caches set to NULL, but we
     need to consider the caches of their base buffer.  */
  if (buf->base_buffer)
    buf = buf->base_buffer;
  /* The bidi_paragraph_cache must be invalidated first, because doing
     so might need to use the newline_cache (via find_newline_no_quit,
     see below).  */
  if (buf->bidi_paragraph_cache)
    {
      if (start != end
	  && start > BUF_BEG (buf))
	{
	  /* If we are deleting or replacing characters, we could
	     create a paragraph start, because all of the characters
	     from START to the beginning of START's line are
	     whitespace.  Therefore, we must extend the region to be
	     invalidated up to the newline before START.  */
	  ptrdiff_t line_beg = start;
	  ptrdiff_t start_byte = buf_charpos_to_bytepos (buf, start);

	  if (BUF_FETCH_BYTE (buf, start_byte - 1) != '\n')
	    {
	      struct buffer *old = current_buffer;

	      set_buffer_internal (buf);

	      line_beg = find_newline_no_quit (start, start_byte, -1,
					       &start_byte);
	      set_buffer_internal (old);
	    }
	  start = line_beg - (line_beg > BUF_BEG (buf));
	}
      invalidate_region_cache (buf,
			       buf->bidi_paragraph_cache,
			       start - BUF_BEG (buf), BUF_Z (buf) - end);
    }
  if (buf->newline_cache)
    invalidate_region_cache (buf,
                             buf->newline_cache,
                             start - BUF_BEG (buf), BUF_Z (buf) - end);
  if (buf->width_run_cache)
    invalidate_region_cache (buf,
                             buf->width_run_cache,
                             start - BUF_BEG (buf), BUF_Z (buf) - end);
}

/* These macros work with an argument named `preserve_ptr'
   and a local variable named `preserve_marker'.  */

#define PRESERVE_VALUE							\
  if (preserve_ptr && NILP (preserve_marker))				\
    preserve_marker = Fcopy_marker (make_number (*preserve_ptr), Qnil)

#define RESTORE_VALUE						\
  if (! NILP (preserve_marker))					\
    {								\
      *preserve_ptr = marker_position (preserve_marker);	\
      unchain_marker (XMARKER (preserve_marker));		\
    }

#define PRESERVE_START_END			\
  if (NILP (start_marker))			\
    start_marker = Fcopy_marker (start, Qnil);	\
  if (NILP (end_marker))			\
    end_marker = Fcopy_marker (end, Qnil);

#define FETCH_START				\
  (! NILP (start_marker) ? Fmarker_position (start_marker) : start)

#define FETCH_END				\
  (! NILP (end_marker) ? Fmarker_position (end_marker) : end)

/* Set a variable to nil if an error occurred.
   Don't change the variable if there was no error.
   VAL is a cons-cell (VARIABLE . NO-ERROR-FLAG).
   VARIABLE is the variable to maybe set to nil.
   NO-ERROR-FLAG is nil if there was an error,
   anything else meaning no error (so this function does nothing).  */
struct rvoe_arg
{
  Lisp_Object *location;
  bool errorp;
};

static void
reset_var_on_error (void *ptr)
{
  struct rvoe_arg *p = ptr;
  if (p->errorp)
    *p->location = Qnil;
}

/* Signal a change to the buffer immediately before it happens.
   START_INT and END_INT are the bounds of the text to be changed.

   If PRESERVE_PTR is nonzero, we relocate *PRESERVE_PTR
   by holding its value temporarily in a marker.  */

static void
signal_before_change (ptrdiff_t start_int, ptrdiff_t end_int,
		      ptrdiff_t *preserve_ptr)
{
  Lisp_Object start, end;
  Lisp_Object start_marker, end_marker;
  Lisp_Object preserve_marker;
  ptrdiff_t count = SPECPDL_INDEX ();
  struct rvoe_arg rvoe_arg;

  start = make_number (start_int);
  end = make_number (end_int);
  preserve_marker = Qnil;
  start_marker = Qnil;
  end_marker = Qnil;

  specbind (Qinhibit_modification_hooks, Qt);

  /* If buffer is unmodified, run a special hook for that case.  The
   check for Vfirst_change_hook is just a minor optimization.  */
  if (SAVE_MODIFF >= MODIFF
      && !NILP (Vfirst_change_hook))
    {
      PRESERVE_VALUE;
      PRESERVE_START_END;
      run_hook (Qfirst_change_hook);
    }

  /* Now run the before-change-functions if any.  */
  if (!NILP (Vbefore_change_functions))
    {
      rvoe_arg.location = &Vbefore_change_functions;
      rvoe_arg.errorp = 1;

      PRESERVE_VALUE;
      PRESERVE_START_END;

      /* Mark before-change-functions to be reset to nil in case of error.  */
      record_unwind_protect_ptr (reset_var_on_error, &rvoe_arg);

      /* Actually run the hook functions.  */
      CALLN (Frun_hook_with_args, Qbefore_change_functions,
	     FETCH_START, FETCH_END);

      /* There was no error: unarm the reset_on_error.  */
      rvoe_arg.errorp = 0;
    }

  if (buffer_has_overlays ())
    {
      PRESERVE_VALUE;
      report_overlay_modification (FETCH_START, FETCH_END, 0,
				   FETCH_START, FETCH_END, Qnil);
    }

  if (! NILP (start_marker))
    free_marker (start_marker);
  if (! NILP (end_marker))
    free_marker (end_marker);
  RESTORE_VALUE;

  unbind_to (count, Qnil);
}

/* Signal a change immediately after it happens.
   CHARPOS is the character position of the start of the changed text.
   LENDEL is the number of characters of the text before the change.
   (Not the whole buffer; just the part that was changed.)
   LENINS is the number of characters in that part of the text
   after the change.  */

void
signal_after_change (ptrdiff_t charpos, ptrdiff_t lendel, ptrdiff_t lenins)
{
  ptrdiff_t count = SPECPDL_INDEX ();
  struct rvoe_arg rvoe_arg;

  if (inhibit_modification_hooks)
    return;

  /* If we are deferring calls to the after-change functions
     and there are no before-change functions,
     just record the args that we were going to use.  */
  if (! NILP (Vcombine_after_change_calls)
      && NILP (Vbefore_change_functions)
      && !buffer_has_overlays ())
    {
      Lisp_Object elt;

      if (!NILP (combine_after_change_list)
	  && current_buffer != XBUFFER (combine_after_change_buffer))
	Fcombine_after_change_execute ();

      elt = list3i (charpos - BEG, Z - (charpos - lendel + lenins),
		    lenins - lendel);
      combine_after_change_list
	= Fcons (elt, combine_after_change_list);
      combine_after_change_buffer = Fcurrent_buffer ();

      return;
    }

  if (!NILP (combine_after_change_list))
    Fcombine_after_change_execute ();

  specbind (Qinhibit_modification_hooks, Qt);

  if (!NILP (Vafter_change_functions))
    {
      rvoe_arg.location = &Vafter_change_functions;
      rvoe_arg.errorp = 1;

      /* Mark after-change-functions to be reset to nil in case of error.  */
      record_unwind_protect_ptr (reset_var_on_error, &rvoe_arg);

      /* Actually run the hook functions.  */
      CALLN (Frun_hook_with_args, Qafter_change_functions,
	     make_number (charpos), make_number (charpos + lenins),
	     make_number (lendel));

      /* There was no error: unarm the reset_on_error.  */
      rvoe_arg.errorp = 0;
    }

  if (buffer_has_overlays ())
    report_overlay_modification (make_number (charpos),
				 make_number (charpos + lenins),
				 1,
				 make_number (charpos),
				 make_number (charpos + lenins),
				 make_number (lendel));

  /* After an insertion, call the text properties
     insert-behind-hooks or insert-in-front-hooks.  */
  if (lendel == 0)
    report_interval_modification (make_number (charpos),
				  make_number (charpos + lenins));

  unbind_to (count, Qnil);
}

static void
Fcombine_after_change_execute_1 (Lisp_Object val)
{
  Vcombine_after_change_calls = val;
}

DEFUN ("combine-after-change-execute", Fcombine_after_change_execute,
       Scombine_after_change_execute, 0, 0, 0,
       doc: /* This function is for use internally in the function `combine-after-change-calls'.  */)
  (void)
{
  ptrdiff_t count = SPECPDL_INDEX ();
  ptrdiff_t beg, end, change;
  ptrdiff_t begpos, endpos;
  Lisp_Object tail;

  if (NILP (combine_after_change_list))
    return Qnil;

  /* It is rare for combine_after_change_buffer to be invalid, but
     possible.  It can happen when combine-after-change-calls is
     non-nil, and insertion calls a file handler (e.g. through
     lock_file) which scribbles into a temp file -- cyd  */
  if (!BUFFERP (combine_after_change_buffer)
      || !BUFFER_LIVE_P (XBUFFER (combine_after_change_buffer)))
    {
      combine_after_change_list = Qnil;
      return Qnil;
    }

  record_unwind_current_buffer ();

  Fset_buffer (combine_after_change_buffer);

  /* # chars unchanged at beginning of buffer.  */
  beg = Z - BEG;
  /* # chars unchanged at end of buffer.  */
  end = beg;
  /* Total amount of insertion (negative for deletion).  */
  change = 0;

  /* Scan the various individual changes,
     accumulating the range info in BEG, END and CHANGE.  */
  for (tail = combine_after_change_list; CONSP (tail);
       tail = XCDR (tail))
    {
      Lisp_Object elt;
      ptrdiff_t thisbeg, thisend, thischange;

      /* Extract the info from the next element.  */
      elt = XCAR (tail);
      if (! CONSP (elt))
	continue;
      thisbeg = XINT (XCAR (elt));

      elt = XCDR (elt);
      if (! CONSP (elt))
	continue;
      thisend = XINT (XCAR (elt));

      elt = XCDR (elt);
      if (! CONSP (elt))
	continue;
      thischange = XINT (XCAR (elt));

      /* Merge this range into the accumulated range.  */
      change += thischange;
      if (thisbeg < beg)
	beg = thisbeg;
      if (thisend < end)
	end = thisend;
    }

  /* Get the current start and end positions of the range
     that was changed.  */
  begpos = BEG + beg;
  endpos = Z - end;

  /* We are about to handle these, so discard them.  */
  combine_after_change_list = Qnil;

  /* Now run the after-change functions for real.
     Turn off the flag that defers them.  */
  record_unwind_protect (Fcombine_after_change_execute_1,
			 Vcombine_after_change_calls);
  signal_after_change (begpos, endpos - begpos - change, endpos - begpos);
  update_compositions (begpos, endpos, CHECK_ALL);

  return unbind_to (count, Qnil);
}

void
syms_of_insdel (void)
{
  staticpro (&combine_after_change_list);
  staticpro (&combine_after_change_buffer);
  combine_after_change_list = Qnil;
  combine_after_change_buffer = Qnil;

  DEFSYM (Qundo_auto__undoable_change, "undo-auto--undoable-change");

  DEFVAR_LISP ("combine-after-change-calls", Vcombine_after_change_calls,
	       doc: /* Used internally by the function `combine-after-change-calls' macro.  */);
  Vcombine_after_change_calls = Qnil;

  DEFVAR_BOOL ("inhibit-modification-hooks", inhibit_modification_hooks,
	       doc: /* Non-nil means don't run any of the hooks that respond to buffer changes.
This affects `before-change-functions' and `after-change-functions',
as well as hooks attached to text properties and overlays.  */);
  inhibit_modification_hooks = 0;
  DEFSYM (Qinhibit_modification_hooks, "inhibit-modification-hooks");

  DEFSYM (Qregion_extract_function, "region-extract-function");

  defsubr (&Scombine_after_change_execute);
}<|MERGE_RESOLUTION|>--- conflicted
+++ resolved
@@ -1514,7 +1514,6 @@
 
   /* Adjust markers for the deletion and the insertion.  */
   if (markers)
-<<<<<<< HEAD
     {
       adjust_markers_for_replace (from, from_byte, nchars_del, nbytes_del,
                                   inschars, outgoing_insbytes);
@@ -1522,9 +1521,7 @@
                                        from, from_byte, nchars_del,
                                        nbytes_del, inschars,
                                        outgoing_insbytes);
-=======
-    adjust_markers_for_replace (from, from_byte, nchars_del, nbytes_del,
-				inschars, outgoing_insbytes);
+    }
   else
     {
       /* The character positions of the markers remain intact, but we
@@ -1534,7 +1531,6 @@
 	 invalid.  */
       adjust_markers_bytepos (from, from_byte, from + inschars,
 			      from_byte + outgoing_insbytes, 1);
->>>>>>> d9741b61
     }
 
   /* Adjust the overlay center as needed.  This must be done after
@@ -1652,22 +1648,16 @@
   eassert (GPT <= GPT_BYTE);
 
   /* Adjust markers for the deletion and the insertion.  */
-<<<<<<< HEAD
-  if (markers
-      && ! (nchars_del == 1 && inschars == 1 && nbytes_del ==
-            insbytes))
-    {
-      adjust_markers_for_replace (from, from_byte, nchars_del, nbytes_del,
-                                  inschars, insbytes);
-      overlay_tree_adjust_for_replace (current_buffer->overlays_root,
-                                       from, from_byte, nchars_del,
-                                       nbytes_del, inschars, insbytes);
-=======
   if (! (nchars_del == 1 && inschars == 1 && nbytes_del == insbytes))
     {
       if (markers)
-	adjust_markers_for_replace (from, from_byte, nchars_del, nbytes_del,
-				    inschars, insbytes);
+        {
+          adjust_markers_for_replace (from, from_byte, nchars_del, nbytes_del,
+                                      inschars, insbytes);
+          overlay_tree_adjust_for_replace (current_buffer->overlays_root,
+                                           from, from_byte, nchars_del,
+                                           nbytes_del, inschars, insbytes);
+        }
       else
 	{
 	  /* The character positions of the markers remain intact, but
@@ -1678,7 +1668,6 @@
 	  adjust_markers_bytepos (from, from_byte, from + inschars,
 				  from_byte + insbytes, 1);
 	}
->>>>>>> d9741b61
     }
 
   /* Adjust the overlay center as needed.  This must be done after
