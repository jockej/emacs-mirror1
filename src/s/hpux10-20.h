/* System description file for hpux version 10.20.

Copyright (C) 1999, 2001, 2002, 2003, 2004, 2005, 2006, 2007, 2008,
  2009, 2010  Free Software Foundation, Inc.

This file is part of GNU Emacs.

GNU Emacs is free software: you can redistribute it and/or modify
it under the terms of the GNU General Public License as published by
the Free Software Foundation, either version 3 of the License, or
(at your option) any later version.

GNU Emacs is distributed in the hope that it will be useful,
but WITHOUT ANY WARRANTY; without even the implied warranty of
MERCHANTABILITY or FITNESS FOR A PARTICULAR PURPOSE.  See the
GNU General Public License for more details.

You should have received a copy of the GNU General Public License
along with GNU Emacs.  If not, see <http://www.gnu.org/licenses/>.  */


#define RUN_TIME_REMAP

/* Define symbols to identify the version of Unix this is.
   Define all the symbols that apply correctly.  */
#define USG				/* System III, System V, etc */
#define USG5
#define HPUX

/* SYSTEM_TYPE should indicate the kind of system you are using.
   It sets the Lisp variable system-type.  */
#define SYSTEM_TYPE "hpux"

/* Letter to use in finding device name of first pty,
   if system supports pty's.  'p' means it is /dev/ptym/ptyp0  */
#define FIRST_PTY_LETTER 'p'

<<<<<<< HEAD
/* Define HAVE_TERMIO if the system provides sysV-style ioctls
   for terminal control.  */
#define HAVE_TERMIO
=======
#define HAVE_TERMIOS
#define NO_TERMIO

#define ORDINARY_LINK
>>>>>>> bc7d7ea6

/* Define HAVE_PTYS if the system supports pty devices.  */
#define HAVE_PTYS

/* Define HAVE_SOCKETS if system supports 4.2-compatible sockets.  */
#define HAVE_SOCKETS

/* Define CLASH_DETECTION if you want lock files to be written
   so that Emacs can tell instantly when you try to modify
   a file that someone else has modified in his Emacs.  */
#define CLASH_DETECTION

/* The symbol in the kernel where the load average is found
   depends on the cpu type, so we let the m- files define LDAV_SYMBOL.  */

/* Special hacks needed to make Emacs run on this system.  */

/* In hpux, the symbol SIGIO is defined, but the feature
   doesn't work in the way Emacs needs it to.  */
#define BROKEN_SIGIO

/* Some additional system facilities exist.  */
#define HAVE_PERROR  /* Delete this line for version 6.  */

/* This is how to get the device name of the tty end of a pty.  */
#define PTY_TTY_NAME_SPRINTF \
            sprintf (pty_name, "/dev/pty/tty%c%x", c, i);

/* This is how to get the device name of the control end of a pty.  */
#define PTY_NAME_SPRINTF \
	sprintf (pty_name, "/dev/ptym/pty%c%x", c, i);

/* This triggers a conditional in xfaces.c.  */
#define XOS_NEEDS_TIME_H

/* Assar Westerlund <assar@sics.se> says this is necessary for
   HP-UX 10.20, and that it works for HP-UX 0 as well.  */
#define NO_EDITRES

/* Tested in getloadavg.c.  */
#define HAVE_PSTAT_GETDYNAMIC

/* Eric Backus <ericb@lsid.hp.com> says, HP-UX 9.x on HP 700 machines
   has a broken `rint' in some library versions including math library
   version number A.09.05.

   You can fix the math library by installing patch number PHSS_4630.
   But we can fix it more reliably for Emacs like this.  */
#undef HAVE_RINT

/* We have to go this route, rather than hpux9's approach of renaming the
   functions via macros.  The system's stdlib.h has fully prototyped
   declarations, which yields a conflicting definition of srand48; it
   tries to redeclare what was once srandom to be srand48.  So we go
   with HAVE_LRAND48 being defined.  */
#undef srandom
#undef random
#undef HAVE_RANDOM

/* AlainF 20-Jul-1996 says this is right.  */
#define KERNEL_FILE "/stand/vmunix"


/* Rainer Malzbender <rainer@displaytech.com> says definining
   HAVE_XRMSETDATABASE allows Emacs to compile on HP-UX 10.20 using GCC.  */
#ifndef HAVE_XRMSETDATABASE
#define HAVE_XRMSETDATABASE
#endif

/* 2000-11-21: Temporarily disable Unix 98 large file support found by
   configure.  It fails on HPUX 11, at least, because it enables
   header sections which lose when `static' is defined away, as it is
   on HP-UX.  (You get duplicate symbol errors on linking). */
#undef _FILE_OFFSET_BITS

/* Define VIRT_ADDR_VARIES if the virtual addresses of
   pure and impure space as loaded can vary, and even their
   relative order cannot be relied on.

   Otherwise Emacs assumes that text space precedes data space,
   numerically.  */
#define VIRT_ADDR_VARIES

/* The data segment on this machine always starts at address 0x40000000.  */
#define DATA_SEG_BITS 0x40000000

#define DATA_START    0x40000000

/* Data type of load average, as read out of kmem.  */
#define LOAD_AVE_TYPE double

/* Convert that into an integer that is 100 for a load average of 1.0  */
#define LOAD_AVE_CVT(x) ((int) (x * 100.0))

/* The kernel symbol where the load average is found is named _avenrun.
   At this time there are two major flavors of hp-ux (there is the s800
   and s300 (s200) flavors).  The differences are thusly moved to the
   corresponding machine description file.  */

/* No underscore please.  */
#define LDAV_SYMBOL "avenrun"

/* arch-tag: 8d8dcbf1-ca9b-48a1-94be-b750de18a5c6
   (do not change this comment) */<|MERGE_RESOLUTION|>--- conflicted
+++ resolved
@@ -35,16 +35,10 @@
    if system supports pty's.  'p' means it is /dev/ptym/ptyp0  */
 #define FIRST_PTY_LETTER 'p'
 
-<<<<<<< HEAD
-/* Define HAVE_TERMIO if the system provides sysV-style ioctls
-   for terminal control.  */
-#define HAVE_TERMIO
-=======
 #define HAVE_TERMIOS
 #define NO_TERMIO
 
 #define ORDINARY_LINK
->>>>>>> bc7d7ea6
 
 /* Define HAVE_PTYS if the system supports pty devices.  */
 #define HAVE_PTYS
