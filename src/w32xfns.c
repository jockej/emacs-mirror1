--- conflicted
+++ resolved
@@ -19,11 +19,7 @@
 #include <config.h>
 #include <signal.h>
 #include <stdio.h>
-<<<<<<< HEAD
-#include <setjmp.h>
-
-=======
->>>>>>> bb7dce39
+
 #include "lisp.h"
 #include "keyboard.h"
 #include "frame.h"
