<<<<<<< HEAD
2010-05-03  Stefan Monnier  <monnier@iro.umontreal.ca>

	* mh-show.el (mh-showing-mode): Move function to mh-e.el.
	* mh-e.el (mh-showing-mode): Use define-minor-mode.

2010-03-24  Juanma Barranquero  <lekktu@gmail.com>
=======
2010-05-07  Chong Yidong  <cyd@stupidchicken.com>

	* Version 23.2 released.

2010-03-22  Juanma Barranquero  <lekktu@gmail.com>
>>>>>>> 19ae0deb

	* mh-scan.el (mh-scan-cmd-note-width): Doc fix.
	(mh-scan-format-mh, mh-scan-body-regexp, mh-scan-cur-msg-number-regexp)
	(mh-scan-cur-msg-number-regexp, mh-scan-date-regexp)
	(mh-scan-deleted-msg-regexp, mh-scan-good-msg-regexp)
	(mh-scan-msg-format-regexp, mh-scan-msg-format-string)
	(mh-scan-msg-number-regexp, mh-scan-rcpt-regexp)
	(mh-scan-refiled-msg-regexp, mh-scan-sent-to-me-sender-regexp)
	(mh-scan-subject-regexp, mh-update-scan-format)
	(mh-msg-num-width-to-column): Fix typos in docstrings.

2010-03-10  Chong Yidong  <cyd@stupidchicken.com>

	* Branch for 23.2.

2009-12-01  Bill Wohler  <wohler@newt.com>

	* mh-search.el (mh-mairix-execute-search): Use mh vfolder_format.
	Fix typo in database path.
	(mh-namazu-execute-search): Specify -q in example since namazu is
	excessively garrulous.

2009-11-05  Stefan Monnier  <monnier@iro.umontreal.ca>

	* mh-thread.el (mh-thread-set-tables):
	* mh-speed.el (mh-folder-speedbar-menu-items, mh-speed-stealth-update):
	(mh-speed-extract-folder-name, mh-speed-parse-flists-output):
	(mh-speed-invalidate-map, mh-speed-add-folder):
	* mh-show.el (mh-invalidate-show-buffer, mh-show-sequence-menu):
	* mh-seq.el (mh-list-sequences):
	* mh-search.el (mh-index-execute-commands, mh-index-add-to-sequence)
	(mh-index-delete-from-sequence, mh-index-update-maps):
	* mh-scan.el (mh-msg-num-width):
	* mh-print.el (mh-ps-spool-buffer):
	* mh-mime.el (mh-mime-save-parts, mh-handle-set-external-undisplayer)
	(mh-file-mime-type):
	* mh-letter.el (mh-yank-cur-msg):
	* mh-funcs.el (mh-list-folders, mh-pipe-msg, mh-store-msg)
	(mh-store-buffer):
	* mh-folder.el (mh-modify, mh-visit-folder, mh-write-msg-to-file)
	(mh-prompt-for-refile-folder):
	* mh-e.el (mh-exec-cmd, mh-exec-cmd-error, mh-exec-cmd-daemon)
	(mh-handle-process-error, mh-variant-info):
	* mh-comp.el (mh-forward):
	* mh-alias.el (mh-alias-local-users, mh-alias-which-file-has-alias):
	(mh-alias-add-alias-to-file): Use with-current-buffer.

2009-11-04  Stefan Monnier  <monnier@iro.umontreal.ca>

	* mh-e.el: Load mh-loaddefs during compilation as well.

2009-11-04  Juanma Barranquero  <lekktu@gmail.com>

	* mh-e.el (mh-loaddefs): Load rather than require.

2009-10-06  Glenn Morris  <rgm@gnu.org>

	* mh-show.el (mh-show-msg): Use window-full-height-p.

2009-08-28  Stefan Monnier  <monnier@iro.umontreal.ca>

	* mh-comp.el (mh-send-letter): default-buffer-file-coding-system
	=> (default-value 'buffer-file-coding-system).

2009-08-10  Bill Wohler  <wohler@newt.com>

	* mh-junk.el (mh-spamassassin-blacklist, mh-bogofilter-blacklist)
	(mh-spamprobe-blacklist): Sync docstring with manual.

2009-07-22  Kevin Ryde  <user42@zip.com.au>

	* mh-junk.el (mh-spamassassin-blacklist, mh-bogofilter-blacklist)
	(mh-spamprobe-blacklist): Hyperlink URLs in docstrings with URL `...'.

2009-06-13  Bill Wohler  <wohler@newt.com>

	Release MH-E version 8.2.

	* mh-e.el (Version, mh-version): Update for release 8.2.

	* mh-seq.el (mh-folder-size-flist)
	* mh-speed.el (mh-speed-parse-flists-output)
	* mh-xface.el (mh-face-display-function): Remove trailing space.

2009-03-13  D. Goel  <deego3@gmail.com>

	* mh-seq.el (mh-folder-size-flist): Use (values-list) in m-v call
	to list.

	* mh-speed.el (mh-speed-parse-flists-output): Ditto.
	* mh-xface.el (mh-face-display-function): Ditto.
	* mh-search.el (mh-index-parse-search-regexp): Ditto.

	* mh-thread.el (mh-thread-generate): Ditto.

	* mh-seq.el (mh-parse-flist-output-line): Return list rather than values.
	We want to avoid emacs using m-v facilities.
	(mh-folder-size-folder): Ditto.
	(mh-parse-flist-output-line): Ditto.
	* mh-thread.el (mh-thread-prune-subject): Ditto.
	* mh-xface.el (mh-picon-get-image): Ditto.
	(mh-picon-file-contents): Ditto.
	* mh-search.el (mh-index-evaluate): Ditto.

2009-01-27  Bill Wohler  <wohler@newt.com>

	* mh-funcs.el (mh-pack-folder): Fix docstring.

	* mh-e.el (mh-pack-folder-hook): Bump package-version to 8.2.

	* mh-gnus.el (mh-mm-merge-handles)
	(mh-mm-set-handle-multipart-parameter, mh-mm-inline-text-vcard)
	(mh-mml-minibuffer-read-disposition, mh-mm-save-part): Update with
	code from Gnus 5.11 (closes SF #2235022).

2009-01-26  Stephen Gildea  <gildea@stop.mail-abuse.org>

	* mh-e.el (mh-pack-folder-hook): New variable.
	* mh-funcs.el (mh-pack-folder): Call new mh-pack-folder-hook.

2009-01-26  Bill Wohler  <wohler@newt.com>

	* mh-utils.el (mh-goto-header-end): Use mh-mail-header-separator
	instead of -* in regexp.

	* mh-folder.el (mh-folder-mode-help-messages): Add e and t to K's
	help.

2009-01-09  Glenn Morris  <rgm@gnu.org>

	* mh-letter.el: Replace last-input-char with last-input-event.

2008-08-18  Bill Wohler  <wohler@newt.com>

	Release MH-E version 8.1.

	* mh-e.el (Version, mh-version): Update for release 8.1.

2008-08-11  Bill Wohler  <wohler@newt.com>

	* mh-e.el (mh-variant-mh-info, mh-variant-nmh-info)
	(mh-variant-set-variant, mh-variant-p, mh-profile-component)
	(mh-variant-set, mh-variant, mh-scan-format-file): Fix typo in
	docstring.

	* mh-comp.el (mh-reply)
	* mh-e.el (mh-sys-path, mh-variant-info, mh-variant-mu-mh-info)
	(mh-variant-p, mh-profile-component, mh-variant-set, mh-variant)
	(mh-scan-format-file)
	* mh-folder.el (mh-regenerate-headers)
	* mh-scan.el (mh-scan-format)
	* mh-search.el (mh-pick-regexp-builder): Rename variant mu-mh to
	gnu-mh and be explicit about GNU mailutils MH in docstrings (with
	thanks to Darel Henman) (closes SF #1768928).

2008-08-01  Bill Wohler  <wohler@newt.com>

	* mh-show.el (mh-show-preferred-alternative)
	* mh-e.el (mh-annotate-msg-hook): Sync docstring with manual.

	* mh-comp.el (mh-send-letter, mh-redistribute): Mention
	mh-annotate-msg-hook in docstring.

2008-06-29  Jeffrey C Honig  <jch@honig.net>

	* mh-e.el (mh-invisible-header-fields-internal): Add invisible
	header fields for X-Hz (mail from Hertz), X-Proofpoint (Proofpoint
	antivirus/anti-spam) and X-RIM (Research In Motion).

2008-06-20  Stephen Eglen  <stephen@gnu.org>

	* mh-show.el (mh-defun-show-buffer): Use `...' rather than than
	"..." in generated docstrings.

2008-06-12  Glenn Morris  <rgm@gnu.org>

	* mh-seq.el (tool-bar-map): Define for compiler.

	* mh-folder.el (mh-folder-mode):
	* mh-letter.el (mh-letter-mode):
	* mh-show.el (mh-show-mode): Check tool-bar-map is bound.

2008-06-08  John Paul Wallington  <jpw@pobox.com>

	* mh-acros.el (toplevel): Put `doc-string-elt' properties on
	`defun-mh' and `defmacro-mh'.

	* mh-alias.el (mh-alias-read-address-map): Define within defvar.

	* mh-comp.el (mh-letter-mode-syntax-table): Define within defvar.

	* mh-letter.el (mh-complete-word): Doc fix.

2008-06-02  John Paul Wallington  <jpw@pobox.com>

	* mh-e.el (mh-exec-cmd-env-daemon): Doc fix.

2008-06-01  John Paul Wallington  <jpw@pobox.com>

	* mh-e.el (mh-path, mh-variant): Use dotted syntax for
	`package-version' info.

2008-05-26  Jeffrey C Honig  <jch@honig.net>

	* mh-e.el (mh-invisible-header-fields-internal): Remove Newsgroups
	from the list.  Add Bytes, X-Campaignid, X-Country-Chain,
	X-Declude-, X-fmx-, X-Identity, X-Mailer_, X-pair-, X-SPF-,
	X-Usenet-Provider.

2008-05-23  Bill Wohler  <wohler@newt.com>

	* mh-e.el (mh-invisible-header-fields-internal): Remove
	DKIM-Signature as it is covered by DKIM-.  Fully qualify X-EID.

2008-05-19  Sergey Poznyakoff  <gray@gnu.org.ua>

	* mh-mime.el (mh-mh-to-mime, mh-mh-to-mime-undo): Preserve modes
	when converting to or from MIME (closes SF #1966722).

2008-05-19  Bill Wohler  <wohler@newt.com>

	* mh-e.el (mh-invisible-header-fields-internal): Sort list in a
	case-insensitive way and add comment about it.  Add many header
	fields (closes SF #1916032).

2008-05-19  Xavier Maillard  <xma@gnu.org>  (tiny change)

	* mh-utils.el (mh-find-path): Don't throw error if MH environment
	variable is being used (closes SF #1946861).

2008-05-19  Nick Dokos  <nicholas.dokos@hp.com>  (tiny change)

	* mh-search.el (mh-mairix-regexp-builder): Add additional items to
	search string to support org-mode (closes SF #1965704).

2008-03-18  Bill Wohler  <wohler@newt.com>

	* mh-e.el (mh-invisible-header-fields-internal): Add Accreditor,
	Seal-Send-Time.
	(mh-invisible-header-fields, mh-invisible-header-fields-default):
	Update URL to bug report for users to report ignored fields.

2008-03-12  Stefan Monnier  <monnier@iro.umontreal.ca>

	* mh-xface.el (mh-uncompface, mh-picon-file-contents):
	Use set-buffer-multibyte...
	(mh-face-display-function, mh-x-image-display): ...rather than bind
	default-enable-multibyte-characters.

2008-02-24  Bill Wohler  <wohler@newt.com>

	* mh-comp.el (mh-send-letter): Call split-string on mh-send-args
	when sending synchronously too.

2008-02-19  Bill Wohler  <wohler@newt.com>

	* mh-comp.el (mh-annotate-msg):
	* mh-e.el (mh-invisible-header-fields-internal): Remove trailing
	whitespace.

2008-01-30  Bill Wohler  <wohler@newt.com>

	* mh-mime.el (mh-mml-to-mime): Don't look up sender if From
	absent.  Fixes "Wrong type argument: stringp, nil" error.

2007-12-02  Glenn Morris  <rgm@gnu.org>

	* mh-mime.el (mail-strip-quoted-names): Autoload it.

2007-11-17  Dan Nicolaescu  <dann@ics.uci.edu>

	* mh-e.el (mh-xemacs-flag): Remove.
	(mh-min-colors-defined-flag):
	* mh-xface.el (mh-show-xface-function):
	* mh-utils.el (mh-colors-available-p):
	* mh-show.el (mh-show-mode):
	* mh-gnus.el (mh-gnus-local-map-property):
	* mh-folder.el (mh-folder-mode-map)
	(mh-remove-xemacs-horizontal-scrollbar, mh-folder-mode):
	* mh-comp.el (mh-insert-x-mailer): Replace uses of mh-xemacs-flag
	with (featurep 'xemacs).

2007-09-11  Bill Wohler  <wohler@newt.com>

	* mh-e.el (Version, mh-version): Add +cvs to version.

2007-08-25  Stephen Gildea  <gildea@stop.mail-abuse.org>

	* mh-e.el (mh-annotate-msg-hook): New variable.

	* mh-comp.el (mh-annotate-msg): Call new mh-annotate-msg-hook.
	(mh-annotate-list): New variable, for mh-annotate-msg-hook.

2007-08-21  Jeffrey C Honig  <jch@honig.net>

	* mh-folder.el (mh-folder-message-menu, mh-folder-mode-map): Add
	folder mode support for mh-show-preferred-alternative (closes SF
	#1777321).

	* mh-show.el (mh-show-preferred-alternative)
	(mh-show-write-message-to-file, mh-show-message-menu)
	(mh-show-mode-map): Add mh-show-preferred-alternative (bound to
	":") which will show the message's preferred alternative
	overriding the users configured preference.  Useful for showing
	HTML when text content is lacking (closes SF #1777321).

	* mh-e.el:
	(mh-invisible-header-fields-internal): Exclude Fax and Phone.  Put
	known exclusions as comments before the list and move parens to
	separate lines to aid in sorting (closes SF #1701231).

	* mh-mime.el (mm-decode-body): Remove explicit autoload of
	mh-alias-expand.

	* mh-alias.el (mh-alias-expand): Set up automatic autoload of
	mh-alias-expand.

2007-08-20  Jeffrey C Honig  <jch@honig.net>

	* mh-mime.el (message-options-set): Add missing autoloads from my
	last change.

	* mh-comp.el (mh-forward): When forwarding with mml, messages are
	no longer included in reverse order (closes SF #1730393).

	* mh-mime.el (mh-mml-forward-message): Forward messages as inline
	attachments (closes SF #1378993).

2008-02-06  Richard Stallman  <rms@gnu.org>

	* mh-seq.el (mh-make-seq, mh-seq-name): Use defsubst.

	* mh-acros.el (mh-do-in-gnu-emacs, mh-do-in-xemacs)
	(with-mh-folder-updating, mh-in-show-buffer)
	(mh-iterate-on-messages-in-region, mh-iterate-on-range):
	(mh-do-at-event-location): Add debug decls.
	(mh-seq-msgs): Use defsubst.

2008-02-05  Juanma Barranquero  <lekktu@gmail.com>

	* mh-e.el (mh-scan-format-file-check, mh-adaptive-cmd-note-flag-check):
	* mh-xface.el (mh-x-image-url-cache-canonicalize):
	Replace `legal' with `valid'.

2007-08-19  Jeffrey C Honig  <jch@honig.net>

	* mh-e.el (mh-invisible-header-fields-internal): We want to show
	Comments: and hide Comment:, not the other way around.

	* mh-mime.el (mh-mml-to-mime): GPG requires e-mail addresses, not
	aliases.  So resolve aliases before passing addresses to GPG/PGP
	(closes SF #649226).

	* mh-e.el (mh-invisible-header-fields-internal): Update with all
	the entries from
	http://people.dsv.su.se/~jpalme/ietf/mail-headers, plus some of my
	own.  I added attributions to entries we already had that did not
	list an RFC.

2007-08-08  Glenn Morris  <rgm@gnu.org>

	* mh-folder.el, mh-letter.el, mh-show.el: Replace `iff' in
	doc-strings and comments.

2007-07-25  Glenn Morris  <rgm@gnu.org>

	* Relicense all FSF files to GPLv3 or later.

2007-07-11  Bill Wohler  <wohler@newt.com>

	* mh-compat.el (mh-display-color-cells): Fix on XEmacs 21.5b28.
	Thanks to Henrique Martins for the help (closes SF #1749774).

2007-06-06  Juanma Barranquero  <lekktu@gmail.com>

	* mh-mime.el (mh-mh-directive-present-p):
	* mh-search.el (mh-index-group-by-folder): Fix typos in docstrings.

2006-11-14  Bill Wohler  <wohler@newt.com>

	* mh-xface.el (mh-x-image-url-cache-canonicalize): Add `*' to
	reserved Windows filename characters (closes SF #1396499).

2006-11-13  Bill Wohler  <wohler@newt.com>

	Release MH-E version 8.0.3.

	* mh-e.el (Version, mh-version): Update for release 8.0.3.

	* mh-e.el (mh-alias-local-users): Boolean docstrings should start
	with "Non-nil means".  Perhaps this option should have a -flag
	appended.
	(mh-junk-background): Sync docstring with manual.

	* mh-junk.el (mh-spamassassin-blacklist, mh-bogofilter-blacklist)
	(mh-spamprobe-blacklist): Sync docstring with manual.

2006-11-11  Stephen Gildea  <gildea@stop.mail-abuse.org>

	* mh-junk.el (mh-spamassassin-blacklist, mh-spamassassin-whitelist):
	Use mh-junk-background consistently in call-process calls.
	(mh-bogofilter-blacklist, mh-bogofilter-whitelist)
	(mh-spamprobe-blacklist, mh-spamprobe-whitelist):
	Use with-current-buffer so the right thing happens if
	mh-junk-background is t (closes SF #1594802).

	* mh-e.el (mh-junk-background): Document that On value is 0;
	t may be used for debugging.

2006-11-10  Andreas Schwab  <schwab@suse.de>

	* mh-e.el (mh-draft-folder): Avoid starting sentence with "nil".

2006-11-10  Glenn Morris  <rgm@gnu.org>

	* mh-e.el (mh-draft-folder): Doc fix (Nil -> nil).

2006-09-25  Stephen Gildea  <gildea@stop.mail-abuse.org>

	* mh-junk.el (mh-spamassassin-whitelist): Add two missing
	quotation marks, so that the last two arguments of sa-learn
	are separated properly (closes SF #1565460).
	(mh-spamassassin-blacklist): In example .procmailrc, add
	PATH element to find mhparam on Debian.

2006-09-24  Stephen Gildea  <gildea@stop.mail-abuse.org>

	* mh-comp.el (mh-send-args): Initialize to "" instead of nil
	so that we always have a valid string for split-string even if
	nothing is added in mh-send-letter (closes SF #1564742).

2006-07-03  Bill Wohler  <wohler@newt.com>

	Release MH-E version 8.0.2.

	* mh-e.el (Version, mh-version): Update for release 8.0.2.

2006-07-03  Ted Phelps  <phelps@gnusto.com>  (tiny change)

	* mh-tool-bar.el (mh-tool-bar-define): Fix XEmacs' vector-list so
	it refers to the icons in mh-xemacs-icon-map instead of trying to
	declare the icons in situ.  This allows mh-tool-bar.el to be
	compiled under XEmacs.  Remove initial value for
	mh-tool-bar-folder-buttons, mh-tool-bar-show-buttons,
	mh-tool-bar-letter-buttons.  The MH-E icons now appear in XEmacs.
	In mh-tool-bar-init, check for mh-xemacs-use-tool-bar-flag sooner.
	This allows MH-E to be used in XEmacs in a tty (closes SF #1506846).

2006-07-03  Bill Wohler  <wohler@newt.com>

	* mh-e.el: Require mh-buffers and mh-compat before mh-xemacs now
	that mh-xemacs needs functions in mh-compat.

2006-06-29  Bill Wohler  <wohler@newt.com>

	* mh-search.el (mh-search, mh-index-group-by-folder): Add "the" in
	loop construct to be consistent with other loops, and because
	edebug doesn't work without it.

2006-06-29  Ted Phelps  <phelps@gnusto.com>  (tiny change)

	* mh-search.el (mh-folder-exists-p): Strip + from folder to avoid
	redundant +s in regexp (closes SF #1514424).

2006-06-29  Sergey Poznyakoff  <gray@Mirddin.farlep.net>  (tiny change)

	* mh-mime.el (mh-mime-save-parts): Add -store option to
	mhn (closes SF #1513140).

2006-06-20  Bill Wohler  <wohler@newt.com>

	Release MH-E version 8.0.1.

	* mh-e.el (Version, mh-version): Update for release 8.0.1.

2006-06-15  Bill Wohler  <wohler@newt.com>

	* mh-search.el (mh-index-new-folder): Use -2 suffix instead of <2>
	suffix for folder names, as <> are illegal filename characters on
	Windows (closes SF #1507002).

2006-06-05  Jacob Morzinski  <morzinski@MIT.EDU>  (tiny change)

	* mh-comp.el (mh-send-uses-spost): New variable.
	(mh-send-letter): Do not use -msgid and -mime if
	mh-send-uses-spost is t (closes SF #1486726).

2006-06-02  Bill Wohler  <wohler@newt.com>

	(mh-folder-exists-p): Change test from an empty buffer, to one
	that contains the actual folder, since GNU mailutils' folder
	command displays output if the folder doesn't exist (closes SF
	#1499712).

2006-05-06  Bill Wohler  <wohler@newt.com>

	Release MH-E version 8.0.

	* mh-e.el (Version, mh-version): Update for release 8.0.

2006-05-05  Bill Wohler  <wohler@newt.com>

	* mh-e.el: Update commentary.

2006-04-28  Bill Wohler  <wohler@newt.com>

	Release MH-E version 7.95.

	* mh-e.el (Version, mh-version): Update for release 7.95.

2006-04-26  Eric Ding  <ericding@alum.mit.edu>

	* mh-e.el (mh-invisible-header-fields-internal): Add entry
	"X-Provags-ID:".

2006-04-25  Bill Wohler  <wohler@newt.com>

	* mh-letter.el (mh-folder-expand-at-point): Fix folder completion.
	Folders returned by mh-folder-completion-function no longer need
	adornment (closes SF #1476270).

2006-04-21  Bill Wohler  <wohler@newt.com>

	* mh-e.el (Version, mh-version): Add +cvs to version.

2006-04-21  Bill Wohler  <wohler@newt.com>

	Release MH-E version 7.94.

	* mh-e.el (Version, mh-version): Update for release 7.94.

2006-04-21  Bill Wohler  <wohler@newt.com>

	* mh-letter.el (mh-insert-letter): If a message number isn't
	given, throw an error rather than using a potentially incorrect
	message number (closes SF #1473729).  In addition, use the cur
	message if mh-sent-from-msg is nil (when sending a message, in
	contrast to replying).  Move conversion of int to string into
	interactive stanza so body can assume variables are of proper
	type.

2006-04-20  Bill Wohler  <wohler@newt.com>

	* mh-tool-bar.el (image-load-path): Define to shush compiler.
	(mh-buffer-exists-p): Move inside mh-do-in-gnu-emacs since it
	isn't used outside of it.
	(mh-tool-bar-folder-buttons-init, mh-tool-bar-letter-buttons-init):
	Update load-path/image-load-path before setting buttons.
	This code used to be in mh-folder-mode/mh-letter-mode but this was
	the wrong place since mh-tool-bar-*-buttons-init can also be called
	when customizing the buttons.
	(mh-tool-bar-update): New function which updates tool-bar-map in
	all of the MH-E buffers after customizing the buttons (closes SF
	#1452718).
	(mh-tool-bar-folder-buttons-set, mh-tool-bar-letter-buttons-set):
	Call it (closes SF #1452718).

	* mh-folder.el (mh-folder-buttons-init-flag): Delete.  Use
	mh-folder-tool-bar-map instead.
	(image-load-path): Delete.  No longer used.
	(mh-folder-mode): Moved setting of image-load-path into
	mh-tool-bar-folder-buttons-init.

	* mh-letter.el (mh-letter-buttons-init-flag): Delete.  Use
	mh-letter-tool-bar-map instead.
	(image-load-path): Delete.  No longer used.
	(mh-letter-mode): Moved setting of image-load-path into
	mh-tool-bar-letter-buttons-init.

	* mh-seq.el (mh-narrow-to-seq, mh-widen): Use with-current-buffer
	instead of set-buffer.

2006-04-19  Bill Wohler  <wohler@newt.com>

	* mh-tool-bar.el (mh-tool-bar-define): Fix enable-expr so that one
	can permanently disable a button (such as a separator) with nil.

2006-04-18  Bill Wohler  <wohler@newt.com>

	* mh-e.el (defcustom-mh, defface-mh, defgroup-mh, mh-face-data)
	(mh-strip-package-version, mh-face-data, mh-inherit-face-flag)
	(mh-min-colors-defined-flag): Do not unbind these macros and
	variables.  Nice idea, but too many nasty side-effects.  These
	macros are needed by [Cc]ustom-make-dependencies when creating the
	MH-E customization groups in mh-cus-load.el.  These disappeared
	when the macros above were introduced.  Besides, if a developer
	were to try to show the help for a macro or variable they were
	looking at and got [No match] when they did so, that would be bad.

2006-04-17  Bill Wohler  <wohler@newt.com>

	* mh-comp.el (mh-insert-x-mailer): Strip build number from
	version in X-Mailer field (closes SF #1466481).

	* mh-acros.el (mh-defun-compat): Rename to defun-mh in order that
	variables and functions with the same name are found correctly by
	find-func (invoked by clicking on the filename link in the *Help*
	buffer).
	(mh-defmacro-compat): Rename to defmacro-mh.  Ditto.

	* mh-e.el (mh-defgroup): Rename to defgroup-mh.  Ditto.
	(mh-defcustom): Rename to defcustom-mh.  Ditto.
	(mh-defface): Rename to defface-mh.  Ditto.
	(mh-font-lock-add-keywords): Make changes according to these
	renamings.

	* mh-e.el, mh-compat.el, mh-gnus.el: Use the new names (closes SF
	#1472029).

	* mh-utils.el (mh-sub-folders-actual): Mention that folder must
	have been processed by mh-normalize-folder-name.
	(mh-folder-completion-function): Handle completion of folders with
	absolute names.  Also, when flag is t, display complete folder name
	to provide proper highlighting in Emacs 22 now that
	minibuffer-completing-file-name is nil (closes SF #1470518).
	(mh-folder-completing-read): No longer set
	minibuffer-completing-file-name to t.  This was causing "Can't set
	current directory errors" when browsing absolute file names.
	Another benefit of this change is that SPC can be used for
	completion again (closes SF #1470518).

2006-04-15  Bill Wohler  <wohler@newt.com>

	* mh-compat.el (mh-font-lock-add-keywords): Fix typo in docstring.

2006-04-14  Bill Wohler  <wohler@newt.com>

	* mh-funcs.el (view-exit-action): No need to wrap defvar with
	eval-when-compile when shushing compiler.

	* mh-mime.el (mh-identity-pgg-default-user-id): Ditto.

	* mh-seq.el (view-exit-action): Ditto.

	* mh-show.el (font-lock-auto-fontify): Ditto.

	* mh-utils.el (mh-speed-flists-cache): Ditto.

	* mh-acros.el (struct, x, y): No need to wrap defvar with
	eval-when-compile when shushing compiler, even when
	mh-do-in-xemacs or another construct is used.

	* mh-comp.el (sendmail-coding-system): Ditto.

	* mh-e.el (mark-active): Ditto.

	* mh-folder.el (desktop-save-buffer, font-lock-auto-fontify)
	(image-load-path, font-lock-defaults): Ditto.

	* mh-letter.el (image-load-path, font-lock-defaults): Ditto.

	* mh-mime.el (dots, type, ov)
	(mm-verify-function-alist, mm-decrypt-function-alist)
	(pressed-details): Ditto.

	* mh-search.el (pick-folder, mh-do-in-xemacs)
	(mh-mairix-folder, mh-flists-search-folders)
	(which-func-mode, mh-speed-flists-inhibit-flag): Ditto.

	* mh-seq.el (tool-bar-mode): Ditto.

	* mh-utils.el (completion-root-regexp)
	(minibuffer-completing-file-name): Ditto.

	* mh-xface.el (default-enable-multibyte-characters): Ditto.

	* mh-compat.el (mh-font-lock-add-keywords): New alias for
	font-lock-add-keywords.  Returns nil on XEmacs.

	* mh-e.el: Add MH-E function and variable keywords such as
	mh-defun-compat and mh-defcustom to font-lock-keywords.

2006-04-13  Bill Wohler  <wohler@newt.com>

	* mh-e.el (customize-package-emacs-version-alist)
	(mh-e, mh-alias, mh-folder, mh-folder-selection)
	(mh-identity, mh-inc, mh-junk, mh-letter, mh-ranges)
	(mh-scan-line-formats, mh-search, mh-sending-mail)
	(mh-sequences, mh-show, mh-speedbar, mh-thread, mh-tool-bar)
	(mh-hooks, mh-faces, mh-alias-completion-ignore-case-flag)
	(mh-alias-expand-aliases-flag, mh-alias-flash-on-comma)
	(mh-alias-insert-file, mh-alias-insertion-location)
	(mh-alias-local-users, mh-alias-local-users-prefix)
	(mh-alias-passwd-gecos-comma-separator-flag)
	(mh-new-messages-folders, mh-ticked-messages-folders)
	(mh-large-folder, mh-recenter-summary-flag)
	(mh-recursive-folders-flag, mh-sortm-args)
	(mh-default-folder-for-message-function)
	(mh-default-folder-list, mh-default-folder-must-exist-flag)
	(mh-default-folder-prefix, mh-identity-list)
	(mh-auto-fields-list, mh-auto-fields-prompt-flag)
	(mh-identity-default, mh-identity-handlers, mh-inc-prog)
	(mh-inc-spool-list, mh-junk-background, mh-junk-disposition)
	(mh-junk-program, mh-compose-insertion)
	(mh-compose-skipped-header-fields)
	(mh-compose-space-does-completion-flag)
	(mh-delete-yanked-msg-window-flag)
	(mh-extract-from-attribution-verb, mh-ins-buf-prefix)
	(mh-letter-complete-function, mh-letter-fill-column)
	(mh-mml-method-default, mh-signature-file-name)
	(mh-signature-separator-flag, mh-x-face-file)
	(mh-yank-behavior, mh-interpret-number-as-range-flag)
	(mh-adaptive-cmd-note-flag, mh-scan-format-file, mh-scan-prog)
	(mh-search-program, mh-compose-forward-as-mime-flag)
	(mh-compose-letter-function, mh-compose-prompt-flag)
	(mh-forward-subject-format, mh-insert-x-mailer-flag)
	(mh-redist-full-contents-flag, mh-reply-default-reply-to)
	(mh-reply-show-message-flag)
	(mh-refile-preserves-sequences-flag, mh-tick-seq)
	(mh-update-sequences-after-mh-show-flag)
	(mh-bury-show-buffer-flag, mh-clean-message-header-flag)
	(mh-decode-mime-flag)
	(mh-display-buttons-for-alternatives-flag)
	(mh-display-buttons-for-inline-parts-flag)
	(mh-do-not-confirm-flag, mh-fetch-x-image-url)
	(mh-graphical-smileys-flag, mh-graphical-emphasis-flag)
	(mh-highlight-citation-style, mh-invisible-header-fields)
	(mh-invisible-header-fields-default, mh-lpr-command-format)
	(mh-max-inline-image-height, mh-max-inline-image-width)
	(mh-mhl-format-file, mh-mime-save-parts-default-directory)
	(mh-print-background-flag, mh-show-maximum-size)
	(mh-show-use-xface-flag, mh-store-default-directory)
	(mh-summary-height, mh-speed-update-interval)
	(mh-show-threads-flag, mh-tool-bar-search-function)
	(mh-defcustom, mh-after-commands-processed-hook)
	(mh-alias-reloaded-hook, mh-before-commands-processed-hook)
	(mh-before-quit-hook, mh-before-send-letter-hook)
	(mh-delete-msg-hook, mh-find-path-hook, mh-folder-mode-hook)
	(mh-forward-hook, mh-inc-folder-hook, mh-insert-signature-hook)
	(mh-kill-folder-suppress-prompt-hooks, mh-letter-mode-hook)
	(mh-mh-to-mime-hook, mh-search-mode-hook, mh-quit-hook)
	(mh-refile-msg-hook, mh-show-hook, mh-show-mode-hook)
	(mh-unseen-updated-hook, mh-folder-address, mh-folder-body)
	(mh-folder-cur-msg-number, mh-folder-date, mh-folder-deleted)
	(mh-folder-followup, mh-folder-msg-number, mh-folder-refiled)
	(mh-folder-sent-to-me-hint, mh-folder-sent-to-me-sender)
	(mh-folder-subject, mh-folder-tick, mh-folder-to)
	(mh-letter-header-field, mh-search-folder, mh-show-cc)
	(mh-show-date, mh-show-from, mh-show-header, mh-show-pgg-bad)
	(mh-show-pgg-good, mh-show-pgg-unknown, mh-show-signature)
	(mh-show-subject, mh-show-to, mh-show-xface)
	(mh-speedbar-folder, mh-speedbar-folder-with-unseen-messages)
	(mh-speedbar-selected-folder)
	(mh-speedbar-selected-folder-with-unseen-messages): Use dotted
	notation in :package-version keyword.

2006-04-07  Bill Wohler  <wohler@newt.com>

	* mh-e.el (mh-path, mh-variant): Define with mh-defcustom and add
	:package-version keyword.

2006-03-31  Bill Wohler  <wohler@newt.com>

	* mh-e.el (mh-strip-package-version): Move before use to avoid
	compiler error.  Make macro, also to avoid compiler error.
	(mh-defface-compat): Incorporate body into mh-face-data and
	delete.

2006-03-30  Bill Wohler  <wohler@newt.com>

	* mh-e.el (mh-defcustom, mh-defface, mh-defgroup): Macros to
	remove new :package-version keyword in older settings.
	(customize-package-emacs-version-alist): Add MH-E version to Emacs
	version mappings.
	(mh-e, mh-alias, mh-folder, mh-folder-selection)
	(mh-identity, mh-inc, mh-junk, mh-letter, mh-ranges)
	(mh-scan-line-formats, mh-search, mh-sending-mail)
	(mh-sequences, mh-show, mh-speedbar, mh-thread, mh-tool-bar)
	(mh-hooks, mh-faces): Add :package-version keyword to these
	groups (closes SF #1452724).
	(mh-alias-completion-ignore-case-flag)
	(mh-alias-expand-aliases-flag, mh-alias-flash-on-comma)
	(mh-alias-insert-file, mh-alias-insertion-location)
	(mh-alias-local-users, mh-alias-local-users-prefix)
	(mh-alias-passwd-gecos-comma-separator-flag)
	(mh-new-messages-folders, mh-ticked-messages-folders)
	(mh-large-folder, mh-recenter-summary-flag)
	(mh-recursive-folders-flag, mh-sortm-args)
	(mh-default-folder-for-message-function)
	(mh-default-folder-list, mh-default-folder-must-exist-flag)
	(mh-default-folder-prefix, mh-identity-list)
	(mh-auto-fields-list, mh-auto-fields-prompt-flag)
	(mh-identity-default, mh-identity-handlers, mh-inc-prog)
	(mh-inc-spool-list, mh-junk-background, mh-junk-disposition)
	(mh-junk-program, mh-compose-insertion)
	(mh-compose-skipped-header-fields)
	(mh-compose-space-does-completion-flag)
	(mh-delete-yanked-msg-window-flag)
	(mh-extract-from-attribution-verb, mh-ins-buf-prefix)
	(mh-letter-complete-function, mh-letter-fill-column)
	(mh-mml-method-default, mh-signature-file-name)
	(mh-signature-separator-flag, mh-x-face-file)
	(mh-yank-behavior, mh-interpret-number-as-range-flag)
	(mh-adaptive-cmd-note-flag, mh-scan-format-file, mh-scan-prog)
	(mh-search-program, mh-compose-forward-as-mime-flag)
	(mh-compose-letter-function, mh-compose-prompt-flag)
	(mh-forward-subject-format, mh-insert-x-mailer-flag)
	(mh-redist-full-contents-flag, mh-reply-default-reply-to)
	(mh-reply-show-message-flag)
	(mh-refile-preserves-sequences-flag, mh-tick-seq)
	(mh-update-sequences-after-mh-show-flag)
	(mh-bury-show-buffer-flag, mh-clean-message-header-flag)
	(mh-decode-mime-flag)
	(mh-display-buttons-for-alternatives-flag)
	(mh-display-buttons-for-inline-parts-flag)
	(mh-do-not-confirm-flag, mh-fetch-x-image-url)
	(mh-graphical-smileys-flag, mh-graphical-emphasis-flag)
	(mh-highlight-citation-style, mh-invisible-header-fields)
	(mh-invisible-header-fields-default, mh-lpr-command-format)
	(mh-max-inline-image-height, mh-max-inline-image-width)
	(mh-mhl-format-file, mh-mime-save-parts-default-directory)
	(mh-print-background-flag, mh-show-maximum-size)
	(mh-show-use-xface-flag, mh-store-default-directory)
	(mh-summary-height, mh-speed-update-interval)
	(mh-show-threads-flag, mh-tool-bar-search-function): Add
	:package-version keyword to these options (closes SF #1452724).
	(mh-after-commands-processed-hook)
	(mh-alias-reloaded-hook, mh-before-commands-processed-hook)
	(mh-before-quit-hook, mh-before-send-letter-hook)
	(mh-delete-msg-hook, mh-find-path-hook, mh-folder-mode-hook)
	(mh-forward-hook, mh-inc-folder-hook)
	(mh-insert-signature-hook)
	(mh-kill-folder-suppress-prompt-hooks, mh-letter-mode-hook)
	(mh-mh-to-mime-hook, mh-search-mode-hook, mh-quit-hook)
	(mh-refile-msg-hook, mh-show-hook, mh-show-mode-hook)
	(mh-unseen-updated-hook): Add :package-version keyword to these
	hooks (closes SF #1452724).
	(mh-min-colors-defined-flag)
	(mh-folder-address, mh-folder-body, mh-folder-cur-msg-number)
	(mh-folder-date, mh-folder-deleted, mh-folder-followup)
	(mh-folder-msg-number, mh-folder-refiled)
	(mh-folder-sent-to-me-hint, mh-folder-sent-to-me-sender)
	(mh-folder-subject, mh-folder-tick, mh-folder-to)
	(mh-letter-header-field, mh-search-folder, mh-show-cc)
	(mh-show-date, mh-show-from, mh-show-header, mh-show-pgg-bad)
	(mh-show-pgg-good, mh-show-pgg-unknown, mh-show-signature)
	(mh-show-subject, mh-show-to, mh-show-xface)
	(mh-speedbar-folder, mh-speedbar-folder-with-unseen-messages)
	(mh-speedbar-selected-folder)
	(mh-speedbar-selected-folder-with-unseen-messages): : Add
	:package-version keyword to these faces (closes SF #1452724).

	* mh-tool-bar.el (mh-tool-bar-define): Added commented-out
	:package-version keywords (closes SF #1452724).

2006-03-28  Bill Wohler  <wohler@newt.com>

	* mh-tool-bar.el: Use clipboard-kill-region,
	clipboard-kill-ring-save, and clipboard-yank instead of undo,
	kill-region, and menu-bar-kill-ring-save respectively.  In
	MH-Letter mode, move save-buffer and mh-fully-kill-draft icons in
	front of mh-compose-insertion to be consistent with other mailers,
	such as Evolution.  In MH-Folder mode, move vanilla reply icon to
	the left of the other reply icons.  Use mail/inbox icon instead of
	mail, next-page instead of page-down, delete instead of close,
	mail/move instead of mail/refile, data-save instead of execute,
	mail/flag-for-followup instead of highlight, contact instead of
	mail/alias, open instead of fld-open, zoom-out instead of widen.

	* mh-folder.el (mh-execute-commands, mh-rescan-folder):
	* mh-funcs.el (mh-pack-folder): Sync docstrings with manual.

2006-03-27  Eric Ding  <ericding@alum.mit.edu>

	* mh-e.el (mh-invisible-header-fields-internal): Add entries
	"X-AOL-IP:" and "X-MB-Message-" (AOL WebMail).

2006-03-19  Bill Wohler  <wohler@newt.com>

	* mh-comp.el (mh-reply): Sync docstring with manual.

	* mh-compat.el (mh-image-load-path-for-library): Shorten first line in
	docstring.

2006-03-17  Bill Wohler  <wohler@newt.com>

	* mh-compat.el (mh-image-load-path-for-library): Minor docstring fix.

2006-03-16  Bill Wohler  <wohler@newt.com>

	* mh-comp.el (mh-send-letter): Use split-string to break up
	mh-send-args (closes SF #1448604).
	(mh-compose-and-send-mail): Use run-hook-with-args for
	mh-compose-letter-function.

	* mh-e.el (mh-list-to-string-1): Use dolist.

	* mh-compat.el (mh-image-load-path-for-library): Prefer user's images.

2006-03-15  Bill Wohler  <wohler@newt.com>

	* mh-compat.el (mh-image-load-path-for-library): Fix example by
	not recommending that one binds image-load-path.  Just defvar it to
	placate compiler and only use it if previously defined.

	* mh-e.el (image-load-path): Don't bind!

	* mh-folder.el (mh-folder-mode): Only use image-load-path if
	previously defined.

	* mh-letter.el (mh-letter-mode): Ditto.

	* mh-utils.el (mh-logo-display): Ditto.

2006-03-14  Bill Wohler  <wohler@newt.com>

	* mh-compat.el (mh-image-load-path-for-library): Incorporate
	changes from image-load-path-for-library, which are:
	(image-load-path-for-library): Pass value of path rather than
	symbol.  Always return list of directories.  Guarantee that image
	directory comes first.

	* mh-e.el (image-load-path): Define on those Emacsen that lack it
	to avoid compile and run-time errors.

	* mh-folder.el (mh-folder-mode): Use new idiom for setting
	image-load-path.

	* mh-letter.el (mh-letter-mode): Ditto.

	* mh-utils.el (mh-logo-display): Ditto.

2006-03-12  Bill Wohler  <wohler@newt.com>

	* mh-utils.el (mh-folder-list): Fix docstring (closes SF
	#1448498).

2006-03-10  Bill Wohler  <wohler@newt.com>

	* mh-compat.el (mh-replace-regexp-in-string): Pass the literal
	flag to replace-in-string.  This was badly needed by
	mh-quote-pick-expr in order to properly quote subjects when using
	/ s on XEmacs (closes SF #1447598).
	(mh-image-load-path-for-library): Merged changes from Reiner.  Add
	no-error argument.  If path t, just return directory.

	* mh-e.el (mh-profile-component): Drop `s' from mhparam
	-components for Mailutils compatibility (closes SF #1446985).

2006-03-06  Bill Wohler  <wohler@newt.com>

	* mh-e.el (Version, mh-version): Add +cvs to version.

2006-03-05  Satyaki Das  <satyaki@theforce.stanford.edu>

	* mh-search.el (mh-index-update-single-msg): Fix a bug in the
	handling of duplicate messages.  The test in cond was too strong
	and wasn't catching the case where origin-map was nil.

2006-03-05  Bill Wohler  <wohler@newt.com>

	Release MH-E version 7.93.

	* mh-e.el (Version, mh-version): Update for release 7.93.

2006-03-05  Bill Wohler  <wohler@newt.com>

	* mh-folder.el (mh-folder-mode): Drop 'load-path argument when
	calling mh-image-load-path-for-library since this is the default.

	* mh-letter.el (mh-letter-mode): Ditto.

	* mh-utils.el (mh-logo-display): Ditto.

2006-03-04  Bill Wohler  <wohler@newt.com>

	* mh-compat.el (mh-image-load-path-for-library): Move here from
	mh-utils.el and wrap with mh-defun-compat since this function will
	be soon added to image.el.

	* mh-utils.el (mh-image-load-path-for-library): Move to mh-compat.el.
	(mh-normalize-folder-name): Add return-nil-if-folder-empty
	argument which is useful when calling mh-normalize-folder-name to
	process the folder argument for the folders command.
	(mh-sub-folders): Use new flag to mh-normalize-folder-name to make
	this function more robust.  It could too easily list the folders in /.
	(mh-folder-list): Fix a couple of problems pointed out by Thomas
	Baumann.  Set folder to nil if empty.  Don't append "/" if folder nil.

2006-03-03  Bill Wohler  <wohler@newt.com>

	* mh-folder.el (mh-folder-mode): Rename mh-image-load-path to
	mh-image-load-path-for-library.

	* mh-letter.el (mh-letter-mode): Rename mh-image-load-path to
	mh-image-load-path-for-library.

	* mh-utils.el (mh-image-load-path): Rename to
	mh-image-load-path-for-library.  Add example to docstring.  Rename
	local variable mh-image-directory to image-directory.  Move error
	checks to default case in cond and simplify.

	* mh-comp.el (mh-send-letter, mh-insert-auto-fields): Sync
	docstrings with manual.

2006-03-02  Bill Wohler  <wohler@newt.com>

	* mh-folder.el (mh-tool-bar-init): Autoload.
	(mh-folder-mode): Call mh-tool-bar-init conditionally in XEmacs.
	Set scoped variables image-load-path and load-path with updated
	mh-image-load-path before calling mh-tool-bar-folder-buttons-init.

	* mh-letter.el (mh-tool-bar-init): Autoload.
	(mh-letter-mode): Call mh-tool-bar-init conditionally in XEmacs.
	Set scoped variables image-load-path and load-path with updated
	mh-image-load-path before calling mh-tool-bar-letter-buttons-init.

	* mh-show.el (mh-tool-bar-init): Autoload.
	(mh-show-mode): Perform tool bar stuff conditionally in XEmacs and
	GNU Emacs.

	* mh-tool-bar.el (mh-tool-bar-define): Don't quote stuff in error
	messages per conventions.
	(mh-tool-bar-folder-buttons-init)
	(mh-tool-bar-letter-buttons-init): Don't call mh-image-load-path.
	(mh-tool-bar-define call): Format.

	* mh-utils.el (mh-image-directory)
	(mh-image-load-path-called-flag): Delete.
	(mh-image-load-path): Incorporate changes from Gnus team.  Biggest
	changes are that it no longer uses/sets mh-image-directory or
	mh-image-load-path-called-flag, and returns the updated path
	rather than change it.
	(mh-logo-display): Change usage of mh-image-load-path.

2006-02-28  Bill Wohler  <wohler@newt.com>

	* mh-limit.el (mh-narrow-to-cc, mh-narrow-to-from)
	(mh-narrow-to-subject, mh-narrow-to-to): Fix inability to narrow
	to subjects with special characters by quoting regular expression
	characters in pick expression derived from existing subjects and
	other fields (closes SF #1432548).
	(mh-narrow-to-subject): Remove Re: string from subject so that
	pick can find originating message (closes SF #1438369).

	* mh-utils.el (mh-image-load-path): Rename variable to
	mh-image-directory.
	(mh-image-load-path): Access mh-image-directory instead of
	mh-image-load-path.
	(mh-folder-list): Fix problem with passing in a folder and getting
	nothing back.  Fix problem with passing in empty string and getting
	the entire filesystem (or infinite loop).  Don't append slash to
	folder.  These fixes fix problems observed with the pick search.
	Thanks to Thomas Baumann for the help (closes SF #1435381).
	(mh-pick-regexp-chars, mh-quote-pick-expr): New variable and
	function for quoting pick regular expression characters (closes SF
	#1432548).

2006-02-27  Bill Wohler  <wohler@newt.com>

	* mh-e.el (mh-default-folder-for-message-function): Sync docstring
	with manual.

	* mh-mime.el (mh-minibuffer-read-type): Delete comment in
	docstring about obsolete variable mh-mime-content-types.

	* mh-e.el (mh-variant): Sync docstring with manual.
	(cus-face): Require as it is needed by mh-inherit-face-flag.

	* mh-compat.el (mh-display-color-cells): Return 2 if
	device-color-cells returns nil (closes SF #1436924).

	* mh-e.el (mh-compiling-flag): Delete.  No longer needed by
	mh-display-color-cells.

2006-02-21  Eric Ding  <ericding@alum.mit.edu>

	* mh-e.el (mh-invisible-header-fields-internal): Add entry
	"X-Sasl-enc:".

2006-02-20  Eric Ding  <ericding@alum.mit.edu>

	* mh-e.el (mh-invisible-header-fields-internal): Add entries
	"X-Authenticated-Sender:", "X-Barracuda-", "X-EFL-Spamscore",
	"X-IronPort-AV:", "X-Mail-from:", "X-Mailman-Approved-At:",
	"X-Resolved-to:", and "X-SA-Exim".  Fixed "X-Bugzilla-" and
	"X-Roving-" by removing unnecessary "*" at end.

2006-02-19  Bill Wohler  <wohler@newt.com>

	* mh-alias.el (mh-address-mail-regexp)
	(mh-goto-address-find-address-at-point): Delete copies from
	goto-addr.el.
	(mh-alias-suggest-alias): Use goto-address-mail-regexp instead of
	mh-address-mail-regexp.
	(mh-alias-add-address-under-point): Use
	goto-address-find-address-at-point instead of
	mh-goto-address-find-address-at-point.

	* mh-e.el (mh-show-use-goto-addr-flag): Delete.

	* mh-show.el (mh-show-mode): Mention goto-address-highlight-p in
	docstring.
	(mh-show-addr): Call goto-address unconditionally.  User should use
	goto-address-highlight-p instead of mh-show-use-goto-addr-flag.

2006-02-18  Bill Wohler  <wohler@newt.com>

	* mh-e.el (Version, mh-version): Add +cvs to version.

2006-02-18  Bill Wohler  <wohler@newt.com>

	Release MH-E version 7.92.

	* mh-e.el (Version, mh-version): Update for release 7.92.

2006-02-17  Bill Wohler  <wohler@newt.com>

	* mh-e.el (mh-folder-msg-number): Use purple on low-color, light
	backgrounds per Mark's suggestion.

	* mh-utils.el (mh-image-load-path): Fix problem that images on
	load-path or image-load-path would win over relative paths (newer
	MH-E or Emacs distribution).

2006-02-16  Bill Wohler  <wohler@newt.com>

	* mh-e.el (mh-inherit-face-flag): New variable.  Non-nil means that
	the defface :inherit keyword is available.
	(mh-face-data): New variable (contains all face specs) and
	function (accessor).
	(mh-folder-address, mh-folder-body, mh-folder-cur-msg-number)
	(mh-folder-date, mh-folder-deleted, mh-folder-followup)
	(mh-folder-msg-number, mh-folder-refiled)
	(mh-folder-sent-to-me-hint, mh-folder-sent-to-me-sender)
	(mh-folder-subject, mh-folder-tick, mh-folder-to)
	(mh-search-folder, mh-letter-header-field, mh-show-cc)
	(mh-show-date, mh-show-from)
	(mh-show-header, mh-show-pgg-bad, mh-show-pgg-good)
	(mh-show-pgg-unknown, mh-show-signature, mh-show-subject)
	(mh-show-to, mh-show-xface, mh-speedbar-folder)
	(mh-speedbar-folder-with-unseen-messages)
	(mh-speedbar-selected-folder)
	(mh-speedbar-selected-folder-with-unseen-messages):
	Use mh-face-data.

	* mh-utils.el (mh-image-load-path): The variables image-load-path
	or load-path would not get updated if user set mh-image-load-path.
	Moved tests and add-to-list calls outside of cond so they are
	applied consistently, even if they are redundant in some
	circumstances.  Efficiency isn't a concern here.  Made error
	messages more user-friendly.

2006-02-15  Peter S Galbraith  <psg@debian.org>

	* mh-compat.el (mh-image-search-load-path): Compatibility code.
	Emacs 21 and XEmacs don't have `image-search-load-path'.

	* mh-utils.el (mh-image-load-path): Don't bail out on error if the
	images are already found.

2006-02-10  Bill Wohler  <wohler@newt.com>

	* mh-search.el (mh-search): Wrap code in (block mh-search ...)
	rather than use defun*.  XEmacs cannot create a proper autoload for
	a defun*.

2006-02-09  Bill Wohler  <wohler@newt.com>

	* mh-utils.el (mh-folder-list): Don't replace "/*$" with "/" since
	that causes an infinite loop on XEmacs.

	* mh-compat.el(mh-replace-regexp-in-string): Add missing regexp
	argument.

2006-02-08  Peter S Galbraith  <psg@debian.org>

	* mh-e.el (mh-invisible-header-fields-internal): Added entries
	"X-BrightmailFiltered:", "X-Brightmail-Tracker:" and "X-Hashcash".

2006-02-04  Bill Wohler  <wohler@newt.com>

	* mh-e.el (mh-inc-spool-list): Update example for Emacs 22 which
	has an emacsclient command that supports --eval.  I had read that
	gnudoit was deprecated in favor of gnuclient anyway.

2006-02-04  Eric Ding  <ericding@alum.mit.edu>

	* mh-mime.el (mh-file-mime-type-substitutions): Add entries to
	handle OpenOffice documents.

2006-02-03  Bill Wohler  <wohler@newt.com>

	* mh-e.el (Version, mh-version): Add +cvs to version.

2006-02-03  Bill Wohler  <wohler@newt.com>

	Release MH-E version 7.91.

	* mh-e.el (Version, mh-version): Update for release 7.91.

2006-02-03  Bill Wohler  <wohler@newt.com>

	* mh-utils.el (mh-image-load-path, mh-image-load-path-called-flag)
	(mh-image-load-path): Checkdoc fix.  Docstring edits.  Reduce scope
	of local variable mh-library-name.

	* mh-e.el (mh-folder-msg-number, mh-folder-refiled, mh-folder-to)
	(mh-show-cc, mh-show-date, mh-show-header): Replace (min-colors
	88) with (min-colors 64) in face specifications so that MH-E still
	looks good on systems with fewer colors (such as Eric Ding's).

2006-02-03  Peter S Galbraith  <psg@debian.org>

	* mh-utils.el (mh-image-load-path): New variable to optionally
	hold the directory where MH-E images are stored.  If nil, then
	the function `mh-image-load-path' will find it.  This variable
	will be used for Debian packaging.
	(mh-image-load-path function): Use variable `mh-image-load-path'
	if non-nil and exists.

2006-02-03  Mark D. Baushke  <mdb@gnu.org>

	* mh-tool-bar.el: Add conditional require of 'tool-bar or 'toolbar
	for GNU Emacs or XEmacs to avoid void-variable tool-bar-map lisp
	errors if describe-bindings is called before tool-bar-mode is used.

2006-02-03  Peter S Galbraith  <psg@debian.org>

	* mh-compat.el (mh-url-unreserved-chars): Fix typo from
	`mh-url-unresrved-chars'.

2006-02-02  Bill Wohler  <wohler@newt.com>

	* mh-e.el (Version, mh-version): Add +cvs to version.

2006-02-02  Bill Wohler  <wohler@newt.com>

	Release MH-E version 7.90.

	* mh-e.el (Version, mh-version): Update for release 7.90.

2006-02-01  Bill Wohler  <wohler@newt.com>

	* mh-search.el (which-func-mode): Shush compiler on Emacs 21 too.

	* mh-alias.el (mh-alias-gecos-name): Use
	mh-replace-regexp-in-string instead of replace-regexp-in-string.
	(crm, multi-prompt): Use mh-require instead of require.
	(mh-goto-address-find-address-at-point): Use
	mh-line-beginning-position and mh-line-end-position instead of
	line-beginning-position and line-end-position.  Use
	mh-match-string-no-properties instead of
	match-string-no-properties.

	* mh-comp.el (mh-modify-header-field): Use
	mh-line-beginning-position and mh-line-end-position instead of
	line-beginning-position and line-end-position.

	* mh-compat.el (mailabbrev): Use mh-require instead of require.
	(mh-assoc-string, mh-display-completion-list, mh-face-foreground)
	(mh-face-background): Make docstring consistent.
	(mh-require, mh-cancel-timer, mh-display-color-cells)
	(mh-line-beginning-position, mh-line-end-position)
	(mh-match-string-no-properties, mh-replace-regexp-in-string)
	(mh-view-mode-enter): Move definition here from mh-xemacs.el and
	add mh- prefix since compatibility functions should have our
	package prefix (mh-) by Emacs convention and to avoid messing up
	checks for the same functions in other packages.

	* mh-e.el (mh-compiling-flag): Move mh-xemacs-compiling-flag here
	from mh-xemacs.el and rename.
	(mh-xargs): Use mh-line-beginning-position and
	mh-line-end-position instead of line-beginning-position and
	line-end-position.
	(mh-defface-compat): Use mh-display-color-cells instead of
	display-color-cells.

	* mh-folder.el (which-func): Use mh-require instead of require.

	* mh-funcs.el (mh-list-folders): Use mh-view-mode-enter instead of
	view-mode-enter.

	* mh-gnus.el (gnus-util, mm-bodies, mm-decode, mm-view, mml):
	Use mh-require instead of require.

	* mh-letter.el (mh-letter-header-end, mh-letter-mode)
	(mh-letter-next-header-field): Use mh-line-beginning-position and
	mh-line-end-position instead of line-beginning-position and
	line-end-position.

	* mh-limit.el (mh-subject-to-sequence-unthreaded): Use
	mh-match-string-no-properties instead of
	match-string-no-properties.
	(mh-narrow-to-header-field): Use mh-line-beginning-position and
	mh-line-end-position instead of line-beginning-position and
	line-end-position.

	* mh-mime.el (mh-mime-inline-part, mh-mm-display-part)
	(mh-mh-quote-unescaped-sharp, mh-mh-directive-present-p): Use
	mh-line-beginning-position and mh-line-end-position instead of
	line-beginning-position and line-end-position.

	* mh-search.el (which-func): Use mh-require instead of require.
	(mh-make-pick-template, mh-index-visit-folder)
	(mh-pick-parse-search-buffer, mh-swish-next-result)
	(mh-mairix-next-result, mh-namazu-next-result)
	(mh-pick-next-result, mh-grep-next-result)
	(mh-index-create-imenu-index, mh-index-match-checksum)
	(mh-md5sum-parser, mh-openssl-parser, mh-index-update-maps): Use
	mh-line-beginning-position and mh-line-end-position instead of
	line-beginning-position and line-end-position.

	* mh-seq.el (mh-list-sequences): Use mh-view-mode-enter instead of
	view-mode-enter.
	(mh-folder-size-flist, mh-parse-flist-output-line)
	(mh-add-sequence-notation): Use mh-line-beginning-position and
	mh-line-end-position instead of line-beginning-position and
	line-end-position.

	* mh-show.el (mh-show-addr): Use mh-require instead of require.

	* mh-speed.el (mh-folder-speedbar-menu-items, mh-speed-toggle)
	(mh-speed-view, mh-folder-speedbar-buttons)
	(mh-speed-highlight, mh-speed-goto-folder)
	(mh-speed-add-buttons, mh-speed-parse-flists-output)
	(mh-speed-invalidate-map, mh-speedbar-change-expand-button-char)
	(mh-speed-add-folder): Use mh-line-beginning-position and
	mh-line-end-position instead of line-beginning-position and
	line-end-position.
	(mh-speed-flists): Use mh-cancel-timer instead of cancel-timer.

	* mh-thread.el (mh-thread-find-children)
	(mh-thread-parse-scan-line, mh-thread-generate): Use
	mh-line-beginning-position and mh-line-end-position instead of
	line-beginning-position and line-end-position.

	* mh-utils.el (mh-colors-available-p): Use mh-display-color-cells
	instead of display-color-cells.
	(mh-folder-list): Use mh-replace-regexp-in-string instead of
	replace-regexp-in-string.
	(mh-sub-folders-actual, mh-letter-toggle-header-field-display):
	Use mh-line-beginning-position and mh-line-end-position instead of
	line-beginning-position and line-end-position.

	* mh-comp.el (mh-send-sub): Don't find components file in current
	directory--this seems to have been a side-effect of commenting out
	the use of an old mh-etc variable.  Improve error message.

2006-01-31  Bill Wohler  <wohler@newt.com>

	* mh-acros.el (mh-defun-compat, mh-defmacro-compat): Add name
	argument since compatibility functions should have our package
	prefix (mh-) by Emacs convention and to avoid messing up checks
	for the same functions in other packages.  Use explicit argument
	instead of forming name by adding mh- prefix so that one can grep
	and find the definition.

	* mh-alias.el (mh-alias-local-users, mh-alias-reload)
	(mh-alias-expand, mh-alias-minibuffer-confirm-address):
	Use mh-assoc-string instead of assoc-string.

	* mh-compat.el (assoc-string): Rename to mh-assoc-string.
	(mh-mail-abbrev-make-syntax-table, mh-url-hexify-string):
	Move here from mh-utils.el.
	(mh-display-completion-list): Move here from mh-comp.el.
	(mh-face-foreground, mh-face-background): Move here from
	mh-xface.el.
	(mh-write-file-functions): Move here from mh-folder.el.

	* mh-folder.el (mh-write-file-functions-compat): Move to
	mh-compat.el and rename to mh-write-file-functions.
	(mh-folder-mode): Use the new name.

	* mh-gnus.el (gnus-local-map-property): Rename to
	mh-gnus-local-map-property.
	(mm-merge-handles): Rename to mh-mm-merge-handles.
	(mm-set-handle-multipart-parameter): Rename to
	mh-mm-set-handle-multipart-parameter.
	(mm-inline-text-vcard): Rename to mh-mm-inline-text-vcard.
	(mm-possibly-verify-or-decrypt): Rename to
	mh-mm-possibly-verify-or-decrypt.
	(mm-handle-multipart-ctl-parameter): Rename to
	mh-mm-handle-multipart-ctl-parameter.
	(mm-readable-p): Rename to mh-mm-readable-p.
	(mm-long-lines-p): Rename to mh-mm-long-lines-p.
	(mm-keep-viewer-alive-p): Rename to mh-mm-keep-viewer-alive-p.
	(mm-destroy-parts): Rename to mh-mm-destroy-parts.
	(mm-uu-dissect-text-parts): Rename to mh-mm-uu-dissect-text-parts.
	(mml-minibuffer-read-disposition): Rename to
	mh-mml-minibuffer-read-disposition.

	* mh-identity.el (mh-identity-field-handler): Use mh-assoc-string
	instead of assoc-string.

	* mh-mime.el (mh-mm-inline-media-tests, mh-mm-inline-message)
	(mh-mime-display, mh-mime-display-security)
	(mh-insert-mime-button, mh-insert-mime-security-button)
	(mh-handle-set-external-undisplayer)
	(mh-mime-security-press-button, mh-mime-security-show-details)
	(mh-mml-attach-file, mh-mime-cleanup)
	(mh-destroy-postponed-handles): Use new mh-* names for
	compatibility functions.

	* mh-utils.el (mail-abbrev-make-syntax-table): Move to
	mh-compat.el and rename to mh-mail-abbrev-make-syntax-table.
	(mh-beginning-of-word): Use the new name.
	(mh-get-field): Delete ancient alias.

	* mh-xface.el (mh-face-foreground-compat): Move to mh-compat.el
	and rename to mh-face-foreground
	(mh-face-background-compat): Move to mh-compat.el
	and rename to mh-face-background.
	(mh-face-display-function): Use the new names.
	(mh-x-image-url-cache-canonicalize): Use mh-url-hexify-string
	instead of url-hexify-string.
	(url-unreserved-chars): Move to mh-compat.el and rename to
	mh-url-unreserved-chars.
	(url-hexify-string): Move to mh-compat.el and rename to
	mh-url-hexify-string.

	* mh-letter.el (mh-complete-word): Fix bug in call to
	mh-display-completion-list.  Wrong argument was passed, so
	completions wouldn't show highlighted prefix.

2006-01-29  Bill Wohler  <wohler@newt.com>

	* mh-e.el (mh-scan-format-file-check): Allow any non-nil for
	mh-adaptive-cmd-note-flag.

	* mh-comp.el (sc-cite-original): Remove autoload of "sc" with old
	docstring.  sc-cite-original is autoloaded via loaddefs.el for all
	supported versions.  In addition, the package name "sc" has been
	made obsolete by "supercite since at least Emacs 21.

	* mh-scan.el (mh-note-copied, mh-note-printed): Reorganization
	revealed character constants that were still strings (closes SF
	#770772).

	* mh-comp.el (mh-letter-hide-all-skipped-fields)
	(mh-get-header-field): Move to mh-utils.el so that you can read
	messages without having to load mh-comp.el and mh-letter.el.

	* mh-letter.el (mh-hidden-header-keymap)
	(mh-letter-toggle-header-field-display)
	(mh-letter-skipped-header-field-p)
	(mh-letter-skip-leading-whitespace-in-header-field)
	(mh-letter-truncate-header-field): Move to mh-utils.el so that you
	can read messages without having to load mh-comp.el and
	mh-letter.el.

	* mh-utils.el (mh-get-header-field)
	(mh-letter-hide-all-skipped-fields)
	(mh-letter-skipped-header-field-p, mh-hidden-header-keymap)
	(mh-letter-toggle-header-field-display)
	(mh-letter-skip-leading-whitespace-in-header-field)
	(mh-letter-truncate-header-field): Move here from mh-comp.el and
	mh-letter.el so that you can read messages without having to load
	mh-comp.el and mh-letter.el.

	* mh-comp.el (mh-insert-fields): Handle nil values.  Rmail, at
	least, will deliver them to us.

	* mh-e.el (mh-after-commands-processed-hook)
	(mh-before-commands-processed-hook): Specify what sort of requests
	in docstring.

	* mh-folder.el (mh-folder-mode): Use add-to-list to modify
	minor-mode-alias.

	* mh-letter.el (mh-letter-menu): Remove.  Defvar no longer needed
	to shush compiler.
	(mh-letter-mode): Remove Mail menu.

2006-01-29  Bill Wohler  <wohler@newt.com>

	The Great Cleanup
	Remove circular dependencies.  mh-e.el now includes few require
	statements and stands alone.  Other files should need to require
	mh-e.el, which requires mh-loaddefs.el, plus variable-only files
	such as mh-scan.el.
	Remove unneeded require statements.
	Remove unneeded load statements, or replace them with non-fatal
	require statements.
	Break out components into their own files that were often spread
	between many files.
	As a result, many functions that are now only used within a single
	file no longer need to be autoloaded.
	Rearrange and provide consistent headings.
	Untabify.

	* mh-acros.el: Update commentary to reflect current usage.
	Add autoload cookies to all macros.
	(mh-require-cl): Merge docstring and comment.
	(mh-do-in-xemacs): Fix typo in docstring.
	(assoc-string): Move to new file mh-compat.el.
	(with-mh-folder-updating, mh-in-show-buffer)
	(mh-do-at-event-location, mh-seq-msgs): Move here from mh-utils.el.
	(mh-iterate-on-messages-in-region, mh-iterate-on-range): Move here
	from mh-seq.el.

	* mh-alias.el (mh-address-mail-regexp)
	(mh-goto-address-find-address-at-point): Move here from mh-utils.el.
	(mh-folder-line-matches-show-buffer-p): Move here from mh-e.el.

	* mh-buffers.el: Update descriptive text.

	* mh-comp.el (mh-note-repl, mh-note-forw, mh-note-dist): Move to
	new file mh-scan.el.
	(mh-yank-hooks, mh-to-field-choices, mh-position-on-field)
	(mh-letter-menu, mh-letter-mode-help-messages)
	(mh-letter-buttons-init-flag, mh-letter-mode)
	(mh-font-lock-field-data, mh-letter-header-end)
	(mh-auto-fill-for-letter, mh-to-field, mh-to-fcc)
	(mh-file-is-vcard-p, mh-insert-signature, mh-check-whom)
	(mh-insert-letter, mh-extract-from-attribution, mh-yank-cur-msg)
	(mh-filter-out-non-text, mh-insert-prefix-string)
	(mh-current-fill-prefix, mh-open-line, mh-complete-word)
	(mh-folder-expand-at-point, mh-letter-complete-function-alist)
	(mh-letter-complete, mh-letter-complete-or-space)
	(mh-letter-confirm-address, mh-letter-header-field-at-point)
	(mh-letter-next-header-field-or-indent)
	(mh-letter-next-header-field, mh-letter-previous-header-field)
	(mh-letter-skipped-header-field-p)
	(mh-letter-skip-leading-whitespace-in-header-field)
	(mh-hidden-header-keymap)
	(mh-letter-toggle-header-field-display-button)
	(mh-letter-toggle-header-field-display)
	(mh-letter-truncate-header-field, mh-letter-mode-map): Move to new
	file mh-letter.el.
	(mh-letter-mode-map, mh-sent-from-folder, mh-send-args)
	(mh-pgp-support-flag, mh-x-mailer-string)
	(mh-letter-header-field-regexp): Move to mh-e.el.
	(mh-goto-header-field, mh-goto-header-end)
	(mh-extract-from-header-value, mh-beginning-of-word): Move to
	mh-utils.el.
	(mh-insert-header-separator): Move to mh-comp.el.
	(mh-display-completion-list-compat): Move to new file
	mh-compat.el.

	* mh-compat.el: New file.
	(assoc-string): Move here from mh-acros.el.
	(mh-display-completion-list): Move here from mh-comp.el.

	* mh-customize.el: Move content into mh-e.el and remove.

	* mh-e.el (mh-folder-mode-map, mh-folder-seq-tool-bar-map)
	(mh-folder-tool-bar-map, mh-inc-spool-map, mh-letter-mode-map)
	(mh-letter-tool-bar-map, mh-search-mode-map, mh-show-mode-map)
	(mh-show-seq-tool-bar-map, mh-show-tool-bar-map): All maps now
	declared here so that they can be used in docstrings.
	(mh-sent-from-folder, mh-sent-from-msg)
	(mh-letter-header-field-regexp, mh-pgp-support-flag)
	(mh-x-mailer-string): Move here from mh-comp.el.
	(mh-folder-line-matches-show-buffer-p): Move to mh-alias.el.
	(mh-thread-scan-line-map, mh-thread-scan-line-map-stack): Move
	here from mh-seq.el.
	(mh-draft-folder, mh-inbox, mh-user-path, mh-current-folder)
	(mh-previous-window-config, mh-seen-list, mh-seq-list)
	(mh-show-buffer, mh-showing-mode, mh-globals-hash)
	(mh-show-folder-buffer, mh-mail-header-separator)
	(mh-unseen-seq, mh-previous-seq, mh-page-to-next-msg-flag)
	(mh-signature-separator, mh-signature-separator-regexp)
	(mh-list-to-string, mh-list-to-string-1): Move here from
	mh-utils.el.
	(mh-index-max-cmdline-args, mh-xargs, mh-quote-for-shell)
	(mh-exec-cmd, mh-exec-cmd-error, mh-exec-cmd-daemon)
	(mh-exec-cmd-env-daemon, mh-process-daemon, mh-exec-cmd-quiet)
	(mh-exec-cmd-output)
	(mh-exchange-point-and-mark-preserving-active-mark)
	(mh-exec-lib-cmd-output, mh-handle-process-error): Move here from
	deprecated file mh-exec.el.
	(mh-path): Move here from deprecated file mh-customize.el.
	(mh-sys-path, mh-variants, mh-variant-in-use, mh-progs, mh-lib)
	(mh-flists-present-flag, mh-variants, mh-variant-mh-info)
	(mh-variant-mu-mh-info, mh-variant-nmh-info, mh-file-command-p)
	(mh-variant-set-variant, mh-variant-p, mh-profile-component)
	(mh-profile-component-value, mh-defface-compat): Move here from
	deprecated file mh-init.el.
	(mh-goto-next-button, mh-folder-mime-action)
	(mh-folder-toggle-mime-part, mh-folder-inline-mime-part)
	(mh-folder-save-mime-part, mh-toggle-mime-buttons): Move to to
	mh-mime.el.
	(mh-scan-format-mh, mh-scan-format-nmh, mh-note-deleted)
	(mh-note-refiled, mh-note-cur, mh-scan-good-msg-regexp)
	(mh-scan-deleted-msg-regexp, mh-scan-refiled-msg-regexp)
	(mh-scan-valid-regexp, mh-scan-cur-msg-number-regexp)
	(mh-scan-date-regexp, mh-scan-rcpt-regexp, mh-scan-body-regexp)
	(mh-scan-subject-regexp, mh-scan-sent-to-me-sender-regexp)
	(mh-scan-cmd-note-width, mh-scan-destination-width)
	(mh-scan-date-width, mh-scan-date-flag-width)
	(mh-scan-from-mbox-width, mh-scan-from-mbox-sep-width)
	(mh-scan-field-destination-offset)
	(mh-scan-field-from-start-offset, mh-scan-field-from-end-offset)
	(mh-scan-field-subject-start-offset, mh-scan-format)
	(mh-msg-num-width-to-column, mh-set-cmd-note): Move to new file
	mh-scan.el.
	(mh-partial-folder-mode-line-annotation)
	(mh-folder-font-lock-keywords, mh-folder-font-lock-subject)
	(mh-generate-sequence-font-lock, mh-last-destination)
	(mh-last-destination-write, mh-first-msg-num, mh-last-msg-num)
	(mh-rmail, mh-nmail, mh-delete-msg, mh-delete-msg-no-motion)
	(mh-execute-commands, mh-first-msg, mh-header-display)
	(mh-inc-folder, mh-last-msg, mh-next-undeleted-msg)
	(mh-folder-from-address, mh-prompt-for-refile-folder)
	(mh-refile-msg, mh-refile-or-write-again, mh-quit, mh-page-msg)
	(mh-previous-page, mh-previous-undeleted-msg)
	(mh-previous-unread-msg, mh-next-button, mh-prev-button)
	(mh-reset-threads-and-narrowing, mh-rescan-folder)
	(mh-write-msg-to-file, mh-toggle-showing, mh-undo)
	(mh-visit-folder, mh-update-sequences, mh-delete-a-msg)
	(mh-refile-a-msg, mh-next-msg, mh-next-unread-msg)
	(mh-set-scan-mode, mh-undo-msg, mh-make-folder)
	(mh-folder-sequence-menu, mh-folder-message-menu)
	(mh-folder-folder-menu, mh-remove-xemacs-horizontal-scrollbar)
	(mh-write-file-functions-compat, mh-folder-mode)
	(mh-restore-desktop-buffer, mh-scan-folder)
	(mh-regenerate-headers, mh-generate-new-cmd-note)
	(mh-get-new-mail, mh-make-folder-mode-line, mh-goto-cur-msg)
	(mh-process-or-undo-commands, mh-process-commands)
	(mh-update-unseen, mh-delete-scan-msgs)
	(mh-outstanding-commands-p): Move to new file mh-folder.el.
	(mh-mapc, mh-colors-available-p, mh-colors-in-use-p)
	(mh-make-local-vars, mh-coalesce-msg-list, mh-greaterp)
	(mh-lessp): Move to mh-utils.el.
	(mh-parse-flist-output-line, mh-folder-size-folder)
	(mh-folder-size-flist, mh-folder-size, mh-add-sequence-notation)
	(mh-remove-sequence-notation, mh-remove-cur-notation)
	(mh-remove-all-notation, mh-delete-seq-locally)
	(mh-read-folder-sequences, mh-read-msg-list)
	(mh-notate-user-sequences, mh-internal-seqs, mh-internal-seq)
	(mh-valid-seq-p, mh-delete-msg-from-seq, mh-catchup)
	(mh-delete-a-msg-from-seq, mh-undefine-sequence)
	(mh-define-sequence, mh-seq-containing-msg): Move to mh-seq.el.
	(mh-xemacs-flag)
	(mh-customize, mh-e, mh-alias, mh-folder, mh-folder-selection)
	(mh-identity, mh-inc, mh-junk, mh-letter, mh-ranges)
	(mh-scan-line-formats, mh-search, mh-sending-mail, mh-sequences)
	(mh-show, mh-speedbar, mh-thread, mh-tool-bar, mh-hooks)
	(mh-faces, mh-alias-completion-ignore-case-flag)
	(mh-alias-expand-aliases-flag, mh-alias-flash-on-comma)
	(mh-alias-insert-file, mh-alias-insertion-location)
	(mh-alias-local-users, mh-alias-local-users-prefix)
	(mh-alias-passwd-gecos-comma-separator-flag)
	(mh-new-messages-folders, mh-ticked-messages-folders)
	(mh-large-folder, mh-recenter-summary-flag)
	(mh-recursive-folders-flag, mh-sortm-args)
	(mh-default-folder-for-message-function, mh-default-folder-list)
	(mh-default-folder-must-exist-flag, mh-default-folder-prefix)
	(mh-identity-list, mh-auto-fields-list)
	(mh-auto-fields-prompt-flag, mh-identity-default)
	(mh-identity-handlers, mh-inc-prog, mh-inc-spool-list)
	(mh-junk-choice, mh-junk-function-alist, mh-junk-choose)
	(mh-junk-background, mh-junk-disposition, mh-junk-program)
	(mh-compose-insertion, mh-compose-skipped-header-fields)
	(mh-compose-space-does-completion-flag)
	(mh-delete-yanked-msg-window-flag)
	(mh-extract-from-attribution-verb, mh-ins-buf-prefix)
	(mh-letter-complete-function, mh-letter-fill-column)
	(mh-mml-method-default, mh-signature-file-name)
	(mh-signature-separator-flag, mh-x-face-file, mh-yank-behavior)
	(mh-interpret-number-as-range-flag, mh-adaptive-cmd-note-flag)
	(mh-scan-format-file-check, mh-scan-format-file)
	(mh-adaptive-cmd-note-flag-check, mh-scan-prog)
	(mh-search-program, mh-compose-forward-as-mime-flag)
	(mh-compose-letter-function, mh-compose-prompt-flag)
	(mh-forward-subject-format, mh-insert-x-mailer-flag)
	(mh-redist-full-contents-flag, mh-reply-default-reply-to)
	(mh-reply-show-message-flag, mh-refile-preserves-sequences-flag)
	(mh-tick-seq, mh-update-sequences-after-mh-show-flag)
	(mh-bury-show-buffer-flag, mh-clean-message-header-flag)
	(mh-decode-mime-flag, mh-display-buttons-for-alternatives-flag)
	(mh-display-buttons-for-inline-parts-flag)
	(mh-do-not-confirm-flag, mh-fetch-x-image-url)
	(mh-graphical-smileys-flag, mh-graphical-emphasis-flag)
	(mh-highlight-citation-style)
	(mh-invisible-header-fields-internal)
	(mh-delay-invisible-header-generation-flag)
	(mh-invisible-header-fields, mh-invisible-header-fields-default)
	(mh-invisible-header-fields-compiled, mh-invisible-headers)
	(mh-lpr-command-format, mh-max-inline-image-height)
	(mh-max-inline-image-width, mh-mhl-format-file)
	(mh-mime-save-parts-default-directory, mh-print-background-flag)
	(mh-show-maximum-size, mh-show-use-goto-addr-flag)
	(mh-show-use-xface-flag, mh-store-default-directory)
	(mh-summary-height, mh-speed-update-interval)
	(mh-show-threads-flag, mh-tool-bar-search-function)
	(mh-after-commands-processed-hook, mh-alias-reloaded-hook)
	(mh-before-commands-processed-hook, mh-before-quit-hook)
	(mh-before-send-letter-hook, mh-delete-msg-hook)
	(mh-find-path-hook, mh-folder-mode-hook, mh-forward-hook)
	(mh-inc-folder-hook, mh-insert-signature-hook)
	(mh-kill-folder-suppress-prompt-hooks, mh-letter-mode-hook)
	(mh-mh-to-mime-hook, mh-search-mode-hook, mh-quit-hook)
	(mh-refile-msg-hook, mh-show-hook, mh-show-mode-hook)
	(mh-unseen-updated-hook, mh-min-colors-defined-flag)
	(mh-folder-address, mh-folder-body)
	(mh-folder-cur-msg-number, mh-folder-date, mh-folder-deleted)
	(mh-folder-followup, mh-folder-msg-number, mh-folder-refiled)
	(mh-folder-sent-to-me-hint, mh-folder-sent-to-me-sender)
	(mh-folder-subject, mh-folder-tick, mh-folder-to)
	(mh-search-folder, mh-letter-header-field, mh-show-cc)
	(mh-show-date, mh-show-from, mh-show-header, mh-show-pgg-bad)
	(mh-show-pgg-good, mh-show-pgg-unknown, mh-show-signature)
	(mh-show-subject, mh-show-to, mh-show-xface, mh-speedbar-folder)
	(mh-speedbar-folder-with-unseen-messages)
	(mh-speedbar-selected-folder)
	(mh-speedbar-selected-folder-with-unseen-messages): Move here from
	deprecated file mh-customize.el.

	* mh-exec.el: Move content into mh-e.el and remove.

	* mh-folder.el: New file.  Contains mh-folder-mode from mh-e.el.

	* mh-funcs.el (mh-note-copied, mh-note-printed): Move to new file
	mh-scan.el.
	(mh-ephem-message, mh-help, mh-prefix-help): Move to mh-utils.el.

	* mh-gnus.el (mm-uu-dissect-text-parts): Add.
	(mh-mail-abbrev-make-syntax-table): Move to mh-utils.el and rename
	to mail-abbrev-make-syntax-table.

	* mh-identity.el (mh-identity-menu): New variable for existing
	menu.
	(mh-identity-make-menu-no-autoload): New alias for
	mh-identity-make-menu which can be called from mh-e.el.
	(mh-identity-list-set): Move to mh-e.el.
	(mh-identity-add-menu): New function
	(mh-insert-identity): Add optional argument maybe-insert so that
	local variable mh-identity-local does not have to be visible.

	* mh-inc.el (mh-inc-spool-map): Move declaration to mh-e.el (with
	rest of keymaps).  Update key binding for ? to call mh-help with
	help messages in new argument.
	(mh-inc-spool-make-no-autoload): New alias for mh-inc-spool-make
	which can be called from mh-e.el.
	(mh-inc-spool-list-set): Simplify update of mh-inc-spool-map-help.

	* mh-init.el: Move content into mh-e.el and remove.

	* mh-junk.el: Update requires, untabify, and add mh-autoload
	cookies.

	* mh-letter.el: New file.  Contains mh-letter-mode from mh-comp.el.

	* mh-limit.el: New file.  Contains display limit commands from
	mh-mime.el.

	* mh-mime.el: Rearrange for consistency with other files.
	(mh-buffer-data, mh-mm-inline-media-tests): Move here from
	mh-utils.el.
	(mh-folder-inline-mime-part, mh-folder-save-mime-part)
	(mh-folder-toggle-mime-part, mh-toggle-mime-buttons)
	(mh-goto-next-button): Move here from mh-e.el.

	* mh-print.el: Rearrange for consistency with other files.

	* mh-scan.el: New file.  Contains scan line constants and utilities
	from XXX, mh-funcs, mh-utils.el.

	* mh-search.el: Rearrange for consistency with other files.
	(mh-search-mode-map): Drop C-c C-f {dr} bindings since these
	fields which don't exist in the saved header.  Replace C-c C-f f
	with C-c C-f m per mail-mode consistency.
	(mh-search-mode): Use mh-set-help instead of setting
	mh-help-messages.

	* mh-seq.el (mh-thread-message, mh-thread-container)
	(mh-thread-id-hash, mh-thread-subject-hash, mh-thread-id-table)
	(mh-thread-id-index-map, mh-thread-index-id-map)
	(mh-thread-scan-line-map, mh-thread-scan-line-map-stack)
	(mh-thread-subject-container-hash, mh-thread-duplicates)
	(mh-thread-history, mh-thread-body-width)
	(mh-thread-find-msg-subject mh-thread-initialize-hash)
	(mh-thread-initialize, mh-thread-id-container)
	(mh-thread-remove-parent-link, mh-thread-add-link)
	(mh-thread-ancestor-p, mh-thread-get-message-container)
	(mh-thread-get-message, mh-thread-canonicalize-id)
	(mh-thread-prune-subject, mh-thread-container-subject)
	(mh-thread-rewind-pruning, mh-thread-prune-containers)
	(mh-thread-sort-containers, mh-thread-group-by-subject)
	(mh-thread-process-in-reply-to, mh-thread-set-tables)
	(mh-thread-update-id-index-maps, mh-thread-generate)
	(mh-thread-inc, mh-thread-generate-scan-lines)
	(mh-thread-parse-scan-line, mh-thread-update-scan-line-map)
	(mh-thread-add-spaces, mh-thread-print-scan-lines)
	(mh-thread-folder, mh-toggle-threads, mh-thread-forget-message)
	(mh-thread-current-indentation-level, mh-thread-next-sibling)
	(mh-thread-previous-sibling, mh-thread-immediate-ancestor)
	(mh-thread-ancestor, mh-thread-find-children)
	(mh-message-id-regexp, mh-thread-delete, mh-thread-refile):
	Move to new file mh-thread.el.
	(mh-subject-to-sequence, mh-subject-to-sequence-unthreaded)
	(mh-subject-to-sequence-threaded, mh-edit-pick-expr)
	(mh-pick-args-list, mh-narrow-to-subject, mh-narrow-to-from)
	(mh-narrow-to-cc, mh-narrow-to-to, mh-narrow-to-header-field)
	(mh-current-message-header-field, mh-narrow-to-range)
	(mh-delete-subject, mh-delete-subject-or-thread): Move to new file
	mh-limit.el.
	(mh-iterate-on-messages-in-region, mh-iterate-on-range): Move to
	mh-acros.el.
	(mh-internal-seqs, mh-catchup, mh-delete-msg-from-seq)
	(mh-internal-seq, mh-valid-seq-p, mh-seq-containing-msg)
	(mh-define-sequence, mh-undefine-sequence)
	(mh-delete-a-msg-from-seq, mh-delete-seq-locally)
	(mh-folder-size, mh-folder-size-flist, mh-folder-size-folder)
	(mh-parse-flist-output-line, mh-read-folder-sequences)
	(mh-read-msg-list, mh-notate-user-sequences)
	(mh-remove-cur-notation, mh-add-sequence-notation)
	(mh-remove-sequence-notation, mh-remove-all-notation): Move here
	from mh-e.el.
	(mh-make-seq, mh-seq-name, mh-find-seq, mh-seq-to-msgs)
	(mh-add-msgs-to-seq, mh-notate): Move here from mh-utils.el.

	* mh-show.el: New file.  Contains mh-show-mode from mh-utils.el.

	* mh-speed.el: Rearrange for consistency with other files.

	* mh-thread.el: New file.  Contains threading code from mh-seq.el.

	* mh-tool-bar.el: New file.  Contains tool bar creation code from
	deprecated file mh-customize.el.

	* mh-utils.el (recursive-load-depth-limit): Remove setting.
	No longer needed.
	(mh-scan-msg-number-regexp, mh-scan-msg-overflow-regexp)
	(mh-scan-msg-format-regexp, mh-scan-msg-format-string)
	(mh-scan-msg-search-regexp, mh-cmd-note, mh-note-seq)
	(mh-update-scan-format, mh-msg-num-width): Move to new file
	mh-scan.el.
	(mh-show-buffer-mode-line-buffer-id, mh-letter-header-font-lock)
	(mh-header-field-font-lock, mh-header-to-font-lock)
	(mh-header-cc-font-lock, mh-header-subject-font-lock)
	(mh-show-font-lock-keywords)
	(mh-show-font-lock-keywords-with-cite)
	(mh-show-font-lock-fontify-region)
	(mh-gnus-article-highlight-citation, mh-showing-with-headers)
	(mh-start-of-uncleaned-message, mh-invalidate-show-buffer)
	(mh-unvisit-file, mh-defun-show-buffer, mh-show-mode-map)
	(mh-show-sequence-menu, mh-show-message-menu)
	(mh-show-folder-menu, mh-show-mode, mh-show-addr)
	(mh-maybe-show, mh-show, mh-show-msg, mh-show-unquote-From)
	(mh-msg-folder, mh-display-msg, mh-clean-msg-header): Move to new
	file mh-show.el.
	(mh-mail-header-separator, mh-signature-separator-regexp)
	(mh-signature-separator, mh-globals-hash, mh-user-path)
	(mh-draft-folder, mh-unseen-seq, mh-previous-seq, mh-inbox)
	(mh-previous-window-config, mh-current-folder mh-show-buffer)
	(mh-showing-mode, mh-show-mode-map, mh-show-folder-buffer)
	(mh-showing-mode, mh-seq-list, mh-seen-list, mh-summary-height)
	(mh-list-to-string, mh-list-to-string-1): Move to mh-e.el.
	(mh-buffer-data, mh-mm-inline-media-tests): Move to mh-mime.el.
	(mh-address-mail-regexp, mh-goto-address-find-address-at-point):
	Move to mh-alias.el.
	(mh-letter-font-lock-keywords): Move to new file mh-letter.el.
	(mh-folder-filename, mh-msg-count, mh-recenter, mh-msg-filename)
	(mh-show-mouse, mh-modify, mh-goto-msg, mh-set-folder-modified-p):
	Move to new file mh-folder.el.
	(with-mh-folder-updating, mh-in-show-buffer)
	(mh-do-at-event-location, mh-seq-msgs): Moved to mh-acros.el.
	(mh-make-seq, mh-seq-name, mh-notate, mh-find-seq)
	(mh-seq-to-msgs, mh-add-msgs-to-seq, mh-canonicalize-sequence):
	Moved to mh-seq.el.
	(mh-show-xface-function, mh-uncompface-executable, mh-face-to-png)
	(mh-uncompface, mh-icontopbm, mh-face-foreground-compat)
	(mh-face-background-compat, mh-face-display-function)
	(mh-show-xface, mh-picon-directory-list)
	(mh-picon-existing-directory-list)
	(mh-picon-cache, mh-picon-image-types)
	(mh-picon-set-directory-list, mh-picon-get-image)
	(mh-picon-file-contents, mh-picon-generate-path)
	(mh-x-image-cache-directory, mh-x-image-scaling-function)
	(mh-wget-executable, mh-wget-choice, mh-wget-option)
	(mh-x-image-temp-file, mh-x-image-url, mh-x-image-marker)
	(mh-x-image-url-cache-file, mh-x-image-scale-with-pnm)
	(mh-x-image-scale-with-convert)
	(url-unreserved-chars, url-hexify-string)
	(mh-x-image-url-cache-canonicalize)
	(mh-x-image-set-download-state, mh-x-image-get-download-state)
	(mh-x-image-url-fetch-image, mh-x-image-display)
	(mh-x-image-scale-and-display, mh-x-image-url-sane-p)
	(mh-x-image-url-display): Move to new file mh-xface.el.
	(mh-logo-display): Call mh-image-load-path.
	(mh-find-path-run, mh-find-path): Move here from deprecated file
	mh-init.el.
	(mh-help-messages): Now an alist of modes to an alist of messages.
	(mh-set-help): New function used to set mh-help-messages
	(mh-help): Adjust for new format of mh-help-messages.  Add
	help-messages argument.
	(mh-prefix-help): Refactor to use mh-help.
	(mh-coalesce-msg-list, mh-greaterp, mh-lessp): Move here from
	mh-e.el.
	(mh-clear-sub-folders-cache): New function added to avoid exposing
	mh-sub-folders-cache variable.

	* mh-xface.el: New file.  Contains X-Face and Face header field
	display routines from mh-utils.el.

2006-01-17  Bill Wohler  <wohler@newt.com>

	* mh-acros.el (assoc-string): Fix typo in argument.

2006-01-16  Bill Wohler  <wohler@newt.com>

	* mh-acros.el (require): Remove defadvice of require as defadvice
	is verboten within Emacs and our implementation was returning the
	wrong value from require.  Upcoming restructuring should make this
	unnecessary.
	(mh-assoc-ignore-case): Replace with defsubst assoc-string.

	* mh-alias.el (mh-alias-local-users, mh-alias-reload)
	(mh-alias-expand, mh-alias-minibuffer-confirm-address): Use it.

	* mh-identity.el (mh-identity-field-handler): Use it.

	* mh-comp.el (mh-show-buffer-message-number): Replace (car
	(read-from-string string) with (string-to-number string).

	* mh-e.el (mh-parse-flist-output-line, mh-folder-size-folder):
	Ditto.

	* mh-mime.el (mh-mml-forward-message): Ditto.

	* mh-search.el (mh-swish-next-result, mh-mairix-next-result)
	(mh-namazu-next-result, mh-grep-next-result, mh-md5sum-parser)
	(mh-openssl-parser, mh-index-update-maps): Ditto.

	* mh-seq.el (mh-translate-range, mh-narrow-to-header-field)
	(mh-thread-generate): Ditto.

2006-01-16  Katsumi Yamaoka  <yamaoka@jpl.org>

	* mh-mime.el (mh-mime-display, mh-mm-inline-message): Fix use of
	mm- functions for proper text=flowed handling (addresses SF
	#1273521).

2006-01-15  Bill Wohler  <wohler@newt.com>

	* mh-e.el (mh-limit-map, mh-help-messages): Change keybinding of
	mh-narrow-to-from from / f to / m; mh-narrow-to-range from / r to
	/ g.

	* mh-utils.el (mh-show-limit-map): Ditto.

	* mh-exec.el: Require mh-acros, mh-buffers, and mh-utils for
	standalone compile.
	(mh-progs, mh-lib, mh-lib-progs): Move here from mh-init.el.

	* mh-init.el (mh-progs, mh-lib, mh-lib-progs): Move to mh-exec.el,
	where they are used.

	* mh-comp.el (mh-pgp-support-flag): Move here from mh-utils.el;
	needed to help remove dependency on mh-utils.

	* mh-exec.el: New file.  Move process support routines here from
	mh-utils.el.

	* mh-init.el (mh-utils): Remove require.
	(mh-exec): Add require.
	(mh-profile-component, mh-profile-component-value): Move here from
	mh-utils.el.

	* mh-utils.el (mh-pgp-support-flag): Move to mh-comp.el to reduce
	dependencies on mh-utils.el.
	(mh-profile-component, mh-profile-component-value): Move to
	mh-init.el since that's the only place that uses them.  (Other than
	mh-alias.el; I'm thinking that mh-find-path can set variable from
	the Aliasfile component like it does the other components).
	(mh-index-max-cmdline-args, mh-xargs, mh-quote-for-shell)
	(mh-exec-cmd, mh-exec-cmd-error, mh-exec-cmd-daemon)
	(mh-exec-cmd-env-daemon, mh-process-daemon, mh-exec-cmd-quiet)
	(defvar, mh-exec-cmd-output)
	(mh-exchange-point-and-mark-preserving-active-mark)
	(mh-exec-lib-cmd-output, mh-handle-process-error): Move to new
	file mh-exec.el so that mh-init.el doesn't have to depend on
	mh-utils.el, breaking circular dependency.

	* mh-alias.el:
	* mh-customize.el:
	* mh-e.el:
	* mh-funcs.el:
	* mh-gnus.el:
	* mh-identity.el:
	* mh-inc.el:
	* mh-junk.el:
	* mh-mime.el:
	* mh-print.el:
	* mh-search.el:
	* mh-seq.el:
	* mh-speed.el: Added debugging statements (commented out) around
	requires to help find dependency loops.  Will remove them when
	issues are resolved.

2006-01-14  Bill Wohler  <wohler@newt.com>

	* mh-customize.el (mh-index): Rename group to mh-search and sort
	group definition and options accordingly.
	(mh-index-program): Rename to mh-search-program.
	(mh-kill-folder-suppress-prompt-hooks): Rename mh-index-p to
	mh-search-p.
	(mh-search-mode-hook): Change group from mh-index to mh-search.
	(mh-index-folder): Rename to mh-search-folder.  Change group from
	mh-index to mh-search.

	* mh-e.el (mh-folder-font-lock-keywords): Rename mh-index-folder
	to mh-search-folder.

	* mh-search.el (mh-indexer) Rename to mh-searcher.  The commands
	pick and grep are searchers too but aren't indexed.
	(mh-index-execute-search-function): Rename to mh-search-function.
	(mh-index-next-result-function): Rename to
	mh-search-next-result-function.
	(mh-index-regexp-builder): Rename to mh-search-regexp-builder.
	(mh-search): Since redo-search-flag defaults to nil and is of
	lesser importance, make it an optional argument and place it after
	the folder and search-regexp arguments.  Sync docstring with manual.
	(mh-search-mode-map): Autoload so that keys are shown in help even
	before mh-search is loaded.
	(mh-search-mode): Sync docstring with manual.
	(mh-index-do-search): Rename argument indexer to searcher.  Sync
	docstring with manual.
	(mh-pick-do-search): Sync docstring with manual.
	(mh-index-p): Rename to mh-search-p.
	(mh-indexer-choices): Rename to mh-search-choices.
	(mh-index-choose): Rename to mh-search-choose.  Rename argument
	indexer to searcher.
	(mh-swish++-execute-search, mh-swish-execute-search)
	(mh-mairix-execute-search, mh-namazu-execute-search): Drop "and
	read the results" from docstring since these functions don't.
	(mh-pick-execute-search, mh-grep-execute-search): Sync docstring
	with manual.
	(mh-index-generate-pretty-name): Prune -search from string so that
	folder names for pick searches are the same as those of other
	searches.

2006-01-13  Bill Wohler  <wohler@newt.com>

	* mh-acros.el (require): Added Satyaki's comment regarding what
	needs to happen to remove this defadvice which caused a little
	discussion on emacs-devel today (see Subject: mh-e/mh-acros.el
	advices `require' incorrectly).

	* mh-search.el (mh-index-next-result-function): Add format to
	docstring.
	(mh-mairix-next-result): Use nil instead of () which doesn't stand
	out as well.
	(mh-pick-execute-search): Operate across all folders if no folder
	given and recurse folder(s).
	(mh-pick-next-result): Handle new output.

	* mh-utils.el (mh-collect-folder-names): Fix docstring.
	(mh-children-p, mh-folder-list): New functions.

2006-01-12  Bill Wohler  <wohler@newt.com>

	* mh-search.el: New file containing contents of mh-index.el and
	mh-pick.el.  C-c C-c launches your mh-index-program; C-c C-p runs
	pick.  Pick no longer sets the "search" sequence.  Instead, it
	brings up a folder view that we're accustomed to.  (Closes SF
	#829207.)
	(mh-index-search): Rename to mh-search.
	(mh-pick-menu): Rename menu from Pick to Search.  Rename Execute
	the Search to Perform Search and call mh-do-search.  Add Search
	with Pick menu item.
	(mh-do-search): Delete.
	(mh-search-mode): Rename from mh-pick-mode.
	(MH-Search): Rename mode from MH-Pick.
	(mh-search-mode-map): Rename from mh-pick-mode-map.
	(mh-search-mode-help-messages): Rename from
	mh-pick-mode-help-messages.
	(mh-index-choose): Don't reuse the last value of mh-indexer; when
	mh-pick-do-search sets it to 'pick, we don't necessarily want to
	stay with that choice!

	* mh-index.el:
	* mh-pick.el: Merge into mh-search.el and delete.

	* mh-customize.el (mh-index-program): Change mh-index-search to
	mh-search in docstring.
	(mh-tool-bar-search-function): Change default from
	mh-search-folder to mh-search.  Remove mh-search-folder as choice
	and rename mh-index-search choice to mh-search.  Fix docstring.
	(mh-pick-mode-hook): Rename to mh-search-mode-hook and change
	mh-search-folder to mh-search in docstring.

	* mh-e.el (mh-folder-folder-menu): Delete Search a Folder.  Change
	Indexed Search to Search.  Use mh-search instead of mh-index-search.
	(mh-folder-map): Delete i (mh-index-search) keybinding.  Change s
	from mh-show-search-folder to mh-search.

	* mh-seq.el (mh-put-msg-in-seq): Fix docstring now that
	mh-search-folder no longer creates the search sequence.

	* mh-utils.el (mh-show-search-folder): Delete.
	(mh-show-folder-map): Delete i (mh-index-search) keybinding.
	Change s from mh-show-search-folder to mh-search.
	(mh-show-folder-menu): Delete Search a Folder.  Change Indexed
	Search to Search.  Use mh-search instead of mh-index-search.
	(mh-index-max-cmdline-args, mh-xargs, mh-quote-for-shell):
	Move here from deleted mh-index.el.

2006-01-11  Bill Wohler  <wohler@newt.com>

	* mh-acros.el (mh-defun-compat, mh-defmacro-compat): Move here
	from mh-gnus.el.

	* mh-gnus.el: Require mh-acros.
	(mh-defmacro-compat, mh-defun-compat): Move to mh-acros.el.

	* mh-utils.el (mh-x-image-url-cache-canonicalize): Use
	url-hexify-string to remove special characters from filenames
	(closes SF #1396499).  Note that this invalidates the existing
	names in your cache so you might as well remove
	~/Mail/.mhe-x-image-cache/* now.
	(url-unreserved-chars, url-hexify-string): Define if not defined.
	Copied from url-util.el in Emacs22 for Emacs 21.

	* mh-buffers.el: New file.  Contains constants and code from
	mh-index.el and mh-utils.el.

	* mh-alias.el:
	* mh-comp.el:
	* mh-e.el:
	* mh-funcs.el:
	* mh-init.el:
	* mh-junk.el:
	* mh-mime.el:
	* mh-print.el:
	* mh-seq.el: Require new file mh-buffers.el.

	* mh-index.el: Require new file mh-buffers.el.
	(mh-index-temp-buffer, mh-checksum-buffer): Move to new file
	mh-buffers.el.

	* mh-utils.el: Require new file mh-buffers.el.
	(mh-temp-buffer, mh-temp-fetch-buffer)
	(mh-aliases-buffer, mh-folders-buffer, mh-help-buffer)
	(mh-info-buffer, mh-log-buffer, mh-mail-delivery-buffer)
	(mh-recipients-buffer, mh-sequences-buffer, mh-log-buffer-lines)
	(mh-truncate-log-buffer): Move to new file mh-buffers.el.

	* mh-comp.el (mh-forward): Cosmetics on prompt when draft exists.
	(mh-send-letter): Add -msgid to mh-send-args (closes SF #725425).

2006-01-10  Bill Wohler  <wohler@newt.com>

	* mh-comp.el (mh-insert-letter): If you choose a different folder,
	the cur message is used.  Sync docstring with manual (closes SF
	#1205890).

	* mh-mime.el (mh-compose-forward): Use standard range argument
	instead of messages.  Use more powerful mh-read-range instead of
	read-string.  Sync docstring with manual (close SF #1205890).

	* mh-index.el (mh-index-search): Checking mh-find-path-run is
	unnecessary.
	(mh-index-next-folder): Don't back up a line when going backwards
	since this skips the current folder heading if point is on the
	first message after the folder heading (closes SF #1126188).

	* mh-init.el (mh-sys-path): Co-locate with mh-variants, which uses it.
	(mh-variants): Note variable isn't meant to be accessed directly;
	use function mh-variants instead.
	(mh-variant-info, mh-variant-mh-info, mh-variant-mu-mh-info)
	(mh-variant-nmh-info): Co-locate next to mh-variants, which uses
	them.  Updated to use mh-file-command-p which is more accurrate
	than file-executable-p which returns t for directories.
	(mh-file-command-p): Move here from mh-utils, since
	mh-variant-*-info are the only functions to use it.
	(mh-variant-set, mh-variant-set-variant, mh-variant-p): Use
	function mh-variants instead of variable.  More robust.
	(mh-find-path-run): Move here from mh-utils.el.  Mention that
	checking this variable is unnecessary.
	(mh-find-path): Move here from mh-utils.el.  With the advent of MH
	variants and an mhparam command that doesn't work if there isn't
	an MH profile, we can't get libdir for running install-mh.  So
	don't bother.  If there's an issue with the environment, direct the
	user to install MH and run install-mh (closes SF #835192).  Don't
	read ~/.mh_profile directly.  Use mh-profile-component which uses
	mhparam (closes SF #1016027).

	* mh-utils.el (mh-get-profile-field): Rename to
	mh-profile-component-value.  Add colon to search removing
	unnecessary addition of colon to field in mh-profile-component.
	(mh-profile-component): Modify call to mh-profile-component-value
	accordingly.  Move next to mh-profile-component-value.
	(mh-find-path-run, mh-find-path, mh-file-command-p): Move to
	mh-init.el.  It makes sense that code that is only run once per
	session (more or less) is in mh-init.el rather than cluttering
	mh-utils.el.
	(mh-no-install, mh-install): Delete.

	* mh-customize.el (mh-folder-msg-number):
	* mh-mime.el (mh-file-mime-type): Removed trailing whitespace.

2006-01-09  Bill Wohler  <wohler@newt.com>

	* mh-init.el (mh-variant-mu-mh-info, mh-variant-nmh-info): Applied
	patch from Satyaki from SF #1016027.

	* mh-e.el (mh-rescan-folder): Try to keep cursor at current
	message, even if cur sequence is no longer present (closes SF
	#1207247).

	* mh-comp.el: Use ";; Shush compiler." comment consistently per
	Mark's suggestion.
	(mh-letter-mode): Derive from mail-mode and delete code copied
	from mail-mode (closes SF #1385571).  Mention mail-mode-hook in
	docstring.
	(mh-fill-paragraph-function): Delete.  Handled by mail-mode.
	(mh-to-field-choices): For consistency with mail-mode, add "a" for
	"Mail-Reply-To:", "l" for "Mail-Followup-To:", and "r" for
	"Reply-To:".  Change "r" to "m" for "From:" (closes SF #1400139).
	(mh-to-fcc): Move setting of folder argument to interactive
	argument as is the norm.
	(mh-letter-complete-function-alist): Add mail-reply-to.
	(mh-letter-mode-map): Add keys for mh-to-field (Mail-Reply-To,
	Mail-Followup-To, Reply-To, From).

	* mh-customize.el: Use ";; Forward definition." consistently.
	Comment declaration to remind programmer to update forward
	definition if default changes.

	* mh-funcs.el:
	* mh-inc.el:
	* mh-init.el:
	* mh-mime.el:
	* mh-seq.el:
	* mh-utils.el: Use ";; Shush compiler." comment consistently per
	Mark's suggestion.

2006-01-08  Bill Wohler  <wohler@newt.com>

	Removed code that was marked as Emacs 20 compatible that was
	easily found showing how important it is to document such
	things (closes SF #1359240).  Feel free to nuke any other Emacs 20
	peculiarities that you find.  Wrapped code for shushing compiler
	with (eval-when-compile), sometimes moving the defvars closer to
	where they were used.

	* mh-alias.el (mh-alias-gecos-name): Use replace-regexp-in-string
	instead of mh-replace-in-string as mh-replace-in-string was
	replaced by a more appropriate defsubst in mh-xemacs.el.

	* mh-comp.el: Require cleanup, wrap compiler-shushing defvars with
	eval-when-compile.
	(mh-file-is-vcard-p): Removed redundant test.

	* mh-customize.el: Require cleanup, wrap compiler-shushing defvars
	with eval-when-compile.
	(mh-adaptive-cmd-note-flag, mh-invisible-header-fields)
	(mh-invisible-header-fields-default): Add forward definitions.
	(mh-invisible-header-fields-default): Alphabetize.

	* mh-e.el: Require cleanup, wrap compiler-shushing defvars with
	eval-when-compile.
	(mh-thread-scan-line-map-stack, tool-bar-mode): Delete unused
	variables.
	(mh-colors-available-p): Just call display-color-cells.  It's on
	all supported Emacsen (and defaliased on XEmacs).

	* mh-funcs.el:
	* mh-inc.el:
	* mh-init.el: Wrap compiler-shushing defvars with
	eval-when-compile.

	* mh-identity.el: Don't need (mh-require-cl).

	* mh-index.el: Don't need to load executable any more.

	* mh-mime.el: Wrap compiler-shushing defvars with
	eval-when-compile.
	(mh-have-file-command): Initialize variable to 'undefined.  Add
	docstring.  Update function of same name accordingly.  Also don't
	need to load executable any more.
	(mh-mime-content-types): Delete.
	(mh-minibuffer-read-type): Prompt user for type if
	mh-file-mime-type returns application/octet-stream.  Assume we have
	mailcap-mime-types.
	(mh-mime-display): Update error message.

	* mh-seq.el: Require cleanup, and wrap compiler-shushing defvars
	with eval-when-compile.

	* mh-utils.el: Require cleanup, and wrap compiler-shushing defvars
	with eval-when-compile.
	(mh-clean-msg-header): Don't set after-change-functions to nil.
	(mh-replace-in-string): Remove.  Create defsubst in mh-xemacs.el
	instead.

2006-01-07  Bill Wohler  <wohler@newt.com>

	* mh-customize.el: Updated Faces documentation in header.
	(mh-invisible-header-fields-internal): Add X-Lumos-SenderID,
	X-Return-Path-Hint, and X-Roving-* from Roving ConstantContact.

	* mh-mime.el (mh-mml-tag-present-p): Update regexp to handle <mml>
	tags inserted by Gnus gnus-summary-mail-forward (closes SF
	#1399307).

2006-01-03  Mark D. Baushke  <mdb@gnu.org>

	* mh-e.el (mh-delete-a-msg): Fix whitespace nit.
	* mh-index.el (mh-mairix-execute-search): Fix symbol quote.

2006-01-03  Bill Wohler  <wohler@newt.com>

	* mh-alias.el (mh-alias-add-alias): Grand message and error string
	unification.  Use single sentence if possible by using semicolon.
	Don't end message with punctuation.  Don't need format with
	message.  Quote messages as in docstrings: use `' around symbols,
	\" for option choices.  Don't use quotes around %s.

	* mh-comp.el (mh-complete-word): Ditto.

	* mh-customize.el (mh-adaptive-cmd-note-flag-check)
	(mh-scan-format-file-check): Ditto.

	* mh-e.el (mh-refile-or-write-again, mh-previous-unread-msg)
	(mh-delete-a-msg, mh-refile-a-msg, mh-next-unread-msg)
	(mh-msg-num-width-to-column): Ditto.

	* mh-identity.el (mh-identity-field-handler): Ditto.

	* mh-index.el (mh-mairix-execute-search)
	(mh-swish-execute-search, mh-swish++-execute-search)
	(mh-namazu-execute-search): Ditto.

	* mh-init.el (mh-variant-set): Ditto.

	* mh-mime.el (mh-mh-to-mime-undo, mh-mml-forward-message)
	(mh-secure-message, mh-mime-display): Ditto.

	* mh-pick.el (mh-search-folder, mh-pick-construct-regexp): Ditto.

	* mh-seq.el (mh-narrow-to-seq, mh-put-msg-in-seq, mh-read-seq)
	(mh-read-range, mh-thread-container-subject): Ditto.

	* mh-utils.el (mh-x-image-scale-and-display)
	(mh-prompt-for-folder, mh-handle-process-error)
	(mh-list-to-string-1): Ditto.

	* mh-comp.el (mh-reply): Use standard default notation in
	prompts (closes SF #1275933).

	* mh-mime.el (mh-mime-save-parts): Ditto.

	* mh-seq.el (mh-read-seq, mh-read-range): Ditto.

	* mh-customize.el (mh-folder-msg-number): Snow is actually
	off-white on low color displays which turns to white when bold.
	This is unreadable on white backgrounds.  Use snow with min-colors
	requirement.  Use cyan on low-color displays.

	* mh-init.el (mh-defface-compat): On low-color displays, delete
	the high-color display rather than simply strip the min-colors
	requirement since the existing algorithm shadowed the desired
	display on low-color displays.

	* mh-alias.el (mh-alias-add-alias): Remove leading * from
	docstring.

2006-01-02  Bill Wohler  <wohler@newt.com>

	* mh-alias.el (mh-alias-grab-from-field): Remove leading * from
	docstring.  Does this mean something in a defun?

	* mh-customize.el (bw-new-face-to-old, bw-old-face-to-new):
	Checkdoc fix.

	* mh-e.el (mh-inc-folder): Rename maildrop-name argument to file
	so it reads better in docstring and manual.  Sync docstring with
	manual.

	* mh-init.el (mh-defface-compat): Remove trailing space (checkdoc).

	* mh-alias.el (mh-alias-apropos): Sync docstring with manual.

	* mh-comp.el (mh-redistribute, mh-to-field, mh-to-fcc)
	(mh-insert-auto-fields, mh-send-letter, mh-yank-cur-msg)
	(mh-fully-kill-draft, mh-open-line, mh-letter-complete)
	(mh-letter-complete-or-space, mh-letter-confirm-address)
	(mh-letter-next-header-field-or-indent)
	(mh-letter-previous-header-field): Ditto.

	* mh-customize.el (mh-alias-completion-ignore-case-flag)
	(mh-default-folder-for-message-function, mh-mml-method-default)
	(mh-signature-file-name, mh-yank-behavior, mh-show-hook)
	(mh-show-mode-hook) Ditto.

	* mh-e.el (mh-refile-or-write-again, mh-toggle-showing): Ditto.

	* mh-funcs.el (mh-pipe-msg, mh-sort-folder, mh-undo-folder)
	(mh-store-msg, mh-store-buffer): Ditto.

	* mh-index.el (mh-index-search, mh-index-do-search)
	(mh-index-next-folder, mh-index-sequenced-messages): Ditto.

	* mh-junk.el (mh-spamassassin-blacklist): Ditto.

	* mh-mime.el (mh-mh-compose-external-compressed-tar)
	(mh-mh-compose-external-type, mh-mh-to-mime, mh-mh-to-mime-undo)
	(mh-mml-secure-message-sign, mh-mml-secure-message-encrypt)
	(mh-mml-secure-message-signencrypt): Ditto.

	* mh-pick.el (mh-search-folder): Ditto.

	* mh-seq.el (mh-widen): Ditto.

	* mh-utils.el (mh-show, mh-modify): Ditto.

2006-01-02  Mark D. Baushke  <mdb@gnu.org>

	* mh-mime.el (mh-mml-unsecure-message): Remove unused argument.

2006-01-01  Bill Wohler  <wohler@newt.com>

	* mh-customize.el: Sync docstrings with manual for faces and sort
	them alphabetically.
	(mh-faces): Move below mh-hooks.
	(mh-folder-faces, mh-index-faces, mh-letter-faces)
	(mh-show-faces, mh-speed-faces): Delete.  Organize faces like hooks.
	(mh-speed-update-interval): Fix group (mh-speedbar, not mh-speed).
	(facemenu-unlisted-faces): Might as well ignore all MH-E faces.
	(mh-folder-body-face, mh-folder-cur-msg-face)
	(mh-folder-cur-msg-number-face, mh-folder-date-face)
	(mh-folder-followup-face, mh-folder-msg-number-face)
	(mh-folder-deleted-face, mh-folder-refiled-face)
	(mh-folder-subject-face, mh-folder-address-face)
	(mh-folder-scan-format-face, mh-folder-to-face)
	(mh-index-folder-face, mh-show-cc-face, mh-show-date-face)
	(mh-show-header-face, mh-show-pgg-good-face)
	(mh-show-pgg-unknown-face, mh-show-pgg-bad-face)
	(mh-show-to-face, mh-show-from-face, mh-show-subject-face):
	Delete.
	(mh-folder-cur-msg): Unused.  Delete.
	(mh-folder-address): Use defface; inherit from mh-folder-subject.
	(mh-folder-body, mh-folder-cur-msg-number, mh-folder-date):
	Inherit from mh-folder-msg-number.
	(mh-folder-deleted): Use defface.  Inherit from
	mh-folder-msg-number.
	(mh-folder-sent-to-me-hint): New face.  Inherit from
	mh-folder-date.
	(mh-folder-sent-to-me-sender): Rename from mh-folder-scan-format.
	Use defface.  Inherit from mh-folder-followup.
	(mh-show-xface): Inherit from mh-show-from and highlight.
	(bw-face-generation, bw-toggle-faces)
	(bw-new-face-to-old, bw-old-face-to-new): New (tempoarary)
	variables, functions for toggling between old and new faces.

	* mh-e.el (font-lock-auto-fontify, font-lock-defaults): Hide in
	eval-when-compile.  We should probably do this throughout.
	(mh-scan-good-msg-regexp, mh-scan-deleted-msg-regexp)
	(mh-scan-refiled-msg-regexp, mh-scan-cur-msg-number-regexp)
	(mh-scan-date-regexp, mh-scan-rcpt-regexp, mh-scan-body-regexp)
	(mh-scan-subject-regexp): Sync docstrings with manual
	(mh-scan-format-regexp): Rename to
	mh-scan-sent-to-me-sender-regexp.  Drop date parenthesized
	expression.  Make expression more like the others (anchored at the
	beginning of line).  Sync docstrings with manual.
	(mh-folder-font-lock-keywords): Use faces directly rather than
	-face variables.  Use mh-scan-sent-to-me-sender-regexp instead of
	mh-scan-format-regexp, and within that expression, use faces
	mh-folder-sent-to-me-hint and mh-folder-sent-to-me-sender instead
	of mh-folder-date-face and mh-folder-scan-format-face which were
	misleading.

	* mh-mime.el (mh-mime-security-button-face): Use faces directly
	rather than -face variables.

	* mh-utils.el (mh-show-font-lock-keywords): Use faces directly
	rather than -face variables.
	(mh-face-foreground-compat, mh-face-background-compat): New macros.
	(mh-face-display-function): Use mh-face-foreground-compat and
	mh-face-background-compat to use inherited attributes of
	mh-show-xface on Emacs 22 while still working on Emacs 21.

2005-12-28  Bill Wohler  <wohler@newt.com>

	* mh-comp.el (mh-e-user-agent): Move here from simple.el.
	Use mh-user-agent-compose instead of mh-smail-batch.

2005-12-27  Bill Wohler  <wohler@newt.com>

	* mh-utils.el (mh-prompt-for-folder): Use can-create argument to
	suppress creation of folder if it doesn't exist.

2005-12-27  Stefan Monnier  <monnier@iro.umontreal.ca>

	* mh-utils.el (mh-process-daemon): Don't change buffer in proc-filter.

2005-12-23  Bill Wohler  <wohler@newt.com>

	* mh-e.el (mh-folders-changed): Fix typo in docstring.

	Follow MH-E Developers Guide conventions.  Use `' quotes for Help
	hyperlinks such as symbols, Info nodes, or URLs.  Use \" quotes for
	everything else.  Otherwise, you can accidently get links to
	nonsense symbols.

2005-12-22  Bill Wohler  <wohler@newt.com>

	Follow Emacs coding conventions.  Use default setting of
	emacs-lisp-docstring-fill-column which is 65.

	* mh-alias.el (mh-alias-reload): Sync docstrings with manual.

	* mh-comp.el (mh-letter-mode): Use 60 column width.
	(mh-forward, mh-insert-signature, mh-send-letter): Sync docstrings
	with manual.
	(mh-yank-cur-msg): Mention that mh-ins-buf-prefix isn't used if
	you have added a mail-citation-hook and neither are used if you
	use one of the supercite flavors of mh-yank-behavior.  Sync
	docstrings with manual.

	* mh-customize.el (mh-kill-folder-suppress-prompt-hooks): Rename
	from mh-kill-folder-suppress-prompt-hook since it is an abnormal
	hook.  Use "Hook run by `function'..." instead of "Invoked...".
	Sync docstrings with manual.
	(mh-ins-buf-prefix, mh-yank-behavior): Mention that
	mh-ins-buf-prefix isn't used if you have added a
	mail-citation-hook and neither are used if you use one of the
	supercite flavors of mh-yank-behavior.  Sync docstrings with manual.
	(mail-citation-hook): Delete.  Use one in sendmail.el.
	(mh-signature-file-name, mh-after-commands-processed-hook)
	(mh-alias-reloaded-hook, mh-before-commands-processed-hook)
	(mh-before-quit-hook, mh-before-send-letter-hook)
	(mh-delete-msg-hook, mh-find-path-hook, mh-folder-mode-hook)
	(mh-forward-hook, mh-inc-folder-hook, mh-insert-signature-hook)
	(mh-letter-mode-hook)
	(mh-mh-to-mime-hook, mh-pick-mode-hook, mh-quit-hook)
	(mh-refile-msg-hook, mh-show-hook, mh-show-mode-hook)
	(mh-unseen-updated-hook): Use "Hook run by `function'..." instead
	of "Invoked...".  Sync docstrings with manual.

	* mh-e.el (mh-last-destination, mh-last-destination-folder)
	(mh-last-destination-write, mh-folder-mode-map, mh-arrow-marker)
	(mh-delete-list, mh-refile-list, mh-folders-changed)
	(mh-next-direction, mh-view-ops, mh-folder-view-stack)
	(mh-index-data, mh-first-msg-num, mh-last-msg-num)
	(mh-mode-line-annotation, mh-sequence-notation-history)
	(mh-colors-available-flag): Move comment into docstring.
	(mh-delete-msg, mh-execute-commands, mh-inc-folder, mh-quit)
	(mh-process-commands): Sync docstrings with manual.
	(mh-refile-msg): Small doc edit.
	(mh-delete-a-msg, mh-refile-a-msg): Sync docstrings with manual.
	Rename msg argument to message.

	* mh-funcs.el (mh-kill-folder): Sync docstrings with manual.

	* mh-e.el (mh-update-unseen): No longer say "The value of
	`foo-hook' is a list of functions to be called, with no arguments,
	...," but rather just "The hook foo-hook is called...".

	* mh-mime.el (mh-mh-to-mime): Ditto.

	* mh-pick.el (mh-pick-mode): Ditto.

	* mh-utils.el (mh-showing-mode): Use uppercase for argument in
	docstring.
	(mh-seq-list, mh-seen-list, mh-showing-with-headers): Move comment
	into docstring.
	(mh-show-mode, mh-show-msg, mh-find-path): Sync docstrings with
	manual.

2005-12-19  Stephen Gildea  <gildea@stop.mail-abuse.org>

	* mh-customize.el (mh-after-commands-processed-hook): New variable.
	(mh-before-commands-processed-hook): Rename mh-folder-updated-hook.

	* mh-e.el (mh-process-commands): Rename mh-folder-updated-hook to
	mh-before-commands-processed-hook, call new
	mh-after-commands-processed-hook.
	(mh-folders-changed): New variable (for use in
	mh-after-commands-processed-hook).

2005-12-19  Bill Wohler  <wohler@newt.com>

	* mh-acros.el:
	* mh-alias.el:
	* mh-comp.el:
	* mh-customize.el:
	* mh-e.el:
	* mh-funcs.el:
	* mh-gnus.el:
	* mh-identity.el:
	* mh-inc.el:
	* mh-index.el:
	* mh-init.el:
	* mh-junk.el:
	* mh-mime.el:
	* mh-pick.el:
	* mh-print.el:
	* mh-seq.el:
	* mh-speed.el:
	* mh-utils.el:
	Follow commenting conventions.  Don't use ;;; form so much, except
	for headings.  Precede headings with page feed.  This was mostly
	already done, so I made it a convention.  Did not update copyright
	on a couple of files since this was an insignificant change.

2005-12-18  Bill Wohler  <wohler@newt.com>

	* mh-customize.el (mh-toolbar): Rename to mh-tool-bar.
	(mh-tool-bar-search-function): Sync docstrings with manual.
	(mh-tool-bar-customize): Replace toolbar with tool bar in docstring.
	(mh-tool-bar-letter-help): Fix manual reference.
	(mh-xemacs-use-toolbar-flag): Rename to
	mh-xemacs-use-tool-bar-flag.  Initialize to
	mh-xemacs-has-tool-bar-flag.  Sync docstrings with manual.
	(mh-xemacs-toolbar-position): Rename to
	mh-xemacs-tool-bar-position.  Initialize to nil.  Drop "no tool bar"
	option (redundant) and change "Same As Default Tool Bar" setting
	to nil.  Sync docstrings with manual.
	(mh-tool-bar-define): Replace toolbar with tool-bar or tool bar
	depending on context.
	(mh-toolbar-init): Rename to mh-tool-bar-init.  Simplify condition
	for calling set-specifier.  Only look at the value of
	mh-xemacs-use-tool-bar-flag.
	(mh-tool-bar-folder-buttons, mh-tool-bar-letter-buttons):
	Sync docstrings with manual.

	* mh-comp.el (mh-letter-mode): Use mh-tool-bar-init instead of
	mh-toolbar-init.

	* mh-e.el (mh-folder-mode): Ditto.

	* mh-utils.el (mh-show-mode): Ditto.

2005-12-15  Bill Wohler  <wohler@newt.com>

	* mh-e.el (mh-delete-msg): Sync docstrings with manual.

	* mh-seq.el (mh-delete-subject, mh-thread-next-sibling)
	(mh-thread-previous-sibling, mh-thread-ancestor)
	(mh-thread-delete, mh-thread-refile): Ditto.

2005-12-14  Bill Wohler  <wohler@newt.com>

	* mh-customize.el (mh-speed-flists-interval): Rename to
	mh-speed-update-interval.
	(mh-speed-run-flists-flag): Delete.  Setting
	mh-speed-flists-interval to 0 accomplishes the same thing.

	* mh-speed.el (mh-folder-speedbar-buttons, mh-speed-flists): Use
	mh-speed-update-interval instead of mh-speed-run-flists-flag.
	(mh-speed-toggle, mh-speed-view, mh-speed-refresh): Sync
	docstrings with manual.

2005-12-09  Bill Wohler  <wohler@newt.com>

	* mh-customize.el (mh-path): Move here from mh-init.el.
	(mh-variant): Mention that mh-path can be customized.
	(mh-invisible-header-fields-internal): Add X-ContentStamp,
	X-MAIL-INFO, and X-UNTD- from NetZero.

	* mh-init.el (mh-path): Move defcustom to mh-customize.el.

2005-12-04  Bill Wohler  <wohler@newt.com>

	* mh-customize.el (mh-sortm-args): Sync docstrings with manual.
	(mh-invisible-header-fields-internal): Add X-Bugzilla-* and
	X-Virus-Scanned.

	* mh-customize.el (mh-insert-signature-hook): Rename
	mh-letter-insert-signature-hook to mh-insert-signature-hook.

	* mh-comp.el (mh-insert-signature): Ditto.

	* mh-customize.el (mh-fetch-x-image-url): Change default from 'ask
	to nil.  Remove t option.  Sync docstring with manual (closes SF
	#831278).
	(mh-invisible-header-fields-internal): Remove X-Image-URL so that
	users can see it, look it up in the manual's index, and discover
	mh-fetch-x-image-url (closes SF #831278).

	* mh-customize.el (mh-new-messages-folders): Rename from
	mh-index-new-messages-folders.
	(mh-ticked-messages-folders): Rename from
	mh-index-ticked-messages-folders.

	* mh-index.el (mh-index-sequenced-messages)
	(mh-index-new-messages): Ditto.

	* mh-comp.el (mh-forward): Went over all uses of the word "RANGE"
	in the docstrings and made usage consistent.  Generally speaking,
	"messages in range" and "range of messages" is redundant and just
	"range" can be used in most circumstances.  Also ensured that
	mh-interactive-range was mentioned in all interactive functions
	that use a range which describes the range argument for both users
	and programmers.

	* mh-e.el (mh-delete-msg-no-motion, mh-refile-msg)
	(mh-refile-or-write-again, mh-rescan-folder, mh-undo)
	(mh-visit-folder, mh-scan-folder, mh-regenerate-headers)
	(mh-notate-user-sequences, mh-delete-msg-from-seq, mh-catchup):
	Ditto.

	* mh-funcs.el (mh-copy-msg, mh-pack-folder, mh-pack-folder-1):
	Ditto.

	* mh-junk.el (mh-junk-blacklist, mh-junk-whitelist): Ditto.

	* mh-print.el (mh-ps-print-range, mh-ps-print-msg)
	(mh-ps-print-msg-file, mh-print-msg): Ditto.

	* mh-seq.el (mh-put-msg-in-seq, mh-range-to-msg-list)
	(mh-narrow-to-range, mh-toggle-tick): Ditto.

2005-12-01  Bill Wohler  <wohler@newt.com>

	Rewrote Reading Mail chapter in manual which affected mh-show
	customization group and related functions.

	* mh-comp.el (mh-letter-mode): Use mh-highlight-citation-style
	instead of mh-highlight-citation-p.
	(mh-letter-toggle-header-field-display): "Ellipsed" isn't a word,
	I think, so use "truncated".

	* mh-customize.el (mh-folder, mh-folder-faces): Group's manual
	section is Folders, not Organizing.  Parent of mh-folder-faces is
	mh-folder, not mh-show.
	(mh-speed): Rename to mh-speedbar for consistency with mh-toolbar.
	(mh-thread): New group that corresponds with manual's Threading chapter.
	(mh-letter-faces): Group's manual section is Editing Drafts, not
	Sending Mail.
	(mh-sortm-args): New customization variable that used to be a defvar.
	(mh-index-new-messages-folders, mh-index-ticked-messages-folders):
	Move from mh-index group to mh-folders group.
	(mh-alias-local-users-prefix, mh-large-folder)
	(mh-recursive-folders-flag, mh-before-quit-hook)
	(mh-folder-mode-hook, mh-kill-folder-suppress-prompt-hook)
	(mh-quit-hook, mh-refile-msg-hook): Move from mh-show group to
	mh-folder group.
	(mh-highlight-citation-style): Rename from
	mh-highlight-citation-p.  Sync docstrings with manual.
	(mh-mhl-format-file): Rename from mhl-formfile.  Sync docstrings
	with manual.
	(mh-show-threads-flag): Move from mh-show group to mh-thread
	group.
	(mh-find-path-hook): Move from mh-show group to mh-e group.
	(mh-folder-updated-hook): Add to mh-folder group.
	(mh-forward-hook): Move from mh-folder to mh-sending-mail group.
	(mh-unseen-updated-hook): Move from mh-show to mh-sequences group.
	(mh-bury-show-buffer-flag, mh-clean-message-header-flag)
	(mh-decode-mime-flag, mh-display-buttons-for-alternatives-flag)
	(mh-display-buttons-for-inline-parts-flag)
	(mh-do-not-confirm-flag, mh-fetch-x-image-url)
	(mh-graphical-smileys-flag, mh-graphical-emphasis-flag)
	(mh-invisible-header-fields-default, mh-invisible-header-fields)
	(mh-lpr-command-format, mh-max-inline-image-height)
	(mh-max-inline-image-width)
	(mh-mime-save-parts-default-directory, mh-print-background-flag)
	(mh-show-maximum-size, mh-show-use-goto-addr-flag)
	(mh-show-use-xface-flag, mh-store-default-directory)
	(mh-summary-height, mh-delete-msg-hook
	(mh-show-hook, mh-show-mode-hook): Sync docstrings with manual.

	* mh-e.el (mh-scan-format-mh, mh-scan-good-msg-regexp)
	(mh-scan-deleted-msg-regexp, mh-scan-refiled-msg-regexp)
	(mh-scan-cur-msg-number-regexp, mh-scan-subject-regexp):
	Use non-fontification instead of non-fontifying.
	(mh-header-display): Use mh-mhl-format-file instead of
	mhl-formfile.  Sync docstrings with manual.
	(mh-next-undeleted-msg, mh-previous-undeleted-msg): Rename arg to
	count.  Sync docstrings with manual.
	(mh-refile-or-write-again): Use output from mh-write-msg-to-file
	so that message doesn't change when using this command.  Sync
	docstrings with manual.
	(mh-page-msg, mh-previous-page): Rename arg to lines.  Sync
	docstrings with manual.
	(mh-write-msg-to-file): Rename msg to message.  Rename no-headers
	to no-header.  Sync docstrings with manual.
	(mh-ps-print-map): Delete keybindings for deleted commands
	mh-ps-print-toggle-mime and mh-ps-print-msg-show.
	(mh-help-messages): Update printing help.
	(mh-delete-msg, mh-delete-msg-no-motion, mh-first-msg)
	(mh-last-msg, mh-previous-unread-msg, mh-next-button)
	(mh-prev-button, mh-folder-toggle-mime-part)
	(mh-folder-inline-mime-part, mh-folder-save-mime-part)
	(mh-next-unread-msg, mh-toggle-mime-buttons): Sync docstrings with
	manual.

	* mh-funcs.el (mh-sortm-args): Now a customization option and in
	mh-customize.el.
	(mh-pipe-msg): Rename include-headers to include-header.
	Sync docstrings with manual.
	(mh-burst-digest, mh-page-digest, mh-page-digest-backwards)
	(mh-store-msg): Sync docstrings with manual.

	* mh-mime.el (mh-mime-save-parts): Rename arg to prompt.
	Sync docstrings with manual.
	(mh-toggle-mh-decode-mime-flag): Use English in message, not Lisp.
	Sync docstrings with manual.
	(mh-mm-display-part, mh-mm-inline-message): Use
	mh-highlight-citation-style instead of mh-highlight-citation-p.
	(mh-press-button): Sync docstrings with manual.
	(mh-display-with-external-viewer): Fix default output in
	minibuffer.  Sync docstrings with manual.

	* mh-print.el (mh-ps-print-mime, mh-ps-print-toggle-mime):
	Delete.
	(mh-ps-print-color-option): Incorporate docstring from
	ps-print-color-p.
	(mh-ps-spool-buffer): Remove unused code.  Fix indent.
	Slimline docstring.
	(mh-ps-spool-msg): Slimline docstring.  Rename from
	mh-ps-spool-a-msg.  Rewrite to use existing show buffer when
	available.
	(mh-ps-print-range): Extract method from common code in
	mh-ps-print-msg and mh-ps-print-msg-file.
	(mh-ps-print-preprint): Clean docstring.  Use filename "mh-%s".
	(mh-ps-print-msg-show): Delete.  Can use either
	mh-ps-print-msg-show or mh-ps-print-msg-show to same effect with
	new code in mh-ps-spool-msg.
	(mh-print-msg): Use mh-mhl-format-file instead of mhl-formfile.
	Sync docstrings with manual.
	(mh-ps-print-msg, mh-ps-print-msg-file)
	(mh-ps-print-toggle-faces, mh-ps-print-toggle-color):
	Sync docstrings with manual.

	* mh-utils.el (mh-show-ps-print-msg-show)
	(mh-show-ps-print-toggle-mime): Delete.
	(mh-show-ps-print-map): Update accordingly.
	(mh-show-mode): Use mh-highlight-citation-style instead of
	mh-highlight-citation-p.
	(mh-show-xface, mh-display-msg): Use mh-mhl-format-file instead of
	mhl-formfile.
	(mh-show): Use mh-mhl-format-file instead of mhl-formfile.
	Sync docstrings with manual.
	(mh-show-font-lock-fontify-region, mh-modify, mh-goto-msg):
	Sync docstrings with manual.

2005-12-01  Bill Wohler  <wohler@newt.com>

	* mh-init.el (mh-defface-compat): Checkdoc fix.

	* mh-junk.el (mh-bogofilter-blacklist, mh-bogofilter-whitelist):
	Bogofilter is lowercase except at beginning of sentence and in
	titles.

2005-11-04  Bill Wohler  <wohler@newt.com>

	* mh-customize.el (mh-min-colors-defined-flag, mh-defface-compat):
	Move to mh-init.el to minimize bulk of mh-customize.el.

	* mh-init.el: Modify commentary since file is used for load and
	initialization as well as setting and getting the variant.
	(mh-min-colors-defined-flag, mh-defface-compat): Move here from
	mh-customize.el.

	* mh-customize.el: Refactor faces.  Move grayscale requirements
	last before t.  Use uniform line breaks.
	(mh-min-colors-defined-flag): New variable.
	(mh-defface-compat): New function.  Provides backward compatibility
	for face specs.
	(mh-show-header, mh-show-date, mh-show-cc, mh-folder-to)
	(mh-folder-refiled, mh-folder-cur-msg-number, mh-folder-cur-msg)
	(mh-folder-body): Use mh-defface-compat.

2005-11-03  Dan Nicolaescu  <dann@ics.uci.edu>

	* mh-customize.el (mh-folder-body-face, mh-folder-cur-msg-face)
	(mh-folder-cur-msg-number-face, mh-folder-refiled-face)
	(mh-folder-to-face): Use the min-colors attribute instead of the
	type attribute.

2005-11-03  Bill Wohler  <wohler@newt.com>

	* mh-customize.el (mh-refile-preserves-sequences-flag)
	(mh-tick-seq, mh-update-sequences-after-mh-show-flag):
	Sync docstrings with manual.

	* mh-e.el (mh-update-sequences): Sync docstrings with manual.

	* mh-seq.el (mh-delete-seq, mh-list-sequences, mh-narrow-to-seq)
	(mh-widen, mh-toggle-tick, mh-narrow-to-tick): Sync docstrings
	with manual.

2005-11-01  Bill Wohler  <wohler@newt.com>

	* mh-comp.el (mh-redist-full-contents) Convert defvar to
	defcustom.
	(mh-smail, mh-extract-rejected-mail, mh-forward, mh-redistribute)
	(mh-reply, mh-send, mh-send-other-window)
	(mh-fill-paragraph-function): Sync docstrings with manual.
	(mh-edit-again, mh-extract-rejected-mail, mh-redistribute): Rename
	msg argument to message (to make for a better docstring).

	* mh-customize.el (mh-redist-full-contents-flag): Convert defvar
	to defcustom.  Rename by adding -flag.
	(mh-compose-forward-as-mime-flag)
	(mh-compose-letter-function, mh-forward-subject-format)
	(mh-insert-x-mailer-flag, mh-reply-default-reply-to)
	(mh-reply-show-message-flag, mh-letter-mode-hook): Sync docstrings
	with manual.

	* mh-print.el (mh-ps-spool-buffer, mh-ps-spool-a-msg)
	(mh-ps-print-msg): Remove debugging messages.
	(mh-ps-print-msg-show, mh-ps-print-msg-show)
	(mh-ps-print-toggle-color, mh-ps-print-toggle-mime): Remove period
	after message per conventions.

2005-10-30  Bill Wohler  <wohler@newt.com>

	* mh-e.el (mh-scan-good-msg-regexp, mh-scan-deleted-msg-regexp)
	(mh-scan-refiled-msg-regexp, mh-scan-cur-msg-number-regexp):
	Sync docstrings with manual.

	* mh-customize.el (mh-compose-space-does-completion-flag)
	(mh-signature-separator-flag, mh-interpret-number-as-range-flag)
	(mh-adaptive-cmd-note-flag): Use "Non-nil means" instead of "On
	means" to remain checkdoc clean and consistent with Emacs.  I
	raised this issue with the Emacs developers and Stallman agrees
	that "On means" should be allowed in custom docstrings but that
	this change requires thought and should wait until after the Emacs
	22 release.

2005-10-28  Bill Wohler  <wohler@newt.com>

	* mh-comp.el (mh-annotate-msg): Use new variable
	mh-scan-field-destination-offset rather than hard-coding 1.

	* mh-customize.el (mh-interpret-number-as-range-flag): Add * to
	docstring.
	(mh-adaptive-cmd-note-flag-check, mh-scan-format-file-check): New
	functions to check input for mh-adaptive-cmd-note-flag and
	mh-scan-format-file respectively.
	(mh-adaptive-cmd-note-flag, mh-scan-format-file): Docstring fixes,
	add :set.

	* mh-e.el (mh-scan-field-destination-offset): New variable.  The
	destination is the -, t, b, c, or n character for Replied, To, cc,
	Bcc, or Newsgroups respectively.
	(mh-make-folder, mh-regenerate-headers, mh-generate-new-cmd-note):
	Call new function mh-msg-num-width-to-column to make leap between
	width and column more explicit.
	(mh-msg-num-width-to-column): New function that steals logic from
	old mh-set-cmd-note.  Also, throw error if mh-scan-format-file
	isn't t since we can't adapt the scan lines in this case.
	(mh-set-cmd-note): Now just simply sets mh-cmd-note which will
	make the documentation more clear.
	(mh-generate-new-cmd-note): Docstring fix--mh-cmd-note is a
	column, not a width.
	(mh-add-sequence-notation, mh-remove-sequence-notation): Use new
	variable mh-scan-field-destination-offset rather than hard-coding 1.

	* mh-utils.el (mh-cmd-note) Synced docstring with manual.
	(mh-notate): Use new variable mh-scan-field-destination-offset
	rather than hard-coding 1.
	(mh-message-number-width): Rename to mh-msg-num-width to be
	consistent with mh-get-msg-num and mh-msg-num-width-to-column.

	* mh-customize.el (mh-x-face-file, mh-show-use-xface-flag)
	(mail-citation-hook): Quote URLs in docstrings and precede with
	`URL'.  The former will suppress checkdoc warnings, the latter will
	turn them into hyperlinks in Emacs 22 (I just added the code to do
	that today).
	(mh-scan-format-file): Checkdoc fix.

2005-10-27  Bill Wohler  <wohler@newt.com>

	* mh-customize.el (mh-adaptive-cmd-note-flag)
	(mh-scan-format-file, mh-scan-prog): Sync docstrings with manual.

	* mh-e.el (mh-scan-format-mh, mh-note-deleted, mh-note-refiled)
	(mh-note-cur, mh-scan-good-msg-regexp)
	(mh-scan-deleted-msg-regexp, mh-scan-refiled-msg-regexp)
	(mh-scan-valid-regexp, mh-scan-cur-msg-number-regexp)
	(mh-scan-date-regexp, mh-scan-rcpt-regexp, mh-scan-body-regexp)
	(mh-scan-subject-regexp, mh-scan-format-regexp)
	(mh-folder-font-lock-keywords, mh-set-cmd-note): Sync docstrings
	with manual.

	* mh-funcs.el (mh-note-copied): Sync docstrings with manual.

	* mh-utils.el (mh-goto-msg): Use mh-scan-msg-search-regexp instead
	of hard-coded string.
	(mh-mail-header-separator, mh-signature-separator-regexp):
	Use "regular expression" in docstring instead of regexp.
	(mh-scan-msg-number-regexp)
	(mh-scan-msg-overflow-regexp, mh-scan-msg-format-regexp)
	(mh-scan-msg-format-string, mh-scan-msg-search-regexp)
	(mh-cmd-note): Sync docstrings with manual.

	* mh-comp.el (mh-insert-signature, mh-insert-auto-fields):
	Checkdoc fixes.

	* mh-customize.el (mh-compose-insertion, mh-x-face-file): Ditto.

	* mh-mime.el (mh-mh-to-mime, mh-mml-attach-file)
	(mh-mml-secure-message-sign, mh-mml-secure-message-encrypt)
	(mh-mml-secure-message-signencrypt): Ditto.

2005-10-24  Bill Wohler  <wohler@newt.com>

	* mh-gnus.el: Load mml.el in order to see if
	mml-minibuffer-read-disposition is defined or not.

	* mh-mime.el: Now that mh-gnus.el loads mml, we shouldn't need the
	mml autoloads.

2005-10-23  Miles Bader  <miles@gnu.org>

	* .arch-inventory: New file.

2005-10-23  Bill Wohler  <wohler@newt.com>

	* mh-customize.el (mh-interpret-number-as-range-flag):
	Sync docstring with manual.

	* mh-identity.el (mh-assoc-ignore-case): Merge with version in
	mh-alias.el and move to mh-acros.el.

	* mh-alias.el (mh-assoc-ignore-case): Merge with version in
	mh-identity.el and move to mh-acros.el.

	* mh-acros.el (mh-assoc-ignore-case): Merge of function from
	mh-identity.el and mh-alias.el.

	* mh-mime.el: Autoload mm-uu for mm-uu-dissect to avoid compiler
	warning in Emacs 22.

2005-10-23  Satyaki Das  <satyaki@theforce.stanford.edu>

	* mh-identity.el (mh-assoc-ignore-case): New macro that uses
	assoc-string (if the function is available) and falls back on
	assoc-ignore-case if assoc-string is not found.
	(mh-identity-field-handler): Use mh-assoc-ignore-case since
	assoc-ignore-case is a obsolete function in Emacs 22.

	* mh-e.el (mh-folder-buttons-init-flag): New variable that keeps
	track of whether the tool-bar in mh-folder-mode has been
	initialized yet.
	(mh-folder-mode): Initialize the tool-bar for folders the first
	time we get into mh-letter-mode.

	* mh-customize.el (mh-buffer-exists-p): New function which tests
	presence of buffers of a given mode.
	(mh-tool-bar-define): New functions mh-tool-bar-folder-buttons-init and
	mh-tool-bar-letter-buttons-init are defined.  These functions are
	used to create the tool-bar from the corresponding customizable
	variables.

	* mh-comp.el (mh-letter-buttons-init-flag): New variable that
	keeps track of whether the tool-bar in mh-letter-mode has been
	initialized yet.
	(mh-letter-mode): Initialize the tool-bar for drafts the first
	time we get into mh-letter-mode.

2005-10-23  Bill Wohler  <wohler@newt.com>

	* mh-comp.el (mh-letter-menu): Rename
	mh-mhn-compose-external-compressed-tar to
	mh-mh-compose-external-compressed-tar.  Rename
	mh-mhn-compose-anon-ftp to mh-mh-compose-anon-ftp.  Rename
	mh-edit-mhn to mh-mh-to-mime.  Rename mh-mhn-directive-present-p to
	mh-mh-directive-present-p.  Rename mh-revert-mhn-edit to
	mh-mh-to-mime-undo.  Rename mh-gnus-pgp-support-flag to
	mh-pgp-support-flag.  Rename mh-compose-insertion value from 'mhn
	to 'mh.
	(mh-insert-signature): Rename mh-mhn-directive-present-p to
	mh-mh-directive-present-p.
	(mh-send-letter): Rename mh-mhn-directive-present-p to
	mh-mh-directive-present-p.  Rename mh-edit-mhn to mh-mh-to-mime.
	(mh-letter-mode-map): Rename mh-edit-mhn to mh-mh-to-mime.  Rename
	mh-mhn-compose-anon-ftp to mh-mh-compose-anon-ftp.  Rename
	mh-mhn-compose-external-compressed-tar to
	mh-mh-compose-external-compressed-tar.  Rename mh-revert-mhn-edit
	to mh-mh-to-mime-undo.  Rename mh-mhn-compose-external-type to
	mh-mh-compose-external-type.  Rename mh-mhn-compose-anon-ftp to
	mh-mh-compose-anon-ftp.  Rename
	mh-mhn-compose-external-compressed-tar to
	mh-mh-compose-external-compressed-tar.  Rename mh-revert-mhn-edit
	to mh-mh-to-mime-undo.  Rename mh-mhn-compose-external-type to
	mh-mh-compose-external-type.
	(mh-send-letter, mh-letter-mode-map): Rename mh-edit-mhn to
	mh-mh-to-mime, mh-revert-mhn-edit to mh-mh-to-mime-undo.
	(mh-reply, mh-yank-cur-msg, mh-insert-prefix-string): Rename
	mh-yank-from-start-of-msg to mh-yank-behavior.
	(mh-letter-mode, mh-to-field, mh-to-fcc, mh-insert-signature)
	(mh-check-whom, mh-insert-auto-fields, mh-send-letter)
	(mh-insert-letter, mh-yank-cur-msg, mh-insert-prefix-string)
	(mh-fully-kill-draft, mh-open-line, mh-letter-complete)
	(mh-letter-complete-or-space, mh-letter-confirm-address)
	(mh-letter-next-header-field-or-indent)
	(mh-letter-previous-header-field)
	(mh-letter-toggle-header-field-display): Sync docstrings with
	manual.

	* mh-customize.el (mh-edit-mhn-hook): Rename to
	mh-mh-to-mime-hook.
	(mh-yank-from-start-of-msg): Rename to mh-yank-behavior.
	(mh-compose-insertion): Rename values from 'gnus and 'mhn to 'mh
	and user-visible values from mhn and Gnus to MH and MML.
	(mh-before-send-letter-hook): Add 'ispell-message option.
	(mh-mml-method-default): Rename mh-gnus-pgp-support-flag to
	mh-pgp-support-flag.
	(mh-compose-insertion, mh-compose-space-does-completion-flag)
	(mh-delete-yanked-msg-window-flag)
	(mh-extract-from-attribution-verb, mh-ins-buf-prefix)
	(mh-letter-complete-function, mh-letter-fill-column)
	(mh-mml-method-default, mh-signature-file-name)
	(mh-signature-separator-flag, mh-x-face-file)
	(mh-yank-behavior, mail-citation-hook)
	(mh-before-send-letter-hook, mh-mh-to-mime-hook): Sync docstrings
	with manual.

	* mh-gnus.el (mml-minibuffer-read-disposition): New function
	provided for Emacs 21 environments that lack it.

	* mh-mime.el (mh-mml-query-cryptographic-method): Use default
	prompt convention.
	(mh-compose-forward): mh-mh-forward-message requires string arg.
	(mh-minibuffer-read-type): New function.
	(mh-mhn-args): Rename to mh-mh-to-mime-args.
	(mh-mhn-compose-insertion): Rename to mh-mh-attach-file.
	(mh-mhn-compose-forw): Rename to mh-mh-forward-message.
	(mh-mhn-compose-type): Rename to mh-mh-compose-type.
	(mh-mhn-compose-anon-ftp): Rename to mh-mh-compose-anon-ftp.
	Rename mh-mhn-compose-external-type to mh-mh-compose-external-type.
	(mh-mhn-compose-external-compressed-tar): Rename to
	mh-mh-compose-external-compressed-tar.  Rename
	mh-mhn-compose-external-type to mh-mh-compose-external-type.
	(mh-mhn-compose-external-type): Rename to mh-mh-compose-external-type.
	(mh-edit-mhn): Rename to mh-mh-to-mime.  Rename mh-mhn-args to
	mh-mh-to-mime-args.  Rename mh-edit-mhn-hook to mh-mh-to-mime-hook.
	Use correct program in message.
	(mh-mhn-directive-present-p): Rename to mh-mh-directive-present-p.
	(mh-mml-directive-present-p): Rename to mh-mml-tag-present-p.
	(mh-compose-forward, mh-mh-attach-file)
	(mh-mh-compose-anon-ftp, mh-mh-compose-external-compressed-tar)
	(mh-mh-compose-external-type, mh-mh-forward-message)
	(mh-mml-attach-file): Use mml-minibuffer-read-description,
	mh-minibuffer-read-type.
	(mh-mime-content-types): Move comment about only being used in
	Emacs 20 to docstring.
	(mh-mh-compose-external-type): Rename extra-param argument to
	parameters.
	(mh-mml-to-mime, mh-secure-message, mh-mml-unsecure-message)
	(mh-mime-display-part, mh-mime-display-single): Rename
	mh-gnus-pgp-support-flag to mh-pgp-support-flag.
	(mh-compose-insertion): Rename mh-mhn-compose-insertion to
	mh-mh-attach-file.
	(mh-compose-forward): Rename mh-mhn-compose-forw to
	mh-mh-forward-message.
	(mh-mhn-compose-insertion): Rename mh-mhn-compose-type to
	mh-mh-compose-type.
	(mh-compose-insertion, mh-compose-forward, mh-mh-to-mime-args)
	(mh-mh-attach-file, mh-mh-compose-type)
	(mh-mh-compose-anon-ftp, mh-mh-compose-external-compressed-tar)
	(mh-mh-compose-external-compressed-tar)
	(mh-mh-compose-external-type, mh-mh-forward-message)
	(mh-mh-to-mime, mh-mh-quote-unescaped-sharp)
	(mh-mh-to-mime-undo, mh-mh-directive-present-p, mh-mml-to-mime)
	(mh-mml-attach-file, mh-secure-message, mh-mml-unsecure-message)
	(mh-mml-secure-message-sign, mh-mml-secure-message-encrypt)
	(mh-mml-directive-present-p, mh-destroy-postponed-handles)
	(mh-display-smileys, mh-display-emphasis, mh-mime-save-parts):
	Sync docstrings with manual.

	* mh-utils.el (mh-gnus-pgp-support-flag): Rename to
	mh-pgp-support-flag.

2005-10-17  Peter S Galbraith  <psg@debian.org>

	* mh-identity.el (mh-identity-field-handler): Use `assoc-ignore-case'
	to compare against header field for mixed-case "From:".

2005-10-17  Bill Wohler  <wohler@newt.com>

	* mh-customize.el (mh-folder-tool-bar-map): Rename image file
	left_arrow to left-arrow, right_arrow to right-arrow, mail_compose
	to mail/compose, fld_open to fld-open.
	(mh-letter-tool-bar-map): Rename image file mail_send to
	mail/send.

2005-10-16  Bill Wohler  <wohler@newt.com>

	* mh-comp.el (mh-display-completion-list-compat): New macro which
	calls `display-completion-list' correctly in older environments.
	Versions of Emacs prior to version 22 lacked a COMMON-SUBSTRING
	argument.
	(mh-complete-word): Use it.

	* mh-init.el (mh-image-load-path): Use locate-library to find
	MH-E.  This simplified the code a lot.  Flattened out nested
	statements even more.

2005-10-16  Satyaki Das  <satyaki@theforce.stanford.edu>

	* mh-init.el (mh-image-load-path): Remove use of pushnew since it
	causes a compiler warning.

	* mh-utils.el (mh-display-msg): Do MIME cleanup before inserting
	the message to be viewed (closes SF #1306141).

2005-10-16  Masatake YAMATO  <jet@gyve.org>

	* mh-comp.el (mh-complete-word): Pass the common prefix substring
	of completion to `display-completion-list'.

2005-10-15  Satyaki Das  <satyaki@theforce.stanford.edu>

	* mh-init.el (mh-image-load-path-called-flag): New variable which
	is used by mh-image-load-path so that it runs only once.
	(mh-image-load-path): Modify so that it gets run only once.  Also
	flatten out heavily nested if statements to make it clearer.

	* mh-e.el (mh-folder-mode): Call mh-image-load-path to allow Emacs
	to find images used in the toolbar.

	* mh-customize.el (:folder): Remove call to mh-image-load-path.

2005-10-14  Bill Wohler  <wohler@newt.com>

	* mh-e.el (Version, mh-version): Add +cvs to version.

2005-10-14  Bill Wohler  <wohler@newt.com>

	Released MH-E version 7.85.

	* mh-e.el (Version, mh-version): Update for release 7.85.

2005-10-14  Bill Wohler  <wohler@newt.com>

	* mh-e.el, mh-funcs.el, mh-init.el, mh-mime.el, mh-pick.el:
	* mh-seq.el, mh-utils.el: Ran mh-unit.  Continued copyright lines
	need to be indented.

	* mh-e.el: mh-folder-tick-face had been renamed to mh-folder-tick
	but the code that invoked the face had not been updated.  Tick
	highlighting working again.

	* mh-seq.el (mh-non-seq-mode-line-annotation): Move
	make-variable-buffer-local call to top level to avoid warnings in
	CVS Emacs.

	* mh-comp.el (mh-insert-letter): Replace deprecated read-input
	with read-string.

2005-10-09  Bill Wohler  <wohler@newt.com>

	* mh-init.el (mh-image-load-path): New function that adds the path
	to the MH-E images to the image-load-path or load-path depending
	on the version of Emacs.

	* mh-customize.el: Call mh-image-load-path just before
	mh-tool-bar-define so that the toolbar images can be found.

2005-10-04  Bill Wohler  <wohler@newt.com>

	* ChangeLog: Move contents into ChangeLog.1 and trim.

	* ChangeLog.1: New file.  Contains old ChangeLog.


  Copyright (C) 2005, 2006, 2007, 2008, 2009, 2010  Free Software Foundation, Inc.

  This file is part of GNU Emacs.

  GNU Emacs is free software: you can redistribute it and/or modify
  it under the terms of the GNU General Public License as published by
  the Free Software Foundation, either version 3 of the License, or
  (at your option) any later version.

  GNU Emacs is distributed in the hope that it will be useful,
  but WITHOUT ANY WARRANTY; without even the implied warranty of
  MERCHANTABILITY or FITNESS FOR A PARTICULAR PURPOSE.  See the
  GNU General Public License for more details.

  You should have received a copy of the GNU General Public License
  along with GNU Emacs.  If not, see <http://www.gnu.org/licenses/>.

;; Local Variables:
;; coding: utf-8
;; sentence-end-double-space: nil
;; add-log-time-zone-rule: t
;; End:

;;; arch-tag: 87324964-69b6-4925-a3c2-9c1df53d7d51<|MERGE_RESOLUTION|>--- conflicted
+++ resolved
@@ -1,17 +1,13 @@
-<<<<<<< HEAD
+2010-05-07  Chong Yidong  <cyd@stupidchicken.com>
+
+	* Version 23.2 released.
+
 2010-05-03  Stefan Monnier  <monnier@iro.umontreal.ca>
 
 	* mh-show.el (mh-showing-mode): Move function to mh-e.el.
 	* mh-e.el (mh-showing-mode): Use define-minor-mode.
 
 2010-03-24  Juanma Barranquero  <lekktu@gmail.com>
-=======
-2010-05-07  Chong Yidong  <cyd@stupidchicken.com>
-
-	* Version 23.2 released.
-
-2010-03-22  Juanma Barranquero  <lekktu@gmail.com>
->>>>>>> 19ae0deb
 
 	* mh-scan.el (mh-scan-cmd-note-width): Doc fix.
 	(mh-scan-format-mh, mh-scan-body-regexp, mh-scan-cur-msg-number-regexp)
